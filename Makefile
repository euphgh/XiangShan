--- conflicted
+++ resolved
@@ -26,25 +26,12 @@
 IMAGE  ?= temp
 CONFIG ?= DefaultConfig
 NUM_CORES ?= 1
-<<<<<<< HEAD
 ABS_WORK_DIR := $(shell pwd)
 # VCS sim options
 RUN_BIN_DIR ?= $(ABS_WORK_DIR)/ready-to-run
 RUN_BIN ?= coremark-2-iteration
 CONSIDER_FSDB ?= 1
 
-ifdef FLASH
-	RUN_OPTS := +flash=$(RUN_BIN_DIR)/$(RUN_BIN).bin
-else
-	RUN_OPTS := +workload=$(RUN_BIN_DIR)/$(RUN_BIN).bin
-endif
-ifeq ($(CONSIDER_FSDB),1)
-	RUN_OPTS += +dump-wave=fsdb
-endif
-#RUN_OPTS += +diff=$(ABS_WORK_DIR)/ready-to-run/riscv64-nemu-interpreter-so
-RUN_OPTS += +no-diff
-RUN_OPTS += -fgp=num_threads:4,num_fsdb_threads:4
-=======
 MFC ?= 0
 
 FPGA_MEM_ARGS = --infer-rw --repl-seq-mem -c:$(FPGATOP):-o:$(@D)/$(@F).conf --gen-mem-verilog full
@@ -58,7 +45,17 @@
 endif
 
 
->>>>>>> cc358710
+ifdef FLASH
+	RUN_OPTS := +flash=$(RUN_BIN_DIR)/$(RUN_BIN).bin
+else
+	RUN_OPTS := +workload=$(RUN_BIN_DIR)/$(RUN_BIN).bin
+endif
+ifeq ($(CONSIDER_FSDB),1)
+	RUN_OPTS += +dump-wave=fsdb
+endif
+#RUN_OPTS += +diff=$(ABS_WORK_DIR)/ready-to-run/riscv64-nemu-interpreter-so
+RUN_OPTS += +no-diff
+RUN_OPTS += -fgp=num_threads:4,num_fsdb_threads:4
 # co-simulation with DRAMsim3
 ifeq ($(WITH_DRAMSIM3),1)
 ifndef DRAMSIM3_HOME
