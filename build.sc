/***************************************************************************************
* Copyright (c) 2020-2021 Institute of Computing Technology, Chinese Academy of Sciences
* Copyright (c) 2020-2021 Peng Cheng Laboratory
*
* XiangShan is licensed under Mulan PSL v2.
* You can use this software according to the terms and conditions of the Mulan PSL v2.
* You may obtain a copy of Mulan PSL v2 at:
*          http://license.coscl.org.cn/MulanPSL2
*
* THIS SOFTWARE IS PROVIDED ON AN "AS IS" BASIS, WITHOUT WARRANTIES OF ANY KIND,
* EITHER EXPRESS OR IMPLIED, INCLUDING BUT NOT LIMITED TO NON-INFRINGEMENT,
* MERCHANTABILITY OR FIT FOR A PARTICULAR PURPOSE.
*
* See the Mulan PSL v2 for more details.
***************************************************************************************/

import os.Path
import mill._
import scalalib._
import publish._
import coursier.maven.MavenRepository
import $file.`rocket-chip`.common
import $file.`rocket-chip`.`api-config-chipsalliance`.`build-rules`.mill.build
import $file.`rocket-chip`.hardfloat.build

object ivys {
  val sv = "2.12.13"
  val chisel3 = ivy"edu.berkeley.cs::chisel3:3.5.0"
  val chisel3Plugin = ivy"edu.berkeley.cs:::chisel3-plugin:3.5.0"
<<<<<<< HEAD
  val chiseltest = ivy"edu.berkeley.cs::chiseltest:0.5.1"
=======
  val chiseltest = ivy"edu.berkeley.cs::chiseltest:0.3.2"
  val chiselCirct = ivy"com.sifive::chisel-circt:0.4.0"
>>>>>>> cc358710
  val scalatest = ivy"org.scalatest::scalatest:3.2.2"
  val macroParadise = ivy"org.scalamacros:::paradise:2.1.1"
}

trait XSModule extends ScalaModule with PublishModule {

  // override this to use chisel from source
  def chiselOpt: Option[PublishModule] = None

  override def scalaVersion = ivys.sv

  override def compileIvyDeps = Agg(ivys.macroParadise)

  override def scalacPluginIvyDeps = Agg(ivys.macroParadise, ivys.chisel3Plugin)

  override def scalacOptions = Seq("-Xsource:2.11")

  override def ivyDeps = (if(chiselOpt.isEmpty) Agg(ivys.chisel3) else Agg.empty[Dep]) ++ Agg(ivys.chiselCirct)

  override def moduleDeps = Seq() ++ chiselOpt

  def publishVersion = "0.0.1"

  // TODO: fix this
  def pomSettings = PomSettings(
    description = "XiangShan",
    organization = "",
    url = "https://github.com/OpenXiangShan/XiangShan",
    licenses = Seq(License.`Apache-2.0`),
    versionControl = VersionControl.github("OpenXiangShan", "XiangShan"),
    developers = Seq.empty
  )
}

object rocketchip extends `rocket-chip`.common.CommonRocketChip {

  val rcPath = os.pwd / "rocket-chip"

  override def scalaVersion = ivys.sv

  override def scalacOptions = Seq("-Xsource:2.11")

  override def millSourcePath = rcPath

  object configRocket extends `rocket-chip`.`api-config-chipsalliance`.`build-rules`.mill.build.config with PublishModule {
    override def millSourcePath = rcPath / "api-config-chipsalliance" / "design" / "craft"

    override def scalaVersion = T {
      rocketchip.scalaVersion()
    }

    override def pomSettings = T {
      rocketchip.pomSettings()
    }

    override def publishVersion = T {
      rocketchip.publishVersion()
    }
  }

  object hardfloatRocket extends `rocket-chip`.hardfloat.build.hardfloat {
    override def millSourcePath = rcPath / "hardfloat"

    override def scalaVersion = T {
      rocketchip.scalaVersion()
    }

    def chisel3IvyDeps = if(chisel3Module.isEmpty) Agg(
      common.getVersion("chisel3")
    ) else Agg.empty[Dep]
    
    def chisel3PluginIvyDeps = Agg(common.getVersion("chisel3-plugin", cross=true))
  }

  def hardfloatModule = hardfloatRocket

  def configModule = configRocket

}

object huancun extends XSModule with SbtModule {

  override def millSourcePath = os.pwd / "huancun"

  override def moduleDeps = super.moduleDeps ++ Seq(
    rocketchip
  )
}

object difftest extends XSModule with SbtModule {
  override def millSourcePath = os.pwd / "difftest"
}

object fudian extends XSModule with SbtModule

object utility extends XSModule with SbtModule {

  override def millSourcePath = os.pwd / "utility"

  override def moduleDeps = super.moduleDeps ++ Seq(
    rocketchip
  )
}

// extends this trait to use XiangShan in other projects
trait CommonXiangShan extends XSModule with SbtModule { m =>

  // module deps
  def rocketModule: PublishModule
  def difftestModule: PublishModule
  def huancunModule: PublishModule
  def fudianModule: PublishModule
  def utilityModule: PublishModule

  override def millSourcePath = os.pwd

  override def forkArgs = Seq("-Xmx64G", "-Xss256m")

  override def ivyDeps = super.ivyDeps() ++ Seq(ivys.chiseltest)

  override def moduleDeps = super.moduleDeps ++ Seq(
    rocketModule,
    difftestModule,
    huancunModule,
    fudianModule,
    utilityModule
  )

  object test extends Tests with TestModule.ScalaTest {

    override def forkArgs = m.forkArgs

    override def ivyDeps = super.ivyDeps() ++ Agg(
      ivys.scalatest
    )

  }

}

object XiangShan extends CommonXiangShan {
  override def rocketModule = rocketchip
  override def difftestModule = difftest
  override def huancunModule = huancun
  override def fudianModule = fudian
  override def utilityModule = utility
}<|MERGE_RESOLUTION|>--- conflicted
+++ resolved
@@ -27,12 +27,8 @@
   val sv = "2.12.13"
   val chisel3 = ivy"edu.berkeley.cs::chisel3:3.5.0"
   val chisel3Plugin = ivy"edu.berkeley.cs:::chisel3-plugin:3.5.0"
-<<<<<<< HEAD
-  val chiseltest = ivy"edu.berkeley.cs::chiseltest:0.5.1"
-=======
   val chiseltest = ivy"edu.berkeley.cs::chiseltest:0.3.2"
   val chiselCirct = ivy"com.sifive::chisel-circt:0.4.0"
->>>>>>> cc358710
   val scalatest = ivy"org.scalatest::scalatest:3.2.2"
   val macroParadise = ivy"org.scalamacros:::paradise:2.1.1"
 }
