/***************************************************************************************
* Copyright (c) 2020-2021 Institute of Computing Technology, Chinese Academy of Sciences
* Copyright (c) 2020-2021 Peng Cheng Laboratory
*
* XiangShan is licensed under Mulan PSL v2.
* You can use this software according to the terms and conditions of the Mulan PSL v2.
* You may obtain a copy of Mulan PSL v2 at:
*          http://license.coscl.org.cn/MulanPSL2
*
* THIS SOFTWARE IS PROVIDED ON AN "AS IS" BASIS, WITHOUT WARRANTIES OF ANY KIND,
* EITHER EXPRESS OR IMPLIED, INCLUDING BUT NOT LIMITED TO NON-INFRINGEMENT,
* MERCHANTABILITY OR FIT FOR A PARTICULAR PURPOSE.
*
* See the Mulan PSL v2 for more details.
***************************************************************************************/

package device

import chisel3._
import xiangshan._
import chisel3.experimental.{ExtModule, IntParam, noPrefix}
import chisel3.util._
import chisel3.util.HasExtModuleResource
import freechips.rocketchip.config.{Field, Parameters}
import freechips.rocketchip.subsystem._
import freechips.rocketchip.amba.apb._
import freechips.rocketchip.diplomacy._
import freechips.rocketchip.jtag._
import freechips.rocketchip.util._
import freechips.rocketchip.prci.{ClockSinkNode, ClockSinkParameters}
import freechips.rocketchip.tilelink._
import freechips.rocketchip.devices.debug.{DebugCustomXbar, DebugIO, DebugTransportModuleJTAG, JtagDTMConfig, PSDIO, ResetCtrlIO, SystemJTAGIO, TLDebugModule}
import freechips.rocketchip.devices.debug._

// this file uses code from rocketchip Periphery.scala
// to simplify the code we remove options for apb, cjtag and dmi
// this module creates wrapped dm and dtm


class DebugModule(numCores: Int)(implicit p: Parameters) extends LazyModule {

  val debug = LazyModule(new TLDebugModule(8)(p))

//  debug.node := TLFragmenter() := peripheralXbar
  val debugCustomXbarOpt = p(DebugModuleKey).map(params => LazyModule( new DebugCustomXbar(outputRequiresInput = false)))
  debug.dmInner.dmInner.customNode := debugCustomXbarOpt.get.node

//  debug.dmInner.dmInner.sb2tlOpt.foreach { sb2tl  =>
//    l2xbar := TLBuffer() := TLWidthWidget(1) := sb2tl.node
//  }

  lazy val module = new LazyRawModuleImp(this) {
    val io = IO(new Bundle{
      val resetCtrl = new ResetCtrlIO(numCores)(p)
      val debugIO = new DebugIO()(p)
      val clock = Input(Bool())
      val reset = Input(Reset())
    })
    debug.module.io.tl_reset := io.reset // this should be TL reset
    debug.module.io.tl_clock := io.clock.asClock // this should be TL clock
    debug.module.io.hartIsInReset := io.resetCtrl.hartIsInReset
    io.resetCtrl.hartResetReq.foreach { rcio => debug.module.io.hartResetReq.foreach { rcdm => rcio := rcdm }}

    io.debugIO.clockeddmi.foreach { dbg => debug.module.io.dmi.get <> dbg } // not connected in current case since we use dtm
    debug.module.io.debug_reset := io.debugIO.reset
    debug.module.io.debug_clock := io.debugIO.clock
    io.debugIO.ndreset := debug.module.io.ctrl.ndreset
    io.debugIO.dmactive := debug.module.io.ctrl.dmactive
    debug.module.io.ctrl.dmactiveAck := io.debugIO.dmactiveAck
    io.debugIO.extTrigger.foreach { x => debug.module.io.extTrigger.foreach {y => x <> y}}
    debug.module.io.ctrl.debugUnavail.foreach { _ := false.B }

    val dtm = io.debugIO.systemjtag.map(instantiateJtagDTM(_))

    def instantiateJtagDTM(sj: SystemJTAGIO): DebugTransportModuleJTAG = {
      val c = new JtagDTMKeyDefault
      val dtm = Module(new DebugTransportModuleJTAG(p(DebugModuleKey).get.nDMIAddrSize, c))
      dtm.io.jtag <> sj.jtag

      io.debugIO.disableDebug.foreach { x => dtm.io.jtag.TMS := sj.jtag.TMS | x }  // force TMS high when debug is disabled

      dtm.io.jtag_clock  := sj.jtag.TCK
      dtm.io.jtag_reset  := sj.reset
      dtm.io.jtag_mfr_id := sj.mfr_id
      dtm.io.jtag_part_number := sj.part_number
      dtm.io.jtag_version := sj.version
      dtm.rf_reset := sj.reset
      debug.module.io.dmi.get.dmi <> dtm.io.dmi
      debug.module.io.dmi.get.dmiClock := sj.jtag.TCK
      debug.module.io.dmi.get.dmiReset := sj.reset
      dtm
    }
  }
}

object XSDebugModuleParams {

  def apply(xlen:Int /*TODO , val configStringAddr: Int*/): DebugModuleParams = {
    new DebugModuleParams().copy(
      nAbstractDataWords   = (if (xlen == 32) 1 else if (xlen == 64) 2 else 4),
      maxSupportedSBAccess = xlen,
      hasBusMaster = true,
<<<<<<< HEAD
      baseAddress = BigInt(0x1f10020000L),
      nScratch = 2
=======
      baseAddress = BigInt(0x38020000),
      nScratch = 2,
      crossingHasSafeReset = false
>>>>>>> fa371abe
    )
  }
}

case object EnableJtag extends Field[Bool]

class SimJTAG(tickDelay: Int = 50)(implicit val p: Parameters) extends ExtModule(Map("TICK_DELAY" -> IntParam(tickDelay)))
  with HasExtModuleResource {

  val clock = IO(Input(Clock()))
  val reset = IO(Input(Reset()))
  val jtag = IO(new JTAGIO(hasTRSTn = true))
  val enable = IO(Input(Bool()))
  val init_done = IO(Input(Bool()))
  val exit = IO(Output(UInt(32.W)))

  def connect(dutio: JTAGIO, tbclock: Clock, tbreset: Reset, done: Bool, tbsuccess: Bool) = {
    dutio.TCK := jtag.TCK
    dutio.TMS := jtag.TMS
    dutio.TDI := jtag.TDI
    jtag.TDO := dutio.TDO

    clock := tbclock
    reset := tbreset

    enable    := p(EnableJtag)
    init_done := done

    // Success is determined by the gdbserver
    // which is controlling this simulation.
    tbsuccess := exit === 1.U
    when (exit >= 2.U) {
      printf("*** FAILED *** (exit code = %d)\n", exit >> 1.U)
      stop(1)
    }
  }
}<|MERGE_RESOLUTION|>--- conflicted
+++ resolved
@@ -100,14 +100,9 @@
       nAbstractDataWords   = (if (xlen == 32) 1 else if (xlen == 64) 2 else 4),
       maxSupportedSBAccess = xlen,
       hasBusMaster = true,
-<<<<<<< HEAD
       baseAddress = BigInt(0x1f10020000L),
-      nScratch = 2
-=======
-      baseAddress = BigInt(0x38020000),
       nScratch = 2,
       crossingHasSafeReset = false
->>>>>>> fa371abe
     )
   }
 }
