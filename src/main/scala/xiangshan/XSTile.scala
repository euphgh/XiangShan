package xiangshan

import chipsalliance.rocketchip.config.{Config, Parameters}
<<<<<<< HEAD
import chisel3._
import chisel3.util._
import freechips.rocketchip.diplomacy.{BundleBridgeSink, LazyModule, LazyModuleImp, LazyRawModuleImp}
=======
import chisel3.util.{Valid, ValidIO}
import freechips.rocketchip.diplomacy.{BundleBridgeSink, LazyModule, LazyModuleImp, LazyModuleImpLike}
import freechips.rocketchip.interrupts._
>>>>>>> 6a2fc25d
import freechips.rocketchip.tile.{BusErrorUnit, BusErrorUnitParams, BusErrors}
import freechips.rocketchip.tilelink.{BankBinder, TLBuffer, TLIdentityNode, TLTempNode, TLXbar}
import huancun.debug.TLLogger
import huancun.mbist._
import huancun.utils.ResetGen
import huancun.{HCCacheParamsKey, HuanCun}
import system.HasSoCParameter
import top.BusPerfMonitor
<<<<<<< HEAD
import utils._
=======
import utils.{ResetGen, TLClientsMerger, TLEdgeBuffer, IntBuffer}
>>>>>>> 6a2fc25d

class L1BusErrorUnitInfo(implicit val p: Parameters) extends Bundle with HasSoCParameter {
  val ecc_error = Valid(UInt(soc.PAddrBits.W))
}

class XSL1BusErrors()(implicit val p: Parameters) extends BusErrors {
  val icache = new L1BusErrorUnitInfo
  val dcache = new L1BusErrorUnitInfo
  val l2 = new L1BusErrorUnitInfo

  override def toErrorList: List[Option[(ValidIO[UInt], String, String)]] =
    List(
      Some(icache.ecc_error, "I_ECC", "Icache ecc error"),
      Some(dcache.ecc_error, "D_ECC", "Dcache ecc error"),
      Some(l2.ecc_error, "L2_ECC", "L2Cache ecc error")
    )
}

/**
 *   XSTileMisc contains every module except Core and L2 Cache
 */
class XSTileMisc()(implicit p: Parameters) extends LazyModule
  with HasXSParameter
  with HasSoCParameter
{
  val l1_xbar = TLXbar()
  val mmio_xbar = TLXbar()
  val mmio_port = TLIdentityNode() // to L3
  val memory_port = TLIdentityNode()
  val beu = LazyModule(new BusErrorUnit(
    new XSL1BusErrors(), BusErrorUnitParams(0x1f10010000L)
  ))
  val busPMU = BusPerfMonitor(enable = !debugOpts.FPGAPlatform)
  val l1d_logger = TLLogger(s"L2_L1D_${coreParams.HartId}", !debugOpts.FPGAPlatform)
  val l2_binder = coreParams.L2CacheParamsOpt.map(_ => BankBinder(coreParams.L2NBanks, 64))

  val i_mmio_port = TLTempNode()
  val d_mmio_port = TLTempNode()

  busPMU := l1d_logger
  l1_xbar :=* busPMU

  l2_binder match {
    case Some(binder) =>
      memory_port := TLBuffer.chainNode(2) := TLClientsMerger() := TLXbar() :=* binder
    case None =>
      memory_port := l1_xbar
  }

  mmio_xbar := TLBuffer.chainNode(2) := i_mmio_port
  mmio_xbar := TLBuffer.chainNode(2) := d_mmio_port
  beu.node := TLBuffer.chainNode(3) := mmio_xbar
  mmio_port := TLBuffer.chainNode(3) := mmio_xbar

  lazy val module = new LazyModuleImp(this){
    val beu_errors = IO(Input(chiselTypeOf(beu.module.io.errors)))
    beu.module.io.errors <> beu_errors
  }
}

class XSTile(parenName:String = "Unknown")(implicit p: Parameters) extends LazyModule
  with HasXSParameter
  with HasSoCParameter
{
  private val core = LazyModule(new XSCore(parenName + "XSCore_")(p))
  private val misc = LazyModule(new XSTileMisc())
  private val l2cache = coreParams.L2CacheParamsOpt.map(l2param =>
    LazyModule(new HuanCun(parenName + "L2_")(new Config((_, _, _) => {
      case HCCacheParamsKey => l2param
    })))
  )

  // public ports
  val memory_port = misc.memory_port
  val uncache = misc.mmio_port
<<<<<<< HEAD
  val clint_int_sink = core.clint_int_sink
  val plic_int_sink = core.plic_int_sink
  val debug_int_sink = core.debug_int_sink
  val beu_int_source = misc.beu.intNode
  val core_reset_sink = BundleBridgeSink(Some(() => Reset()))
=======
  val clint_int_sink = IntIdentityNode()
  val plic_int_sink = IntIdentityNode()
  val debug_int_sink = IntIdentityNode()
  val beu_int_source = IntIdentityNode()
  val core_reset_sink = BundleBridgeSink(Some(() => Bool()))
>>>>>>> 6a2fc25d

  core.clint_int_sink :*= IntBuffer() :*= IntBuffer() :*= clint_int_sink
  core.plic_int_sink :*= IntBuffer() :*= IntBuffer() :*= plic_int_sink
  core.debug_int_sink :*= IntBuffer() :*= IntBuffer() :*= debug_int_sink
  beu_int_source :*= IntBuffer() :*= IntBuffer() :*= misc.beu.intNode



  val l1d_to_l2_bufferOpt = coreParams.dcacheParametersOpt.map { _ =>
    val buffer = LazyModule(new TLBuffer)
    misc.l1d_logger := buffer.node := core.memBlock.dcache.clientNode
    buffer
  }

  val l1i_to_l2_buffer = LazyModule(new TLBuffer)
  misc.busPMU :=
    TLLogger(s"L2_L1I_${coreParams.HartId}", !debugOpts.FPGAPlatform) :=
    l1i_to_l2_buffer.node :=
    core.frontend.icache.clientNode

  val ptw_to_l2_bufferOpt = if (!coreParams.softPTW) {
    val buffer = LazyModule(new TLBuffer)
    misc.busPMU :=
      TLLogger(s"L2_PTW_${coreParams.HartId}", !debugOpts.FPGAPlatform) :=
      buffer.node :=
      core.ptw_to_l2_buffer.node
    Some(buffer)
  } else None

  l2cache match {
    case Some(l2) =>
      misc.l2_binder.get :*= l2.node :*= TLBuffer() :*= misc.l1_xbar
    case None =>
  }

  misc.i_mmio_port := core.frontend.instrUncache.clientNode
  misc.d_mmio_port := core.memBlock.uncache.clientNode

  lazy val module = new LazyRawModuleImp(this) {
    val io = IO(new Bundle {
      val clock = Input(Clock())
      val reset = Input(AsyncReset())
      val hartId = Input(UInt(64.W))
      val reset_vector = Input(UInt(PAddrBits.W))
      val cpu_halt = Output(Bool())
    })
    val xsx_ultiscan_in = IO(new FSCANInputInterface)
    val xsl2_ultiscan_out = IO(Flipped(new FSCANInputInterface))
    val hd2prf_in = IO(new MbitsFuseInterface(isSRAM = false))
    val hsuspsr_in = IO(new MbitsFuseInterface(isSRAM = true))
    val uhdusplr_in = IO(new MbitsFuseInterface(isSRAM = true))
    val hduspsr_in = IO(new MbitsFuseInterface(isSRAM = true))
    val mbist_ijtag = IO(new JTAGInterface)
    val mbist_extra_core_sram = IO(new MbitsExtraFullInterface)
    val mbist_extra_core_rf = IO(new MbitsExtraFullInterface)
    val mbist_extra_l2_sram = IO(new MbitsExtraFullInterface)
    val mbist_extra_l2_rf = IO(new MbitsExtraFullInterface)

    dontTouch(io)
    dontTouch(xsx_ultiscan_in)
    dontTouch(xsl2_ultiscan_out)
    dontTouch(hsuspsr_in)
    dontTouch(hd2prf_in)
    dontTouch(uhdusplr_in)
    dontTouch(hduspsr_in)
    dontTouch(mbist_ijtag)
    dontTouch(mbist_extra_core_sram)
    dontTouch(mbist_extra_core_rf)
    dontTouch(mbist_extra_l2_sram)
    dontTouch(mbist_extra_l2_rf)

    val xsl2_ultiscan = Module(new Ultiscan(3400, 20, 20, 1, 1, 0, 0, "xsl2", !debugOpts.FPGAPlatform))
    dontTouch(xsl2_ultiscan.io)
    xsl2_ultiscan.io := DontCare
    xsl2_ultiscan.io.core_clock_preclk := io.clock

    val dfx_reset = Some(xsl2_ultiscan.toResetGen)
    val reset_sync = withClockAndReset(xsl2_ultiscan.io.core_clock_postclk, io.reset) {
      ResetGen(2, dfx_reset)
    }

    childClock := xsl2_ultiscan.io.core_clock_postclk
    childReset := reset_sync

    val ultiscanIO = IO(new Bundle{
      val ijtag = xsl2_ultiscan.io.ijtag.cloneType
      val uscan = xsl2_ultiscan.io.uscan.cloneType
      val fdfx_powergood = Input(Bool())
    })
    dontTouch(ultiscanIO)

    withClockAndReset(childClock, childReset) {
      val core_soft_rst = core_reset_sink.in.head._1

      core.module.io.hartId := io.hartId
      core.module.io.reset_vector := DelayN(io.reset_vector, 5)
      io.cpu_halt := core.module.io.cpu_halt
      if (l2cache.isDefined) {
        core.module.io.perfEvents.zip(l2cache.get.module.io.perfEvents.flatten).foreach(x => x._1.value := x._2)
      }
      else {
        core.module.io.perfEvents <> DontCare
      }
      core.module.io.dfx_reset := dfx_reset.get

      ultiscanIO.ijtag <> xsl2_ultiscan.io.ijtag
      ultiscanIO.uscan <> xsl2_ultiscan.io.uscan
      xsl2_ultiscan.io.fdfx_powergood := ultiscanIO.fdfx_powergood

      val mbistInterfaceL2SRAM = if (l2cache.isDefined) {
        if (l2cache.get.module.mbist_sram.isDefined) {
          val responseMbistPipeline = l2cache.get.module.sliceMbistPipelines.head._1.get
          val intf = Some(Module(new MBISTInterface(
            Seq(l2cache.get.module.mbist_sram.get.params),
            Seq(responseMbistPipeline.node.array_id),
            s"mbist_core${coreParams.HartId}_l2_sram_intf",
            isSRAM = true,
            1
          )))
          intf.get.extra := DontCare
          intf.get.clock := childClock
          intf.get.toPipeline.head <> l2cache.get.module.mbist_sram.get
          mbist_extra_l2_sram.connectExtra(intf.get.extra.head)
          mbist_extra_l2_sram.connectPWR_MGNT(
            responseMbistPipeline.PWR_MGNT.get._1,
            responseMbistPipeline.PWR_MGNT.get._2
          )
          intf
        } else{
          None
        }
      } else {
        None
      }
      val mbistInterfaceL2RF = if (l2cache.isDefined) {
        if (l2cache.get.module.mbist_rf.isDefined) {
          val responseMbistPipeline = l2cache.get.module.sliceMbistPipelines.head._2.get
          val intf = Some(Module(new MBISTInterface(
            Seq(l2cache.get.module.mbist_rf.get.params),
            Seq(responseMbistPipeline.node.array_id),
            s"mbist_core${coreParams.HartId}_l2_rf_intf",
            isSRAM = false,
            1
          )))
          intf.get.extra := DontCare
          intf.get.clock := childClock
          intf.get.toPipeline.head <> l2cache.get.module.mbist_rf.get
          mbist_extra_l2_rf.connectExtra(intf.get.extra.head)
          mbist_extra_l2_rf.connectPWR_MGNT(
            responseMbistPipeline.PWR_MGNT.get._1,
            responseMbistPipeline.PWR_MGNT.get._2
          )
          intf
        }else{
          None
        }
      }
      else {
        None
      }

      val mbistInterfaceCoreSRAM = Module(new MBISTInterface(
        Seq(core.module.mbist_sram.params),
        Seq(core.module.coreMbistPipelineSram.get.node.array_id),
        s"mbist_core${coreParams.HartId}_core_sram_intf",
        isSRAM = true,
        1
      ))
      mbistInterfaceCoreSRAM.extra := DontCare
      mbistInterfaceCoreSRAM.clock := childClock
      mbistInterfaceCoreSRAM.toPipeline.head <> core.module.mbist_sram
      mbist_extra_core_sram.connectExtra(mbistInterfaceCoreSRAM.extra.head)
      mbist_extra_core_sram.connectPWR_MGNT(
        core.module.coreMbistPipelineSram.get.PWR_MGNT.get._1,
        core.module.coreMbistPipelineSram.get.PWR_MGNT.get._2
      )

      val mbistInterfaceCoreRF = Module(new MBISTInterface(
        Seq(core.module.mbist_rf.params),
        Seq(core.module.coreMbistPipelineRf.get.node.array_id),
        s"mbist_core${coreParams.HartId}_core_rf_intf",
        isSRAM = false,
        1
      ))
      mbistInterfaceCoreRF.extra := DontCare
      mbistInterfaceCoreRF.clock := childClock
      mbistInterfaceCoreRF.toPipeline.head <> core.module.mbist_rf
      mbist_extra_core_rf.connectExtra(mbistInterfaceCoreRF.extra.head)
      mbist_extra_core_rf.connectPWR_MGNT(
        core.module.coreMbistPipelineRf.get.PWR_MGNT.get._1,
        core.module.coreMbistPipelineRf.get.PWR_MGNT.get._2
      )

      val (intfParams,mbistNames,intfPrefixes) = if(l2cache.isDefined) {
        if (mbistInterfaceL2RF.isDefined) {
          (
            Seq(
              mbistInterfaceCoreSRAM.mbist.params,
              mbistInterfaceCoreRF.mbist.params,
              mbistInterfaceL2SRAM.get.mbist.params,
              mbistInterfaceL2RF.get.mbist.params
            ),
            Seq("L1_SRAM", "L1_RF", "L2_SRAM", "L2_RF"),
            Seq("L1", "L2")
          )
        }else{
          (
            Seq(
              mbistInterfaceCoreSRAM.mbist.params,
              mbistInterfaceCoreRF.mbist.params,
              mbistInterfaceL2SRAM.get.mbist.params,
            ),
            Seq("L1_SRAM", "L1_RF", "L2_SRAM"),
            Seq("L1", "L2")
          )
        }
      } else {
        (
          Seq(
            mbistInterfaceCoreSRAM.mbist.params,
            mbistInterfaceCoreRF.mbist.params
          ),
          Seq("L1_SRAM","L1_RF"),
          Seq("L1")
        )
      }


      val mbistControllerCoreWithL2 = Module(new MBISTController(
        intfParams,
        mbistNames,
        intfPrefixes,
        None
      ))
      dontTouch(mbistControllerCoreWithL2.io)

      if(l2cache.isDefined){
        if (mbistInterfaceL2RF.isDefined) {
          //Core
          mbistControllerCoreWithL2.mbist(0) <> mbistInterfaceCoreSRAM.mbist
          mbistControllerCoreWithL2.fscan_ram(0) <> mbistInterfaceCoreSRAM.fscan_ram
          mbistControllerCoreWithL2.io.hd2prf_out <> mbistInterfaceCoreSRAM.hd2prf_fuse
          mbistControllerCoreWithL2.io.hsuspsr_out <> mbistInterfaceCoreSRAM.hsuspsr_fuse
          mbistControllerCoreWithL2.io.uhdusplr_out <> mbistInterfaceCoreSRAM.uhdusplr_fuse
          mbistControllerCoreWithL2.io.hduspsr_out <> mbistInterfaceCoreSRAM.hduspsr_fuse

          mbistControllerCoreWithL2.mbist(1) <> mbistInterfaceCoreRF.mbist
          mbistControllerCoreWithL2.fscan_ram(0) <> mbistInterfaceCoreRF.fscan_ram
          mbistControllerCoreWithL2.io.hd2prf_out <> mbistInterfaceCoreRF.hd2prf_fuse
          mbistControllerCoreWithL2.io.hsuspsr_out <> mbistInterfaceCoreRF.hsuspsr_fuse
          mbistControllerCoreWithL2.io.uhdusplr_out <> mbistInterfaceCoreRF.uhdusplr_fuse
          mbistControllerCoreWithL2.io.hduspsr_out <> mbistInterfaceCoreRF.hduspsr_fuse
          //L2
          mbistControllerCoreWithL2.mbist(2) <> mbistInterfaceL2SRAM.get.mbist
          mbistControllerCoreWithL2.fscan_ram(1) <> mbistInterfaceL2SRAM.get.fscan_ram
          mbistControllerCoreWithL2.io.hd2prf_out <> mbistInterfaceL2SRAM.get.hd2prf_fuse
          mbistControllerCoreWithL2.io.hsuspsr_out <> mbistInterfaceL2SRAM.get.hsuspsr_fuse
          mbistControllerCoreWithL2.io.uhdusplr_out <> mbistInterfaceL2SRAM.get.uhdusplr_fuse
          mbistControllerCoreWithL2.io.hduspsr_out <> mbistInterfaceL2SRAM.get.hduspsr_fuse

          mbistControllerCoreWithL2.mbist(3) <> mbistInterfaceL2RF.get.mbist
          mbistControllerCoreWithL2.fscan_ram(1) <> mbistInterfaceL2RF.get.fscan_ram
          mbistControllerCoreWithL2.io.hd2prf_out <> mbistInterfaceL2RF.get.hd2prf_fuse
          mbistControllerCoreWithL2.io.hsuspsr_out <> mbistInterfaceL2RF.get.hsuspsr_fuse
          mbistControllerCoreWithL2.io.uhdusplr_out <> mbistInterfaceL2RF.get.uhdusplr_fuse
          mbistControllerCoreWithL2.io.hduspsr_out <> mbistInterfaceL2RF.get.hduspsr_fuse
        }else{
          //Core
          mbistControllerCoreWithL2.mbist(0) <> mbistInterfaceCoreSRAM.mbist
          mbistControllerCoreWithL2.fscan_ram(0) <> mbistInterfaceCoreSRAM.fscan_ram
          mbistControllerCoreWithL2.io.hd2prf_out <> mbistInterfaceCoreSRAM.hd2prf_fuse
          mbistControllerCoreWithL2.io.hsuspsr_out <> mbistInterfaceCoreSRAM.hsuspsr_fuse
          mbistControllerCoreWithL2.io.uhdusplr_out <> mbistInterfaceCoreSRAM.uhdusplr_fuse
          mbistControllerCoreWithL2.io.hduspsr_out <> mbistInterfaceCoreSRAM.hduspsr_fuse

          mbistControllerCoreWithL2.mbist(1) <> mbistInterfaceCoreRF.mbist
          mbistControllerCoreWithL2.fscan_ram(0) <> mbistInterfaceCoreRF.fscan_ram
          mbistControllerCoreWithL2.io.hd2prf_out <> mbistInterfaceCoreRF.hd2prf_fuse
          mbistControllerCoreWithL2.io.hsuspsr_out <> mbistInterfaceCoreRF.hsuspsr_fuse
          mbistControllerCoreWithL2.io.uhdusplr_out <> mbistInterfaceCoreRF.uhdusplr_fuse
          mbistControllerCoreWithL2.io.hduspsr_out <> mbistInterfaceCoreRF.hduspsr_fuse
          //L2
          mbistControllerCoreWithL2.mbist(2) <> mbistInterfaceL2SRAM.get.mbist
          mbistControllerCoreWithL2.fscan_ram(1) <> mbistInterfaceL2SRAM.get.fscan_ram
          mbistControllerCoreWithL2.io.hd2prf_out <> mbistInterfaceL2SRAM.get.hd2prf_fuse
          mbistControllerCoreWithL2.io.hsuspsr_out <> mbistInterfaceL2SRAM.get.hsuspsr_fuse
          mbistControllerCoreWithL2.io.uhdusplr_out <> mbistInterfaceL2SRAM.get.uhdusplr_fuse
          mbistControllerCoreWithL2.io.hduspsr_out <> mbistInterfaceL2SRAM.get.hduspsr_fuse
        }
      }
      else{
        mbistControllerCoreWithL2.mbist(0) <> mbistInterfaceCoreSRAM.mbist
        mbistControllerCoreWithL2.fscan_ram(0) <> mbistInterfaceCoreSRAM.fscan_ram
        mbistControllerCoreWithL2.io.hd2prf_out <> mbistInterfaceCoreSRAM.hd2prf_fuse
        mbistControllerCoreWithL2.io.hsuspsr_out <> mbistInterfaceCoreSRAM.hsuspsr_fuse
        mbistControllerCoreWithL2.io.uhdusplr_out <> mbistInterfaceCoreSRAM.uhdusplr_fuse
        mbistControllerCoreWithL2.io.hduspsr_out <> mbistInterfaceCoreSRAM.hduspsr_fuse

        mbistControllerCoreWithL2.mbist(1) <> mbistInterfaceCoreRF.mbist
        mbistControllerCoreWithL2.fscan_ram(0) <> mbistInterfaceCoreRF.fscan_ram
        mbistControllerCoreWithL2.io.hd2prf_out <> mbistInterfaceCoreRF.hd2prf_fuse
        mbistControllerCoreWithL2.io.hsuspsr_out <> mbistInterfaceCoreRF.hsuspsr_fuse
        mbistControllerCoreWithL2.io.uhdusplr_out <> mbistInterfaceCoreRF.uhdusplr_fuse
        mbistControllerCoreWithL2.io.hduspsr_out <> mbistInterfaceCoreRF.hduspsr_fuse
      }
      mbistControllerCoreWithL2.io.fscan_clkungate := xsl2_ultiscan.io.fscan.clkungate
      mbistControllerCoreWithL2.io.clock := childClock

      mbistControllerCoreWithL2.io.xsx_fscan_in <> xsx_ultiscan_in

      mbistControllerCoreWithL2.io.xsl2_fscan_in.bypsel := xsl2_ultiscan.io.fscan.ram.bypsel
      mbistControllerCoreWithL2.io.xsl2_fscan_in.wdis_b := xsl2_ultiscan.io.fscan.ram.wrdis_b
      mbistControllerCoreWithL2.io.xsl2_fscan_in.rdis_b := xsl2_ultiscan.io.fscan.ram.rddis_b
      mbistControllerCoreWithL2.io.xsl2_fscan_in.init_en := xsl2_ultiscan.io.fscan.ram.init_en
      mbistControllerCoreWithL2.io.xsl2_fscan_in.init_val := xsl2_ultiscan.io.fscan.ram.init_val

      xsl2_ultiscan_out.bypsel := xsl2_ultiscan.io.fscan.ram.bypsel
      xsl2_ultiscan_out.wdis_b := xsl2_ultiscan.io.fscan.ram.wrdis_b
      xsl2_ultiscan_out.rdis_b := xsl2_ultiscan.io.fscan.ram.rddis_b
      xsl2_ultiscan_out.init_en := xsl2_ultiscan.io.fscan.ram.init_en
      xsl2_ultiscan_out.init_val := xsl2_ultiscan.io.fscan.ram.init_val

      mbist_ijtag <> mbistControllerCoreWithL2.io.mbist_ijtag

      mbistControllerCoreWithL2.io.hd2prf_in <> hd2prf_in
      mbistControllerCoreWithL2.io.hsuspsr_in <> hsuspsr_in
      mbistControllerCoreWithL2.io.uhdusplr_in <> uhdusplr_in
      mbistControllerCoreWithL2.io.hduspsr_in <> hduspsr_in

      misc.module.beu_errors.icache <> core.module.io.beu_errors.icache
      misc.module.beu_errors.dcache <> core.module.io.beu_errors.dcache
      if (l2cache.isDefined) {
        misc.module.beu_errors.l2.ecc_error.valid := l2cache.get.module.io.ecc_error.valid
        misc.module.beu_errors.l2.ecc_error.bits := l2cache.get.module.io.ecc_error.bits
      } else {
        misc.module.beu_errors.l2 <> 0.U.asTypeOf(misc.module.beu_errors.l2)
      }

      // Modules are reset one by one
      // io_reset ----
      //             |
      //             v
      // reset ----> OR_SYNC --> {Misc, L2 Cache, Cores}
      val resetChain = Seq(
        Seq(misc.module, core.module, l1i_to_l2_buffer.module) ++
          l2cache.map(_.module) ++
          l1d_to_l2_bufferOpt.map(_.module) ++ ptw_to_l2_bufferOpt.map(_.module)
      )
      ResetGen(resetChain, (childReset.asBool || core_soft_rst.asBool).asAsyncReset, !debugOpts.FPGAPlatform, dfx_reset)
    }
  }
}<|MERGE_RESOLUTION|>--- conflicted
+++ resolved
@@ -1,15 +1,10 @@
 package xiangshan
 
 import chipsalliance.rocketchip.config.{Config, Parameters}
-<<<<<<< HEAD
 import chisel3._
 import chisel3.util._
 import freechips.rocketchip.diplomacy.{BundleBridgeSink, LazyModule, LazyModuleImp, LazyRawModuleImp}
-=======
-import chisel3.util.{Valid, ValidIO}
-import freechips.rocketchip.diplomacy.{BundleBridgeSink, LazyModule, LazyModuleImp, LazyModuleImpLike}
 import freechips.rocketchip.interrupts._
->>>>>>> 6a2fc25d
 import freechips.rocketchip.tile.{BusErrorUnit, BusErrorUnitParams, BusErrors}
 import freechips.rocketchip.tilelink.{BankBinder, TLBuffer, TLIdentityNode, TLTempNode, TLXbar}
 import huancun.debug.TLLogger
@@ -18,11 +13,7 @@
 import huancun.{HCCacheParamsKey, HuanCun}
 import system.HasSoCParameter
 import top.BusPerfMonitor
-<<<<<<< HEAD
 import utils._
-=======
-import utils.{ResetGen, TLClientsMerger, TLEdgeBuffer, IntBuffer}
->>>>>>> 6a2fc25d
 
 class L1BusErrorUnitInfo(implicit val p: Parameters) extends Bundle with HasSoCParameter {
   val ecc_error = Valid(UInt(soc.PAddrBits.W))
@@ -98,19 +89,11 @@
   // public ports
   val memory_port = misc.memory_port
   val uncache = misc.mmio_port
-<<<<<<< HEAD
-  val clint_int_sink = core.clint_int_sink
-  val plic_int_sink = core.plic_int_sink
-  val debug_int_sink = core.debug_int_sink
-  val beu_int_source = misc.beu.intNode
-  val core_reset_sink = BundleBridgeSink(Some(() => Reset()))
-=======
   val clint_int_sink = IntIdentityNode()
   val plic_int_sink = IntIdentityNode()
   val debug_int_sink = IntIdentityNode()
   val beu_int_source = IntIdentityNode()
-  val core_reset_sink = BundleBridgeSink(Some(() => Bool()))
->>>>>>> 6a2fc25d
+  val core_reset_sink = BundleBridgeSink(Some(() => Reset()))
 
   core.clint_int_sink :*= IntBuffer() :*= IntBuffer() :*= clint_int_sink
   core.plic_int_sink :*= IntBuffer() :*= IntBuffer() :*= plic_int_sink
