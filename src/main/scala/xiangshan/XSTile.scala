--- conflicted
+++ resolved
@@ -178,7 +178,6 @@
     childClock := xsl2_ultiscan.io.core_clock_postclk
     childReset := reset_sync
 
-<<<<<<< HEAD
     val ultiscanIO = IO(new Bundle{
       val ijtag = xsl2_ultiscan.io.ijtag.cloneType
       val uscan = xsl2_ultiscan.io.uscan.cloneType
@@ -447,20 +446,7 @@
           l2cache.map(_.module) ++
           l1d_to_l2_bufferOpt.map(_.module) ++ ptw_to_l2_bufferOpt.map(_.module)
       )
-      ResetGen(resetChain, (childReset.asBool || core_soft_rst.asBool).asAsyncReset, !debugOpts.FPGAPlatform, dfx_reset)
+      ResetGen(resetChain, childReset, !debugOpts.FPGAPlatform, dfx_reset)
     }
-=======
-    // Modules are reset one by one
-    // io_reset ----
-    //             |
-    //             v
-    // reset ----> OR_SYNC --> {Misc, L2 Cache, Cores}
-    val resetChain = Seq(
-      Seq(misc.module, core.module, l1i_to_l2_buffer.module) ++
-        l2cache.map(_.module) ++
-        l1d_to_l2_bufferOpt.map(_.module) ++ ptw_to_l2_bufferOpt.map(_.module)
-    )
-    ResetGen(resetChain, reset.asBool, !debugOpts.FPGAPlatform)
->>>>>>> 5654fc3d
   }
 }