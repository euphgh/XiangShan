--- conflicted
+++ resolved
@@ -24,16 +24,9 @@
 
 
 class MEFreeList(size: Int)(implicit p: Parameters) extends BaseFreeList(size) with HasPerfEvents {
-<<<<<<< HEAD
   val freeList = RegInit(VecInit(
     // originally {32, 33, ..., size - 1} are free. Register 0-31 are mapped to x0-x31.
     Seq.tabulate(size - 32)(i => (i + 32).U(PhyRegIdxWidth.W)) ++ Seq.fill(32)(0.U(PhyRegIdxWidth.W))))
-
-  // head and tail pointer
-  val headPtr = RegInit(FreeListPtr(false.B, 0.U))
-  val tailPtr = RegInit(FreeListPtr(false.B, (size - 32).U))
-=======
-  val freeList = Reg(Vec(size, UInt(PhyRegIdxWidth.W)))
 
   // head and tail pointer
   val headPtr = RegInit(FreeListPtr(false, 0))
@@ -43,7 +36,6 @@
   // may shift [0, RenameWidth] steps
   val headPtrOHVec = VecInit.tabulate(RenameWidth + 1)(headPtrOHShift.left)
   val tailPtr = RegInit(FreeListPtr(false, size - 32))
->>>>>>> 8e8cfe31
 
   val doRename = io.canAllocate && io.doAllocate && !io.redirect && !io.walk
 
@@ -71,14 +63,6 @@
       freeList(freePtr.value) := io.freePhyReg(i)
     }
   }
-<<<<<<< HEAD
-=======
-  when (reset.asBool) {
-    for (i <- 0 until size - 32) {
-      freeList(i) := (i + 32).U
-    }
-  }
->>>>>>> 8e8cfe31
 
   // update tail pointer
   val tailPtrNext = tailPtr + PopCount(io.freeReq)
@@ -89,17 +73,10 @@
   io.canAllocate := freeRegCntReg >= RenameWidth.U
 
   val perfEvents = Seq(
-<<<<<<< HEAD
-    ("me_freelist_1_4_valid",  freeRegCnt <= (size / 4).U                                    ),
-    ("me_freelist_2_4_valid", (freeRegCnt >  (size / 4).U) & (freeRegCnt <= (size / 2).U)    ),
-    ("me_freelist_3_4_valid", (freeRegCnt >  (size / 2).U) & (freeRegCnt <= (size * 3 / 4).U)),
-    ("me_freelist_4_4_valid",  freeRegCnt >  (size * 3 / 4).U                                ),
-=======
     ("me_freelist_1_4_valid", freeRegCntReg <  (size / 4).U                                     ),
     ("me_freelist_2_4_valid", freeRegCntReg >= (size / 4).U && freeRegCntReg <= (size / 2).U    ),
     ("me_freelist_3_4_valid", freeRegCntReg >= (size / 2).U && freeRegCntReg <= (size * 3 / 4).U),
     ("me_freelist_4_4_valid", freeRegCntReg >= (size * 3 / 4).U                                 ),
->>>>>>> 8e8cfe31
   )
   generatePerfEvent()
 }