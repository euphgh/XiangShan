--- conflicted
+++ resolved
@@ -17,24 +17,16 @@
 class CtrlToIntBlockIO extends XSBundle {
   val enqIqCtrl = Vec(exuParameters.IntExuCnt, DecoupledIO(new MicroOp))
   val enqIqData = Vec(exuParameters.IntExuCnt, Output(new ExuInput))
-<<<<<<< HEAD
-  val readRf = Vec(NRIntReadPorts, Flipped(new RfReadPort))
+  val readRf = Vec(NRIntReadPorts, Flipped(new RfReadPort(XLEN)))
   val readPortIndex = Vec(exuParameters.IntExuCnt, Output(UInt(log2Ceil(NRIntReadPorts).W)))
-=======
-  val readRf = Vec(NRIntReadPorts, Flipped(new RfReadPort(XLEN)))
->>>>>>> 1ed71c71
   val redirect = ValidIO(new Redirect)
 }
 
 class CtrlToFpBlockIO extends XSBundle {
   val enqIqCtrl = Vec(exuParameters.FpExuCnt, DecoupledIO(new MicroOp))
   val enqIqData = Vec(exuParameters.FpExuCnt, Output(new ExuInput))
-<<<<<<< HEAD
-  val readRf = Vec(NRFpReadPorts, Flipped(new RfReadPort))
+  val readRf = Vec(NRFpReadPorts, Flipped(new RfReadPort(XLEN + 1)))
   val readPortIndex = Vec(exuParameters.FpExuCnt, Output(UInt(log2Ceil(NRFpReadPorts - exuParameters.StuCnt).W)))
-=======
-  val readRf = Vec(NRFpReadPorts, Flipped(new RfReadPort(XLEN + 1)))
->>>>>>> 1ed71c71
   val redirect = ValidIO(new Redirect)
 }
 
