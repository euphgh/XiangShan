package xiangshan.backend.roq

import chisel3.ExcitingUtils._
import chisel3._
import chisel3.util._
import xiangshan._
import utils._
import xiangshan.backend.LSUOpType
import xiangshan.backend.fu.fpu.Fflags
object roqDebugId extends Function0[Integer] {
  var x = 0
  def apply(): Integer = {
    x = x + 1
    return x
  }
}

class RoqPtr extends CircularQueuePtr(RoqPtr.RoqSize) with HasCircularQueuePtrHelper {
  def needFlush(redirect: Valid[Redirect]): Bool = {
    redirect.valid && (redirect.bits.isException || redirect.bits.isFlushPipe || isAfter(this, redirect.bits.roqIdx))
  }
}

object RoqPtr extends HasXSParameter {
  def apply(f: Bool, v: UInt): RoqPtr = {
    val ptr = Wire(new RoqPtr)
    ptr.flag := f
    ptr.value := v
    ptr
  }
}

class RoqCSRIO extends XSBundle {
  val intrBitSet = Input(Bool())
  val trapTarget = Input(UInt(VAddrBits.W))

  val fflags = Output(new Fflags)
  val dirty_fs = Output(Bool())
}

class Roq(numWbPorts: Int) extends XSModule with HasCircularQueuePtrHelper {
  val io = IO(new Bundle() {
    val brqRedirect = Input(Valid(new Redirect))
    val memRedirect = Input(Valid(new Redirect))
    val enq = new Bundle {
      val canAccept = Output(Bool())
      val isEmpty = Output(Bool())
      val extraWalk = Vec(RenameWidth, Input(Bool()))
      val req = Vec(RenameWidth, Flipped(ValidIO(new MicroOp)))
      val resp = Vec(RenameWidth, Output(new RoqPtr))
    }
    val redirect = Output(Valid(new Redirect))
    val exception = Output(new MicroOp)
    // exu + brq
    val exeWbResults = Vec(numWbPorts, Flipped(ValidIO(new ExuOutput)))
    val commits = Vec(CommitWidth, Valid(new RoqCommit))
    val bcommit = Output(UInt(BrTagWidth.W))
    val roqDeqPtr = Output(new RoqPtr)
    val csr = new RoqCSRIO
  })

  // instvalid field
  val valid = RegInit(VecInit(List.fill(RoqSize)(false.B)))

  // status
  val writebacked = Reg(Vec(RoqSize, Bool()))

  // data for redirect, exception, etc.
  val flagBkup = RegInit(VecInit(List.fill(RoqSize)(false.B)))
  val exuFflags = Mem(RoqSize, new Fflags)

  // uop field used when commit
  // flushPipe (wb) (commit) (used in roq)
  // lidx (wb) (commit)
  // sidx (wb) (commit)
  // uop.ctrl.commitType (wb) (commit) (L/S)
  // exceptionVec (wb) (commit)
  // roqIdx (dispatch) (commit)
  // crossPageIPFFix (dispatch) (commit)

  // uop field used when walk
  // ctrl.fpWen (dispatch) (walk)
  // ctrl.rfWen (dispatch) (walk)
  // ldest (dispatch) (walk)

  // data for debug
  val microOp = Mem(RoqSize, new MicroOp)
  val debug_exuData = Reg(Vec(RoqSize, UInt(XLEN.W)))//for debug
  val debug_exuDebug = Reg(Vec(RoqSize, new DebugBundle))//for debug

  // ptr
  val enqPtrExt = RegInit(0.U.asTypeOf(new RoqPtr))
  val deqPtrExt = RegInit(0.U.asTypeOf(new RoqPtr))
  val walkPtrExt = Reg(new RoqPtr)
  val walkTgtExt = Reg(new RoqPtr)
  val enqPtr = enqPtrExt.value
  val deqPtr = deqPtrExt.value
  val walkPtr = walkPtrExt.value
  val isEmpty = enqPtr === deqPtr && enqPtrExt.flag ===deqPtrExt.flag
  val isFull = enqPtr === deqPtr && enqPtrExt.flag =/= deqPtrExt.flag
  val notFull = !isFull

  val emptyEntries = RoqSize.U - distanceBetween(enqPtrExt, deqPtrExt)

  val s_idle :: s_walk :: s_extrawalk :: Nil = Enum(3)
  val state = RegInit(s_idle)

  io.roqDeqPtr := deqPtrExt

  // common signal
  val enqPtrValPlus = Wire(Vec(RenameWidth, UInt(log2Up(RoqSize).W)))
  val enqPtrFlagPlus = Wire(Vec(RenameWidth, Bool()))
  for (i <- 0 until RenameWidth) {
    val offset = PopCount(io.enq.req.map(_.valid).take(i))
    val roqIdxExt = enqPtrExt + offset
    enqPtrValPlus(i) := roqIdxExt.value
    enqPtrFlagPlus(i) := roqIdxExt.flag
  }

  val deqPtrExtPlus = Wire(Vec(RenameWidth, UInt(log2Up(RoqSize).W)))
  for(i <- 0 until CommitWidth){
    val roqIdxExt = deqPtrExt + i.U
    deqPtrExtPlus(i) := roqIdxExt.value
  }

  // Dispatch
<<<<<<< HEAD
  val hasBlockBackward = RegInit(false.B)
  val hasNoSpecExec = RegInit(false.B)
  // When blockBackward instruction leaves Roq (commit or walk), hasBlockBackward should be set to false.B
  val blockBackwardLeave = Cat(io.commits.map(c => c.valid && c.bits.uop.ctrl.blockBackward)).orR || io.redirect.valid
  when(blockBackwardLeave){ hasBlockBackward:= false.B }
  // When noSpecExec instruction commits (it should not be walked except when it has not entered Roq),
  // hasNoSpecExec should be set to false.B
  val noSpecExecCommit = Cat(io.commits.map(c => c.valid && !c.bits.isWalk && c.bits.uop.ctrl.noSpecExec)).orR || io.redirect.valid
  when(noSpecExecCommit){ hasNoSpecExec:= false.B }
  // Assertion on that noSpecExec should never be walked since it's the only instruction in Roq.
  // Extra walk should be ok since noSpecExec has not enter Roq.
  val walkNoSpecExec = Cat(io.commits.map(c => c.valid && c.bits.isWalk && c.bits.uop.ctrl.noSpecExec)).orR
  XSError(state =/= s_extrawalk && walkNoSpecExec, "noSpecExec should not walk\n")

  val validDispatch = io.enq.req.map(_.valid)
=======
  val noSpecEnq = io.dp1Req.map(i => i.bits.ctrl.noSpecExec)
  val hasNoSpec = RegInit(false.B)
  when(isEmpty){ hasNoSpec:= false.B }
  val validDispatch = io.dp1Req.map(_.valid)
  val timer = GTimer()
  XSDebug("(ready, valid): ")
>>>>>>> 61e70b7f
  for (i <- 0 until RenameWidth) {
    val offset = PopCount(validDispatch.take(i))
    val roqIdxExt = enqPtrExt + offset
    val roqIdx = roqIdxExt.value

    when(io.enq.req(i).valid) {
      microOp(roqIdx) := io.enq.req(i).bits
      when(io.enq.req(i).bits.ctrl.blockBackward) {
        hasBlockBackward := true.B
      }
      when(io.enq.req(i).bits.ctrl.noSpecExec) {
        hasNoSpecExec := true.B
      }
    }
    io.enq.resp(i) := roqIdxExt
  }

  val validEntries = distanceBetween(enqPtrExt, deqPtrExt)
  val firedDispatch = Cat(io.enq.req.map(_.valid))
  io.enq.canAccept := (validEntries <= (RoqSize - RenameWidth).U) && !hasBlockBackward
  io.enq.isEmpty   := isEmpty
  XSDebug(p"(ready, valid): ${io.enq.canAccept}, ${Binary(firedDispatch)}\n")

  val dispatchCnt = PopCount(firedDispatch)
  enqPtrExt := enqPtrExt + dispatchCnt
  when (firedDispatch.orR) {
    XSInfo("dispatched %d insts\n", dispatchCnt)
  }

  // Writeback
  val firedWriteback = io.exeWbResults.map(_.fire())
  XSInfo(PopCount(firedWriteback) > 0.U, "writebacked %d insts\n", PopCount(firedWriteback))
  for(i <- 0 until numWbPorts){
    when(io.exeWbResults(i).fire()){
      val wbIdxExt = io.exeWbResults(i).bits.uop.roqIdx
      val wbIdx = wbIdxExt.value
      microOp(wbIdx).cf.exceptionVec := io.exeWbResults(i).bits.uop.cf.exceptionVec
      microOp(wbIdx).lqIdx := io.exeWbResults(i).bits.uop.lqIdx
      microOp(wbIdx).sqIdx := io.exeWbResults(i).bits.uop.sqIdx
      microOp(wbIdx).ctrl.flushPipe := io.exeWbResults(i).bits.uop.ctrl.flushPipe
      microOp(wbIdx).diffTestDebugLrScValid := io.exeWbResults(i).bits.uop.diffTestDebugLrScValid
<<<<<<< HEAD
      debug_exuData(wbIdx) := io.exeWbResults(i).bits.data
      debug_exuDebug(wbIdx) := io.exeWbResults(i).bits.debug
      microOp(wbIdx).debugInfo.issueTime := io.exeWbResults(i).bits.uop.debugInfo.issueTime
      microOp(wbIdx).debugInfo.writebackTime := io.exeWbResults(i).bits.uop.debugInfo.writebackTime
=======
      microOp(wbIdx).debugInfo.issueTime := io.exeWbResults(i).bits.uop.debugInfo.issueTime
      microOp(wbIdx).debugInfo.writebackTime := io.exeWbResults(i).bits.uop.debugInfo.writebackTime
      exuData(wbIdx) := io.exeWbResults(i).bits.data
      exuFflags(wbIdx) := io.exeWbResults(i).bits.fflags
      exuDebug(wbIdx) := io.exeWbResults(i).bits.debug
>>>>>>> 61e70b7f

      val debug_Uop = microOp(wbIdx)
      XSInfo(true.B,
        p"writebacked pc 0x${Hexadecimal(debug_Uop.cf.pc)} wen ${debug_Uop.ctrl.rfWen} " +
        p"data 0x${Hexadecimal(io.exeWbResults(i).bits.data)} ldst ${debug_Uop.ctrl.ldest} pdst ${debug_Uop.ctrl.ldest} " +
        p"skip ${io.exeWbResults(i).bits.debug.isMMIO} roqIdx: ${wbIdxExt}\n"
      )
    }
  }

  // Interrupt
  val deqUop = microOp(deqPtr)
  val deqPtrWritebacked = writebacked(deqPtr) && valid(deqPtr)
  val intrEnable = io.csr.intrBitSet && !isEmpty && !hasNoSpecExec &&
    deqUop.ctrl.commitType =/= CommitType.STORE && deqUop.ctrl.commitType =/= CommitType.LOAD// TODO: wanna check why has hasCsr(hasNoSpec)
  val exceptionEnable = deqPtrWritebacked && Cat(deqUop.cf.exceptionVec).orR()
  val isFlushPipe = deqPtrWritebacked && deqUop.ctrl.flushPipe
  io.redirect := DontCare
  io.redirect.valid := (state === s_idle) && (intrEnable || exceptionEnable || isFlushPipe)// TODO: add fence flush to flush the whole pipe
  io.redirect.bits.isException := intrEnable || exceptionEnable
  // reuse isFlushPipe to represent interrupt for CSR
  io.redirect.bits.isFlushPipe := isFlushPipe || intrEnable
  io.redirect.bits.target := Mux(isFlushPipe, deqUop.cf.pc + 4.U, io.csr.trapTarget)
  io.exception := deqUop
  XSDebug(io.redirect.valid,
    "generate redirect: pc 0x%x intr %d excp %d flushpp %d target:0x%x Traptarget 0x%x exceptionVec %b\n",
    io.exception.cf.pc, intrEnable, exceptionEnable, isFlushPipe, io.redirect.bits.target, io.csr.trapTarget,
    Cat(microOp(deqPtr).cf.exceptionVec))

  // Commit uop to Rename (walk)
  val walkCounter = Reg(UInt(log2Up(RoqSize).W))
  val shouldWalkVec = Wire(Vec(CommitWidth, Bool()))
  val walkPtrVec = Wire(Vec(CommitWidth, new RoqPtr))
  for(i <- shouldWalkVec.indices){
    walkPtrVec(i) := walkPtrExt - i.U
    shouldWalkVec(i) := i.U < walkCounter
  }
  val walkFinished = walkCounter <= CommitWidth.U //&& // walk finish in this cycle
    //!io.brqRedirect.valid // no new redirect comes and update walkptr

  // extra space is used weh roq has no enough space, but mispredict recovery needs such info to walk regmap
  val needExtraSpaceForMPR = WireInit(VecInit(
    List.tabulate(RenameWidth)(i => io.brqRedirect.valid && io.enq.extraWalk(i))
  ))
  val extraSpaceForMPR = Reg(Vec(RenameWidth, new MicroOp))
  val usedSpaceForMPR = Reg(Vec(RenameWidth, Bool()))

  val storeCommitVec = WireInit(VecInit(Seq.fill(CommitWidth)(false.B)))
  val cfiCommitVec = WireInit(VecInit(Seq.fill(CommitWidth)(false.B)))
  // wiring to csr
  val fflags = WireInit(0.U.asTypeOf(new Fflags))
  val dirty_fs = WireInit(false.B)
  for(i <- 0 until CommitWidth){
    io.commits(i) := DontCare
    switch(state){
      is(s_idle){
        val commitIdx = deqPtr + i.U
        val commitUop = microOp(commitIdx)
        val hasException = Cat(commitUop.cf.exceptionVec).orR() || intrEnable
        val canCommit = if(i!=0) (io.commits(i-1).valid && !io.commits(i-1).bits.uop.ctrl.flushPipe) else true.B
        val v = valid(commitIdx)
        val w = writebacked(commitIdx)
        io.commits(i).valid := v && w && canCommit && !hasException
        io.commits(i).bits.uop := commitUop

        storeCommitVec(i) := io.commits(i).valid &&
          commitUop.ctrl.commitType === CommitType.STORE

        cfiCommitVec(i) := io.commits(i).valid &&
          !commitUop.cf.brUpdate.pd.notCFI

        val commitFflags = exuFflags(commitIdx)
        when(io.commits(i).valid){
          when(commitFflags.asUInt.orR()){
            // update fflags
            fflags := exuFflags(commitIdx)
          }
          when(commitUop.ctrl.fpWen){
            // set fs to dirty
            dirty_fs := true.B
          }
        }

        XSInfo(io.commits(i).valid,
          "retired pc %x wen %d ldest %d pdest %x old_pdest %x data %x fflags: %b\n",
          commitUop.cf.pc,
          commitUop.ctrl.rfWen,
          commitUop.ctrl.ldest,
          commitUop.pdest,
          commitUop.old_pdest,
          debug_exuData(commitIdx),
          exuFflags(commitIdx).asUInt
        )
<<<<<<< HEAD
        XSInfo(io.commits(i).valid && debug_exuDebug(commitIdx).isMMIO,
=======
        when (io.commits(i).valid) {
          XSInfo(
            "retired pc %x wen %d ldest %d pdest %x old_pdest %x data %x\n",
            commitUop.cf.pc,
            commitUop.ctrl.rfWen,
            commitUop.ctrl.ldest,
            commitUop.pdest,
            commitUop.old_pdest,
            exuData(commitIdx)
          )
        }
        XSInfo(io.commits(i).valid && exuDebug(commitIdx).isMMIO,
>>>>>>> 61e70b7f
          "difftest skiped pc0x%x\n",
          commitUop.cf.pc
        )
      }

      is(s_walk){
        val idx = walkPtrVec(i).value
        val v = valid(idx)
        val walkUop = microOp(idx)
        io.commits(i).valid := v && shouldWalkVec(i)
        io.commits(i).bits.uop := walkUop
        when(shouldWalkVec(i)){
          v := false.B
        }
        XSInfo(io.commits(i).valid && shouldWalkVec(i), "walked pc %x wen %d ldst %d data %x\n",
          walkUop.cf.pc,
          walkUop.ctrl.rfWen,
          walkUop.ctrl.ldest,
          debug_exuData(idx)
        )
      }

      is(s_extrawalk){
        val idx = RenameWidth-i-1
        val walkUop = extraSpaceForMPR(idx)
        io.commits(i).valid := usedSpaceForMPR(idx)
        io.commits(i).bits.uop := walkUop
        state := s_walk
        XSInfo(io.commits(i).valid, "use extra space walked pc %x wen %d ldst %d\n",
          walkUop.cf.pc,
          walkUop.ctrl.rfWen,
          walkUop.ctrl.ldest
        )
      }
    }
    io.commits(i).bits.isWalk := state =/= s_idle
  }

  io.csr.fflags := fflags
  io.csr.dirty_fs := dirty_fs

  val validCommit = io.commits.map(_.valid)
  val commitCnt = PopCount(validCommit)
  when(state===s_walk) {
    //exit walk state when all roq entry is commited
    when(walkFinished) {
      state := s_idle
    }
    walkPtrExt := walkPtrExt - CommitWidth.U
    walkCounter := walkCounter - commitCnt
    XSInfo("rolling back: enqPtr %d deqPtr %d walk %d:%d walkcnt %d\n", enqPtr, deqPtr, walkPtrExt.flag, walkPtr, walkCounter)
  }

  // move tail ptr
  when(state === s_idle){
    deqPtrExt := deqPtrExt + commitCnt
  }
  val retireCounter = Mux(state === s_idle, commitCnt, 0.U)
  XSInfo(retireCounter > 0.U, "retired %d insts\n", retireCounter)

  // commit branch to brq
  io.bcommit := PopCount(cfiCommitVec)

  // when redirect, walk back roq entries
  when(io.brqRedirect.valid){ // TODO: need check if consider exception redirect?
    state := s_walk
    val nextEnqPtr = (enqPtrExt - 1.U) + dispatchCnt
    walkPtrExt := Mux(state === s_walk,
      walkPtrExt - Mux(walkFinished, walkCounter, CommitWidth.U),
      Mux(state === s_extrawalk, walkPtrExt, nextEnqPtr))
    // walkTgtExt := io.brqRedirect.bits.roqIdx
    val currentWalkPtr = Mux(state === s_walk || state === s_extrawalk, walkPtrExt, nextEnqPtr)
    walkCounter := distanceBetween(currentWalkPtr, io.brqRedirect.bits.roqIdx) - Mux(state === s_walk, commitCnt, 0.U)
    enqPtrExt := io.brqRedirect.bits.roqIdx + 1.U
  }

  // no enough space for walk, allocate extra space
  when(needExtraSpaceForMPR.asUInt.orR && io.brqRedirect.valid){
    usedSpaceForMPR := needExtraSpaceForMPR
    (0 until RenameWidth).foreach(i => extraSpaceForMPR(i) := io.enq.req(i).bits)
    state := s_extrawalk
    XSDebug("roq full, switched to s_extrawalk. needExtraSpaceForMPR: %b\n", needExtraSpaceForMPR.asUInt)
  }

  // when exception occurs, cancels all
  when (io.redirect.valid) { // TODO: need check for flushPipe
    enqPtrExt := 0.U.asTypeOf(new RoqPtr)
    deqPtrExt := 0.U.asTypeOf(new RoqPtr)
  }

  // instvalid field
  
  // write
  // enqueue logic writes 6 valid
  for (i <- 0 until RenameWidth) {
    when(io.enq.req(i).fire()){
      valid(enqPtrValPlus(i)) := true.B
    }
  }
  // dequeue/walk logic writes 6 valid, dequeue and walk will not happen at the same time
  for(i <- 0 until CommitWidth){
    switch(state){
      is(s_idle){
        when(io.commits(i).valid){valid(deqPtrExtPlus(i)) := false.B}
      }
      is(s_walk){
        val idx = walkPtrVec(i).value
        when(shouldWalkVec(i)){
          valid(idx) := false.B
        }
      }
    }
  }

  // read 
  // enqueue logic reads 6 valid
  // dequeue/walk logic reads 6 valid, dequeue and walk will not happen at the same time
  // rollback reads all valid? is it necessary?

  // reset
  // when exception, reset all valid to false
  when (io.redirect.valid) {
    for (i <- 0 until RoqSize) {
      valid(i) := false.B
    }
  }

  // status field: writebacked

  // write
  // enqueue logic set 6 writebacked to false
  for (i <- 0 until RenameWidth) {
    when(io.enq.req(i).fire()){
      writebacked(enqPtrValPlus(i)) := false.B
    }
  }
  // writeback logic set numWbPorts writebacked to true 
  for(i <- 0 until numWbPorts){
    when(io.exeWbResults(i).fire()){
      val wbIdxExt = io.exeWbResults(i).bits.uop.roqIdx
      val wbIdx = wbIdxExt.value
      writebacked(wbIdx) := true.B
    }
  }
  // rollback: write all 
  // when rollback, reset writebacked entry to valid
  // when(io.memRedirect.valid) { // TODO: opt timing
  //   for (i <- 0 until RoqSize) {
  //     val recRoqIdx = RoqPtr(flagBkup(i), i.U)
  //     when (valid(i) && isAfter(recRoqIdx, io.memRedirect.bits.roqIdx)) {
  //       writebacked(i) := false.B
  //     }
  //   }
  // }

  // read
  // deqPtrWritebacked
  // gen io.commits(i).valid read 6 (CommitWidth)

  // flagBkup
  // write: update when enqueue
  // enqueue logic set 6 flagBkup at most
  for (i <- 0 until RenameWidth) {
    when(io.enq.req(i).fire()){
      flagBkup(enqPtrValPlus(i)) := enqPtrFlagPlus(i)
    }
  }
  // read: used in rollback logic
  // all flagBkup will be used

  // exuFflags
  // write: writeback logic set numWbPorts exuFflags 
  for(i <- 0 until numWbPorts){
    when(io.exeWbResults(i).fire()){
      val wbIdxExt = io.exeWbResults(i).bits.uop.roqIdx
      val wbIdx = wbIdxExt.value
      exuFflags(wbIdx) := io.exeWbResults(i).bits.fflags
    }
  }
  // read: used in commit logic
  // read CommitWidth exuFflags

  // debug info
  XSDebug(p"enqPtr ${enqPtrExt} deqPtr ${deqPtrExt}\n")
  XSDebug("")
  for(i <- 0 until RoqSize){
    XSDebug(false, !valid(i), "-")
    XSDebug(false, valid(i) && writebacked(i), "w")
    XSDebug(false, valid(i) && !writebacked(i), "v")
  }
  XSDebug(false, true.B, "\n")

  for(i <- 0 until RoqSize){
    if(i % 4 == 0) XSDebug("")
    XSDebug(false, true.B, "%x ", microOp(i).cf.pc)
    XSDebug(false, !valid(i), "- ")
    XSDebug(false, valid(i) && writebacked(i), "w ")
    XSDebug(false, valid(i) && !writebacked(i), "v ")
    if(i % 4 == 3) XSDebug(false, true.B, "\n")
  }

  XSPerf("utilization", PopCount(valid))
  XSPerf("commitInstr", PopCount(io.commits.map(c => c.valid && !c.bits.isWalk)))
  XSPerf("commitInstrLoad", PopCount(io.commits.map(c => c.valid && !c.bits.isWalk && c.bits.uop.ctrl.commitType === CommitType.LOAD)))
  XSPerf("commitInstrStore", PopCount(io.commits.map(c => c.valid && !c.bits.isWalk && c.bits.uop.ctrl.commitType === CommitType.STORE)))
  XSPerf("writeback", PopCount((0 until RoqSize).map(i => valid(i) && writebacked(i))))
<<<<<<< HEAD
  // XSPerf("enqInstr", PopCount(io.enq.map(_.fire())))
=======
  XSPerf("enqInstr", PopCount(io.dp1Req.map(_.fire())))
  XSPerf("d2rVnR", PopCount(io.dp1Req.map(p => p.valid && !p.ready)))
>>>>>>> 61e70b7f
  XSPerf("walkInstr", PopCount(io.commits.map(c => c.valid && c.bits.isWalk)))
  XSPerf("walkCycle", state === s_walk || state === s_extrawalk)
  val deqNotWritebacked = valid(deqPtr) && !writebacked(deqPtr)
  val deqUopCommitType = deqUop.ctrl.commitType
  XSPerf("waitIntCycle", deqNotWritebacked && deqUopCommitType === CommitType.INT)
  XSPerf("waitFpCycle", deqNotWritebacked && deqUopCommitType === CommitType.FP)
  XSPerf("waitLoadCycle", deqNotWritebacked && deqUopCommitType === CommitType.LOAD)
  XSPerf("waitStoreCycle", deqNotWritebacked && deqUopCommitType === CommitType.STORE)
<<<<<<< HEAD

  val id = roqDebugId()
  val difftestIntrNO = WireInit(0.U(XLEN.W))
  val difftestCause = WireInit(0.U(XLEN.W))
  ExcitingUtils.addSink(difftestIntrNO, s"difftestIntrNOfromCSR$id")
  ExcitingUtils.addSink(difftestCause, s"difftestCausefromCSR$id")
  
  if(!env.FPGAPlatform){ 

    //difftest signals
    val firstValidCommit = deqPtr + PriorityMux(validCommit, VecInit(List.tabulate(CommitWidth)(_.U)))

    val skip = Wire(Vec(CommitWidth, Bool()))
    val wen = Wire(Vec(CommitWidth, Bool()))
    val wdata = Wire(Vec(CommitWidth, UInt(XLEN.W)))
    val wdst = Wire(Vec(CommitWidth, UInt(32.W)))
    val diffTestDebugLrScValid = Wire(Vec(CommitWidth, Bool()))
    val wpc = Wire(Vec(CommitWidth, UInt(XLEN.W)))
    val trapVec = Wire(Vec(CommitWidth, Bool()))
    val isRVC = Wire(Vec(CommitWidth, Bool()))
    for(i <- 0 until CommitWidth){
      // io.commits(i).valid
      val idx = deqPtr+i.U
      val uop = io.commits(i).bits.uop
      val DifftestSkipSC = false
      if(!DifftestSkipSC){
        skip(i) := debug_exuDebug(idx).isMMIO && io.commits(i).valid
      }else{
        skip(i) := (
            debug_exuDebug(idx).isMMIO || 
            uop.ctrl.fuType === FuType.mou && uop.ctrl.fuOpType === LSUOpType.sc_d ||
            uop.ctrl.fuType === FuType.mou && uop.ctrl.fuOpType === LSUOpType.sc_w
          ) && io.commits(i).valid
      }
      wen(i) := io.commits(i).valid && uop.ctrl.rfWen && uop.ctrl.ldest =/= 0.U
      wdata(i) := debug_exuData(idx)
      wdst(i) := uop.ctrl.ldest
      diffTestDebugLrScValid(i) := uop.diffTestDebugLrScValid
      wpc(i) := SignExt(uop.cf.pc, XLEN)
      trapVec(i) := io.commits(i).valid && (state===s_idle) && uop.ctrl.isXSTrap
      isRVC(i) := uop.cf.brUpdate.pd.isRVC
=======
  XSPerf("roqHeadPC", deqUop.cf.pc)

  //difftest signals
  val firstValidCommit = deqPtr + PriorityMux(validCommit, VecInit(List.tabulate(CommitWidth)(_.U)))

  val skip = Wire(Vec(CommitWidth, Bool()))
  val wen = Wire(Vec(CommitWidth, Bool()))
  val wdata = Wire(Vec(CommitWidth, UInt(XLEN.W)))
  val wdst = Wire(Vec(CommitWidth, UInt(32.W)))
  val diffTestDebugLrScValid = Wire(Vec(CommitWidth, Bool()))
  val wpc = Wire(Vec(CommitWidth, UInt(XLEN.W)))
  val trapVec = Wire(Vec(CommitWidth, Bool()))
  val isRVC = Wire(Vec(CommitWidth, Bool()))
  for(i <- 0 until CommitWidth){
    // io.commits(i).valid
    val idx = deqPtr+i.U
    val uop = io.commits(i).bits.uop
    val DifftestSkipSC = false
    if(!DifftestSkipSC){
      skip(i) := exuDebug(idx).isMMIO && io.commits(i).valid
    }else{
      skip(i) := (
          exuDebug(idx).isMMIO || 
          uop.ctrl.fuType === FuType.mou && uop.ctrl.fuOpType === LSUOpType.sc_d ||
          uop.ctrl.fuType === FuType.mou && uop.ctrl.fuOpType === LSUOpType.sc_w
        ) && io.commits(i).valid
>>>>>>> 61e70b7f
    }

    val scFailed = !diffTestDebugLrScValid(0) && 
      io.commits(0).bits.uop.ctrl.fuType === FuType.mou &&
      (io.commits(0).bits.uop.ctrl.fuOpType === LSUOpType.sc_d || io.commits(0).bits.uop.ctrl.fuOpType === LSUOpType.sc_w)

    val instrCnt = RegInit(0.U(64.W))
    instrCnt := instrCnt + retireCounter

    XSDebug(difftestIntrNO =/= 0.U, "difftest intrNO set %x\n", difftestIntrNO)
    val retireCounterFix = Mux(io.redirect.valid, 1.U, retireCounter)
    val retirePCFix = SignExt(Mux(io.redirect.valid, microOp(deqPtr).cf.pc, microOp(firstValidCommit).cf.pc), XLEN)
    val retireInstFix = Mux(io.redirect.valid, microOp(deqPtr).cf.instr, microOp(firstValidCommit).cf.instr)

    ExcitingUtils.addSource(RegNext(retireCounterFix), "difftestCommit", ExcitingUtils.Debug)
    ExcitingUtils.addSource(RegNext(retirePCFix), "difftestThisPC", ExcitingUtils.Debug)//first valid PC
    ExcitingUtils.addSource(RegNext(retireInstFix), "difftestThisINST", ExcitingUtils.Debug)//first valid inst
    ExcitingUtils.addSource(RegNext(skip.asUInt), "difftestSkip", ExcitingUtils.Debug)
    ExcitingUtils.addSource(RegNext(isRVC.asUInt), "difftestIsRVC", ExcitingUtils.Debug)
    ExcitingUtils.addSource(RegNext(wen.asUInt), "difftestWen", ExcitingUtils.Debug)
    ExcitingUtils.addSource(RegNext(wpc), "difftestWpc", ExcitingUtils.Debug)
    ExcitingUtils.addSource(RegNext(wdata), "difftestWdata", ExcitingUtils.Debug)
    ExcitingUtils.addSource(RegNext(wdst), "difftestWdst", ExcitingUtils.Debug)
    ExcitingUtils.addSource(RegNext(scFailed), "difftestScFailed", ExcitingUtils.Debug)
    ExcitingUtils.addSource(RegNext(difftestIntrNO), "difftestIntrNO", ExcitingUtils.Debug)
    ExcitingUtils.addSource(RegNext(difftestCause), "difftestCause", ExcitingUtils.Debug)

    val hitTrap = trapVec.reduce(_||_)
    val trapCode = PriorityMux(wdata.zip(trapVec).map(x => x._2 -> x._1))
    val trapPC = SignExt(PriorityMux(wpc.zip(trapVec).map(x => x._2 ->x._1)), XLEN)

    ExcitingUtils.addSource(RegNext(hitTrap), "trapValid")
    ExcitingUtils.addSource(RegNext(trapCode), "trapCode")
    ExcitingUtils.addSource(RegNext(trapPC), "trapPC")
    ExcitingUtils.addSource(RegNext(GTimer()), "trapCycleCnt")
    ExcitingUtils.addSource(RegNext(instrCnt), "trapInstrCnt")

    if(EnableBPU){
      ExcitingUtils.addSource(hitTrap, "XSTRAP", ConnectionType.Debug)
    }
  }
}<|MERGE_RESOLUTION|>--- conflicted
+++ resolved
@@ -124,7 +124,6 @@
   }
 
   // Dispatch
-<<<<<<< HEAD
   val hasBlockBackward = RegInit(false.B)
   val hasNoSpecExec = RegInit(false.B)
   // When blockBackward instruction leaves Roq (commit or walk), hasBlockBackward should be set to false.B
@@ -140,14 +139,6 @@
   XSError(state =/= s_extrawalk && walkNoSpecExec, "noSpecExec should not walk\n")
 
   val validDispatch = io.enq.req.map(_.valid)
-=======
-  val noSpecEnq = io.dp1Req.map(i => i.bits.ctrl.noSpecExec)
-  val hasNoSpec = RegInit(false.B)
-  when(isEmpty){ hasNoSpec:= false.B }
-  val validDispatch = io.dp1Req.map(_.valid)
-  val timer = GTimer()
-  XSDebug("(ready, valid): ")
->>>>>>> 61e70b7f
   for (i <- 0 until RenameWidth) {
     val offset = PopCount(validDispatch.take(i))
     val roqIdxExt = enqPtrExt + offset
@@ -189,18 +180,10 @@
       microOp(wbIdx).sqIdx := io.exeWbResults(i).bits.uop.sqIdx
       microOp(wbIdx).ctrl.flushPipe := io.exeWbResults(i).bits.uop.ctrl.flushPipe
       microOp(wbIdx).diffTestDebugLrScValid := io.exeWbResults(i).bits.uop.diffTestDebugLrScValid
-<<<<<<< HEAD
       debug_exuData(wbIdx) := io.exeWbResults(i).bits.data
       debug_exuDebug(wbIdx) := io.exeWbResults(i).bits.debug
       microOp(wbIdx).debugInfo.issueTime := io.exeWbResults(i).bits.uop.debugInfo.issueTime
       microOp(wbIdx).debugInfo.writebackTime := io.exeWbResults(i).bits.uop.debugInfo.writebackTime
-=======
-      microOp(wbIdx).debugInfo.issueTime := io.exeWbResults(i).bits.uop.debugInfo.issueTime
-      microOp(wbIdx).debugInfo.writebackTime := io.exeWbResults(i).bits.uop.debugInfo.writebackTime
-      exuData(wbIdx) := io.exeWbResults(i).bits.data
-      exuFflags(wbIdx) := io.exeWbResults(i).bits.fflags
-      exuDebug(wbIdx) := io.exeWbResults(i).bits.debug
->>>>>>> 61e70b7f
 
       val debug_Uop = microOp(wbIdx)
       XSInfo(true.B,
@@ -294,22 +277,7 @@
           debug_exuData(commitIdx),
           exuFflags(commitIdx).asUInt
         )
-<<<<<<< HEAD
         XSInfo(io.commits(i).valid && debug_exuDebug(commitIdx).isMMIO,
-=======
-        when (io.commits(i).valid) {
-          XSInfo(
-            "retired pc %x wen %d ldest %d pdest %x old_pdest %x data %x\n",
-            commitUop.cf.pc,
-            commitUop.ctrl.rfWen,
-            commitUop.ctrl.ldest,
-            commitUop.pdest,
-            commitUop.old_pdest,
-            exuData(commitIdx)
-          )
-        }
-        XSInfo(io.commits(i).valid && exuDebug(commitIdx).isMMIO,
->>>>>>> 61e70b7f
           "difftest skiped pc0x%x\n",
           commitUop.cf.pc
         )
@@ -516,12 +484,8 @@
   XSPerf("commitInstrLoad", PopCount(io.commits.map(c => c.valid && !c.bits.isWalk && c.bits.uop.ctrl.commitType === CommitType.LOAD)))
   XSPerf("commitInstrStore", PopCount(io.commits.map(c => c.valid && !c.bits.isWalk && c.bits.uop.ctrl.commitType === CommitType.STORE)))
   XSPerf("writeback", PopCount((0 until RoqSize).map(i => valid(i) && writebacked(i))))
-<<<<<<< HEAD
-  // XSPerf("enqInstr", PopCount(io.enq.map(_.fire())))
-=======
-  XSPerf("enqInstr", PopCount(io.dp1Req.map(_.fire())))
-  XSPerf("d2rVnR", PopCount(io.dp1Req.map(p => p.valid && !p.ready)))
->>>>>>> 61e70b7f
+  // XSPerf("enqInstr", PopCount(io.dp1Req.map(_.fire())))
+  // XSPerf("d2rVnR", PopCount(io.dp1Req.map(p => p.valid && !p.ready)))
   XSPerf("walkInstr", PopCount(io.commits.map(c => c.valid && c.bits.isWalk)))
   XSPerf("walkCycle", state === s_walk || state === s_extrawalk)
   val deqNotWritebacked = valid(deqPtr) && !writebacked(deqPtr)
@@ -530,7 +494,7 @@
   XSPerf("waitFpCycle", deqNotWritebacked && deqUopCommitType === CommitType.FP)
   XSPerf("waitLoadCycle", deqNotWritebacked && deqUopCommitType === CommitType.LOAD)
   XSPerf("waitStoreCycle", deqNotWritebacked && deqUopCommitType === CommitType.STORE)
-<<<<<<< HEAD
+  XSPerf("roqHeadPC", deqUop.cf.pc)
 
   val id = roqDebugId()
   val difftestIntrNO = WireInit(0.U(XLEN.W))
@@ -572,34 +536,6 @@
       wpc(i) := SignExt(uop.cf.pc, XLEN)
       trapVec(i) := io.commits(i).valid && (state===s_idle) && uop.ctrl.isXSTrap
       isRVC(i) := uop.cf.brUpdate.pd.isRVC
-=======
-  XSPerf("roqHeadPC", deqUop.cf.pc)
-
-  //difftest signals
-  val firstValidCommit = deqPtr + PriorityMux(validCommit, VecInit(List.tabulate(CommitWidth)(_.U)))
-
-  val skip = Wire(Vec(CommitWidth, Bool()))
-  val wen = Wire(Vec(CommitWidth, Bool()))
-  val wdata = Wire(Vec(CommitWidth, UInt(XLEN.W)))
-  val wdst = Wire(Vec(CommitWidth, UInt(32.W)))
-  val diffTestDebugLrScValid = Wire(Vec(CommitWidth, Bool()))
-  val wpc = Wire(Vec(CommitWidth, UInt(XLEN.W)))
-  val trapVec = Wire(Vec(CommitWidth, Bool()))
-  val isRVC = Wire(Vec(CommitWidth, Bool()))
-  for(i <- 0 until CommitWidth){
-    // io.commits(i).valid
-    val idx = deqPtr+i.U
-    val uop = io.commits(i).bits.uop
-    val DifftestSkipSC = false
-    if(!DifftestSkipSC){
-      skip(i) := exuDebug(idx).isMMIO && io.commits(i).valid
-    }else{
-      skip(i) := (
-          exuDebug(idx).isMMIO || 
-          uop.ctrl.fuType === FuType.mou && uop.ctrl.fuOpType === LSUOpType.sc_d ||
-          uop.ctrl.fuType === FuType.mou && uop.ctrl.fuOpType === LSUOpType.sc_w
-        ) && io.commits(i).valid
->>>>>>> 61e70b7f
     }
 
     val scFailed = !diffTestDebugLrScValid(0) && 
