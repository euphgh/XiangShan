/***************************************************************************************
* Copyright (c) 2020-2021 Institute of Computing Technology, Chinese Academy of Sciences
* Copyright (c) 2020-2021 Peng Cheng Laboratory
*
* XiangShan is licensed under Mulan PSL v2.
* You can use this software according to the terms and conditions of the Mulan PSL v2.
* You may obtain a copy of Mulan PSL v2 at:
*          http://license.coscl.org.cn/MulanPSL2
*
* THIS SOFTWARE IS PROVIDED ON AN "AS IS" BASIS, WITHOUT WARRANTIES OF ANY KIND,
* EITHER EXPRESS OR IMPLIED, INCLUDING BUT NOT LIMITED TO NON-INFRINGEMENT,
* MERCHANTABILITY OR FIT FOR A PARTICULAR PURPOSE.
*
* See the Mulan PSL v2 for more details.
***************************************************************************************/

package xiangshan.backend

import org.chipsalliance.cde.config.Parameters
import chisel3._
import chisel3.util._
import freechips.rocketchip.diplomacy.{BundleBridgeSource, LazyModule, LazyModuleImp}
import freechips.rocketchip.tile.HasFPUParameters
import freechips.rocketchip.tilelink.TLBuffer
import coupledL2.PrefetchRecv
import utils._
import utility._
import xiangshan._
import xiangshan.backend.exu.StdExeUnit
import xiangshan.backend.fu._
import xiangshan.backend.rob.{DebugLSIO, LsTopdownInfo, RobLsqIO, RobPtr, RobDebugRollingIO}
import xiangshan.cache._
import xiangshan.cache.mmu._
import xiangshan.mem._
import xiangshan.mem.mdp._
import xiangshan.mem.prefetch.{BasePrefecher, SMSParams, SMSPrefetcher, L1Prefetcher}

class Std(implicit p: Parameters) extends FunctionUnit {
  io.in.ready := true.B
  io.out.valid := io.in.valid
  io.out.bits.uop := io.in.bits.uop
  io.out.bits.data := io.in.bits.src(0)
}

class ooo_to_mem(implicit p: Parameters) extends XSBundle {
  val loadFastMatch = Vec(exuParameters.LduCnt, Input(UInt(exuParameters.LduCnt.W)))
  val loadFastFuOpType = Vec(exuParameters.LduCnt, Input(FuOpType()))
  val loadFastImm = Vec(exuParameters.LduCnt, Input(UInt(12.W)))
  val sfence = Input(new SfenceBundle)
  val tlbCsr = Input(new TlbCsrBundle)
  val lsqio = new Bundle {
   val lcommit = Input(UInt(log2Up(CommitWidth + 1).W))
   val scommit = Input(UInt(log2Up(CommitWidth + 1).W))
   val pendingld = Input(Bool())
   val pendingst = Input(Bool())
   val commit = Input(Bool())
   val pendingPtr = Input(new RobPtr)
  }

  val isStore = Input(Bool())
  val csrCtrl = Flipped(new CustomCSRCtrlIO)
  val enqLsq = new LsqEnqIO
  val flushSb = Input(Bool())
  val loadPc = Vec(exuParameters.LduCnt, Input(UInt(VAddrBits.W))) // for hw prefetch
  val storePc = Vec(exuParameters.StuCnt, Input(UInt(VAddrBits.W))) // for hw prefetch
  val issue = Vec(exuParameters.LsExuCnt + exuParameters.StuCnt, Flipped(DecoupledIO(new ExuInput)))
}

class mem_to_ooo(implicit p: Parameters ) extends XSBundle {
  val otherFastWakeup = Vec(exuParameters.LduCnt + 2 * exuParameters.StuCnt, ValidIO(new MicroOp))
  val csrUpdate = new DistributedCSRUpdateReq
  val lqCancelCnt = Output(UInt(log2Up(VirtualLoadQueueSize + 1).W))
  val sqCancelCnt = Output(UInt(log2Up(StoreQueueSize + 1).W))
  val sqDeq = Output(UInt(log2Ceil(EnsbufferWidth + 1).W))
  val lqDeq = Output(UInt(log2Up(CommitWidth + 1).W))
  val stIn = Vec(exuParameters.StuCnt, ValidIO(new ExuInput))
  val stIssuePtr = Output(new SqPtr())

  val memoryViolation = ValidIO(new Redirect)
  val sbIsEmpty = Output(Bool())

  val lsTopdownInfo = Vec(exuParameters.LduCnt, Output(new LsTopdownInfo))

  val lsqio = new Bundle {
    val vaddr = Output(UInt(VAddrBits.W))
    val gpaddr = Output(UInt(GPAddrBits.W))
    val mmio = Output(Vec(LoadPipelineWidth, Bool()))
    val uop = Output(Vec(LoadPipelineWidth, new MicroOp))
    val lqCanAccept = Output(Bool())
    val sqCanAccept = Output(Bool())
  }
  val writeback = Vec(exuParameters.LsExuCnt + exuParameters.StuCnt, DecoupledIO(new ExuOutput))
}

class MemCoreTopDownIO extends Bundle {
  val robHeadMissInDCache = Output(Bool())
  val robHeadTlbReplay = Output(Bool())
  val robHeadTlbMiss = Output(Bool())
  val robHeadLoadVio = Output(Bool())
  val robHeadLoadMSHR = Output(Bool())
}

class fetch_to_mem(implicit p: Parameters) extends XSBundle{
  val itlb = Flipped(new TlbPtwIO())
}


class MemBlock()(implicit p: Parameters) extends LazyModule
  with HasXSParameter with HasWritebackSource {
  override def shouldBeInlined: Boolean = false

  val dcache = LazyModule(new DCacheWrapper())
  val uncache = LazyModule(new Uncache())
  val ptw = LazyModule(new L2TLBWrapper())
  val ptw_to_l2_buffer = if (!coreParams.softPTW) LazyModule(new TLBuffer) else null
  val l2_pf_sender_opt = coreParams.prefetcher.map(_ =>
    BundleBridgeSource(() => new PrefetchRecv)
  )
  val l3_pf_sender_opt = coreParams.prefetcher.map(_ =>
    BundleBridgeSource(() => new huancun.PrefetchRecv)
  )

  if (!coreParams.softPTW) {
    ptw_to_l2_buffer.node := ptw.node
  }

  lazy val module = new MemBlockImp(this)

  override val writebackSourceParams: Seq[WritebackSourceParams] = {
    val params = new WritebackSourceParams
    params.exuConfigs = (loadExuConfigs ++ storeExuConfigs).map(cfg => Seq(cfg))
    Seq(params)
  }
  override lazy val writebackSourceImp: HasWritebackSourceImp = module
}

class MemBlockImp(outer: MemBlock) extends LazyModuleImp(outer)
  with HasXSParameter
  with HasFPUParameters
  with HasWritebackSourceImp
  with HasPerfEvents
  with HasL1PrefetchSourceParameter
{

  val io = IO(new Bundle {
    val hartId = Input(UInt(8.W))
    val redirect = Flipped(ValidIO(new Redirect))

    val ooo_to_mem = new ooo_to_mem
    val mem_to_ooo = new mem_to_ooo
    val fetch_to_mem = new fetch_to_mem

    val rsfeedback = Vec(exuParameters.LsExuCnt, new MemRSFeedbackIO)
    val int2vlsu = Flipped(new Int2VLSUIO)
    val vec2vlsu = Flipped(new Vec2VLSUIO)
    // out
    val s3_delayed_load_error = Vec(exuParameters.LduCnt, Output(Bool()))
    val vlsu2vec = new VLSU2VecIO
    val vlsu2int = new VLSU2IntIO
    val vlsu2ctrl = new VLSU2CtrlIO
    // misc
    val error = new L1CacheErrorInfo
    val memInfo = new Bundle {
      val sqFull = Output(Bool())
      val lqFull = Output(Bool())
      val dcacheMSHRFull = Output(Bool())
    }
    val debug_ls = new DebugLSIO
    val l2_hint = Input(Valid(new L2ToL1Hint()))
    val l2PfqBusy = Input(Bool())

    val debugTopDown = new Bundle {
      val robHeadVaddr = Flipped(Valid(UInt(VAddrBits.W)))
      val toCore = new MemCoreTopDownIO
    }
    val debugRolling = Flipped(new RobDebugRollingIO)
  })

  override def writebackSource1: Option[Seq[Seq[DecoupledIO[ExuOutput]]]] = Some(Seq(io.mem_to_ooo.writeback))

  val redirect = RegNextWithEnable(io.redirect)

  private val dcache = outer.dcache.module
  val uncache = outer.uncache.module

  val delayedDcacheRefill = RegNext(dcache.io.lsu.lsq)

  val csrCtrl = DelayN(io.ooo_to_mem.csrCtrl, 2)
  dcache.io.csr.distribute_csr <> csrCtrl.distribute_csr
  dcache.io.l2_pf_store_only := RegNext(io.ooo_to_mem.csrCtrl.l2_pf_store_only, false.B)
  io.mem_to_ooo.csrUpdate := RegNext(dcache.io.csr.update)
  io.error <> RegNext(RegNext(dcache.io.error))
  when(!csrCtrl.cache_error_enable){
    io.error.report_to_beu := false.B
    io.error.valid := false.B
  }

  val loadUnits = Seq.fill(exuParameters.LduCnt)(Module(new LoadUnit))
  val storeUnits = Seq.fill(exuParameters.StuCnt)(Module(new StoreUnit))
  val stdExeUnits = Seq.fill(exuParameters.StuCnt)(Module(new StdExeUnit))
  val stData = stdExeUnits.map(_.io.out)
  val exeUnits = loadUnits ++ storeUnits
  val l1_pf_req = Wire(Decoupled(new L1PrefetchReq()))
  val prefetcherOpt: Option[BasePrefecher] = coreParams.prefetcher.map {
    case _: SMSParams =>
      val sms = Module(new SMSPrefetcher())
      sms.io_agt_en := RegNextN(io.ooo_to_mem.csrCtrl.l1D_pf_enable_agt, 2, Some(false.B))
      sms.io_pht_en := RegNextN(io.ooo_to_mem.csrCtrl.l1D_pf_enable_pht, 2, Some(false.B))
      sms.io_act_threshold := RegNextN(io.ooo_to_mem.csrCtrl.l1D_pf_active_threshold, 2, Some(12.U))
      sms.io_act_stride := RegNextN(io.ooo_to_mem.csrCtrl.l1D_pf_active_stride, 2, Some(30.U))
      sms.io_stride_en := false.B
      sms
  }
  prefetcherOpt.foreach{ pf => pf.io.l1_req.ready := false.B }
  val l1PrefetcherOpt: Option[BasePrefecher] = coreParams.prefetcher.map {
    case _ =>
      val l1Prefetcher = Module(new L1Prefetcher())
      l1Prefetcher.io.enable := WireInit(Constantin.createRecord("enableL1StreamPrefetcher" + p(XSCoreParamsKey).HartId.toString, initValue = 1.U)) === 1.U
      l1Prefetcher.pf_ctrl <> dcache.io.pf_ctrl
      l1Prefetcher.l2PfqBusy := io.l2PfqBusy

      // stride will train on miss or prefetch hit
      for (i <- 0 until exuParameters.LduCnt) {
        val source = loadUnits(i).io.prefetch_train_l1
        l1Prefetcher.stride_train(i).valid := source.valid && source.bits.isFirstIssue && (
          source.bits.miss || isFromStride(source.bits.meta_prefetch)
        )
        l1Prefetcher.stride_train(i).bits := source.bits
        l1Prefetcher.stride_train(i).bits.uop.cf.pc := Mux(loadUnits(i).io.s2_ptr_chasing, io.ooo_to_mem.loadPc(i), RegNext(io.ooo_to_mem.loadPc(i)))
      }
      l1Prefetcher
  }
  // load prefetch to l1 Dcache
  l1PrefetcherOpt match {
    case Some(pf) => l1_pf_req <> pf.io.l1_req
    case None =>
      l1_pf_req.valid := false.B
      l1_pf_req.bits := DontCare
  }
  val pf_train_on_hit = RegNextN(io.ooo_to_mem.csrCtrl.l1D_pf_train_on_hit, 2, Some(true.B))

  loadUnits.zipWithIndex.map(x => x._1.suggestName("LoadUnit_"+x._2))
  storeUnits.zipWithIndex.map(x => x._1.suggestName("StoreUnit_"+x._2))
  val atomicsUnit = Module(new AtomicsUnit)

  val loadWritebackOverride  = Mux(atomicsUnit.io.out.valid, atomicsUnit.io.out.bits, loadUnits.head.io.ldout.bits)
  val ldout0 = Wire(Decoupled(new ExuOutput))
  ldout0.valid := atomicsUnit.io.out.valid || loadUnits.head.io.ldout.valid
  ldout0.bits  := loadWritebackOverride
  atomicsUnit.io.out.ready := ldout0.ready
  loadUnits.head.io.ldout.ready := ldout0.ready
<<<<<<< HEAD
  when(atomicsUnit.io.out.valid){
    ldout0.bits.uop.cf.exceptionVec := 0.U(24.W).asBools // exception will be writebacked via store wb port
  }
=======
>>>>>>> 9de78046

  val ldExeWbReqs = ldout0 +: loadUnits.tail.map(_.io.ldout)
  io.mem_to_ooo.writeback <> ldExeWbReqs ++ VecInit(storeUnits.map(_.io.stout)) ++ VecInit(stdExeUnits.map(_.io.out))
  io.mem_to_ooo.otherFastWakeup := DontCare
  io.mem_to_ooo.otherFastWakeup.take(2).zip(loadUnits.map(_.io.fast_uop)).foreach{case(a,b)=> a := b}
  val stOut = io.mem_to_ooo.writeback.drop(exuParameters.LduCnt).dropRight(exuParameters.StuCnt)

  // prefetch to l1 req
  // Stream's confidence is always 1
  loadUnits.foreach(load_unit => {
    load_unit.io.prefetch_req.valid <> l1_pf_req.valid
    load_unit.io.prefetch_req.bits <> l1_pf_req.bits
  })
  // NOTE: loadUnits(0) has higher bank conflict and miss queue arb priority than loadUnits(1)
  // when loadUnits(0) stage 0 is busy, hw prefetch will never use that pipeline
  val LowConfPort = 0
  loadUnits(LowConfPort).io.prefetch_req.bits.confidence := 0.U

  l1_pf_req.ready := (0 until exuParameters.LduCnt).map{
    case i => {
      if(i == LowConfPort) {
        loadUnits(i).io.canAcceptLowConfPrefetch
      }else {
        Mux(l1_pf_req.bits.confidence === 1.U, loadUnits(i).io.canAcceptHighConfPrefetch, loadUnits(i).io.canAcceptLowConfPrefetch)
      }
    }
  }.reduce(_ || _)

  // l1 pf fuzzer interface
  val DebugEnableL1PFFuzzer = false
  if (DebugEnableL1PFFuzzer) {
    // l1 pf req fuzzer
    val fuzzer = Module(new L1PrefetchFuzzer())
    fuzzer.io.vaddr := DontCare
    fuzzer.io.paddr := DontCare

    // override load_unit prefetch_req
    loadUnits.foreach(load_unit => {
      load_unit.io.prefetch_req.valid <> fuzzer.io.req.valid
      load_unit.io.prefetch_req.bits <> fuzzer.io.req.bits
    })

    fuzzer.io.req.ready := l1_pf_req.ready
  }

  // TODO: fast load wakeup
  val lsq     = Module(new LsqWrapper)
  val vlsq    = Module(new DummyVectorLsq)
  val sbuffer = Module(new Sbuffer)
  // if you wants to stress test dcache store, use FakeSbuffer
  // val sbuffer = Module(new FakeSbuffer) // out of date now
  io.mem_to_ooo.stIssuePtr := lsq.io.issuePtrExt

  dcache.io.hartId := io.hartId
  lsq.io.hartId := io.hartId
  sbuffer.io.hartId := io.hartId
  atomicsUnit.io.hartId := io.hartId

  dcache.io.lqEmpty := lsq.io.lqEmpty

  // load/store prefetch to l2 cache
  prefetcherOpt.foreach(sms_pf => {
    l1PrefetcherOpt.foreach(l1_pf => {
      val sms_pf_to_l2 = ValidIODelay(sms_pf.io.l2_req, 2)
      val l1_pf_to_l2 = ValidIODelay(l1_pf.io.l2_req, 2)

      outer.l2_pf_sender_opt.get.out.head._1.addr_valid := sms_pf_to_l2.valid || l1_pf_to_l2.valid
      outer.l2_pf_sender_opt.get.out.head._1.addr := Mux(l1_pf_to_l2.valid, l1_pf_to_l2.bits.addr, sms_pf_to_l2.bits.addr)
      outer.l2_pf_sender_opt.get.out.head._1.pf_source := Mux(l1_pf_to_l2.valid, l1_pf_to_l2.bits.source, sms_pf_to_l2.bits.source)
      outer.l2_pf_sender_opt.get.out.head._1.l2_pf_en := RegNextN(io.ooo_to_mem.csrCtrl.l2_pf_enable, 2, Some(true.B))

      sms_pf.io.enable := RegNextN(io.ooo_to_mem.csrCtrl.l1D_pf_enable, 2, Some(false.B))

      val l2_trace = Wire(new LoadPfDbBundle)
      l2_trace.paddr := outer.l2_pf_sender_opt.get.out.head._1.addr
      val table = ChiselDB.createTable("L2PrefetchTrace"+ p(XSCoreParamsKey).HartId.toString, new LoadPfDbBundle, basicDB = false)
      table.log(l2_trace, l1_pf_to_l2.valid, "StreamPrefetchTrace", clock, reset)
      table.log(l2_trace, !l1_pf_to_l2.valid && sms_pf_to_l2.valid, "L2PrefetchTrace", clock, reset)

      val l1_pf_to_l3 = ValidIODelay(l1_pf.io.l3_req, 4)
      outer.l3_pf_sender_opt.get.out.head._1.addr_valid := l1_pf_to_l3.valid
      outer.l3_pf_sender_opt.get.out.head._1.addr := l1_pf_to_l3.bits
      outer.l3_pf_sender_opt.get.out.head._1.l2_pf_en := RegNextN(io.ooo_to_mem.csrCtrl.l2_pf_enable, 4, Some(true.B))

      val l3_trace = Wire(new LoadPfDbBundle)
      l3_trace.paddr := outer.l3_pf_sender_opt.get.out.head._1.addr
      val l3_table = ChiselDB.createTable("L3PrefetchTrace"+ p(XSCoreParamsKey).HartId.toString, new LoadPfDbBundle, basicDB = false)
      l3_table.log(l3_trace, l1_pf_to_l3.valid, "StreamPrefetchTrace", clock, reset)

      XSPerfAccumulate("prefetch_fire_l2", outer.l2_pf_sender_opt.get.out.head._1.addr_valid)
      XSPerfAccumulate("prefetch_fire_l3", outer.l3_pf_sender_opt.get.out.head._1.addr_valid)
      XSPerfAccumulate("l1pf_fire_l2", l1_pf_to_l2.valid)
      XSPerfAccumulate("sms_fire_l2", !l1_pf_to_l2.valid && sms_pf_to_l2.valid)
      XSPerfAccumulate("sms_block_by_l1pf", l1_pf_to_l2.valid && sms_pf_to_l2.valid)
    })
  })

  // ptw
  val sfence = RegNext(RegNext(io.ooo_to_mem.sfence))
  val tlbcsr = RegNext(RegNext(io.ooo_to_mem.tlbCsr))
  private val ptw = outer.ptw.module
  private val ptw_to_l2_buffer = outer.ptw_to_l2_buffer.module
  ptw.io.hartId := io.hartId
  ptw.io.sfence <> sfence
  ptw.io.csr.tlb <> tlbcsr
  ptw.io.csr.distribute_csr <> csrCtrl.distribute_csr
  ptw.io.tlb(0) <> io.fetch_to_mem.itlb

  val perfEventsPTW = Wire(Vec(19, new PerfEvent))
  if (!coreParams.softPTW) {
    perfEventsPTW := ptw.getPerf
  } else {
    perfEventsPTW := DontCare
  }

  // dtlb
  val dtlb_ld = VecInit(Seq.fill(1){
    val tlb_ld = Module(new TLBNonBlock(exuParameters.LduCnt + 1, 2, ldtlbParams))
    tlb_ld.io // let the module have name in waveform
  })
  val dtlb_st = VecInit(Seq.fill(1){
    val tlb_st = Module(new TLBNonBlock(exuParameters.StuCnt, 1, sttlbParams))
    tlb_st.io // let the module have name in waveform
  })
  val dtlb_prefetch = VecInit(Seq.fill(1){
    val tlb_prefetch = Module(new TLBNonBlock(1, 2, pftlbParams))
    tlb_prefetch.io // let the module have name in waveform
  })
  val dtlb = dtlb_ld ++ dtlb_st ++ dtlb_prefetch
  val ptwio = Wire(new VectorTlbPtwIO(exuParameters.LduCnt + exuParameters.StuCnt + 2)) // load + store + hw prefetch
  val dtlb_reqs = dtlb.map(_.requestor).flatten
  val dtlb_pmps = dtlb.map(_.pmp).flatten
  dtlb.map(_.hartId := io.hartId)
  dtlb.map(_.sfence := sfence)
  dtlb.map(_.csr := tlbcsr)
  dtlb.map(_.flushPipe.map(a => a := false.B)) // non-block doesn't need
  if (refillBothTlb) {
    require(ldtlbParams.outReplace == sttlbParams.outReplace)
    require(ldtlbParams.outReplace == pftlbParams.outReplace)
    require(ldtlbParams.outReplace)

    val replace = Module(new TlbReplace(exuParameters.LduCnt + exuParameters.StuCnt + 2, ldtlbParams))
    replace.io.apply_sep(dtlb_ld.map(_.replace) ++ dtlb_st.map(_.replace) ++ dtlb_prefetch.map(_.replace), ptwio.resp.bits.data.s1.entry.tag)
  } else {
    if (ldtlbParams.outReplace) {
      val replace_ld = Module(new TlbReplace(exuParameters.LduCnt, ldtlbParams))
      replace_ld.io.apply_sep(dtlb_ld.map(_.replace), ptwio.resp.bits.data.s1.entry.tag)
    }
    if (sttlbParams.outReplace) {
      val replace_st = Module(new TlbReplace(exuParameters.StuCnt, sttlbParams))
      replace_st.io.apply_sep(dtlb_st.map(_.replace), ptwio.resp.bits.data.s1.entry.tag)
    }
    if (pftlbParams.outReplace) {
      val replace_pf = Module(new TlbReplace(1, pftlbParams))
      replace_pf.io.apply_sep(dtlb_prefetch.map(_.replace), ptwio.resp.bits.data.s1.entry.tag)
    }
  }

  val ptw_resp_next = RegEnable(ptwio.resp.bits, ptwio.resp.valid)
  val ptw_resp_v = RegNext(ptwio.resp.valid && !(sfence.valid && tlbcsr.satp.changed && tlbcsr.vsatp.changed && tlbcsr.hgatp.changed), init = false.B)
  ptwio.resp.ready := true.B

  dtlb.flatMap(a => a.ptw.req)
    .zipWithIndex
    .foreach{ case (tlb, i) =>
      tlb.ready := ptwio.req(i).ready
      ptwio.req(i).bits := tlb.bits
    val vector_hit = if (refillBothTlb) Cat(ptw_resp_next.vector).orR
      else if (i < (exuParameters.LduCnt + 1)) Cat(ptw_resp_next.vector.take(exuParameters.LduCnt + 1)).orR
      else if (i < (exuParameters.LduCnt + 1 + exuParameters.StuCnt)) Cat(ptw_resp_next.vector.drop(exuParameters.LduCnt + 1).take(exuParameters.StuCnt)).orR
      else Cat(ptw_resp_next.vector.drop(exuParameters.LduCnt + exuParameters.StuCnt + 1)).orR
    val hasS2xlate = tlb.bits.hasS2xlate()
    ptwio.req(i).valid := tlb.valid && !(ptw_resp_v && vector_hit &&
      ptw_resp_next.data.s1.hit(tlb.bits.vpn, Mux(hasS2xlate, tlbcsr.vsatp.asid, tlbcsr.satp.asid), tlbcsr.hgatp.asid, allType = true, ignoreAsid = true, hasS2xlate))
  }
  dtlb.foreach(_.ptw.resp.bits := ptw_resp_next.data)
  if (refillBothTlb) {
    dtlb.foreach(_.ptw.resp.valid := ptw_resp_v && Cat(ptw_resp_next.vector).orR)
  } else {
    dtlb_ld.foreach(_.ptw.resp.valid := ptw_resp_v && Cat(ptw_resp_next.vector.take(exuParameters.LduCnt + 1)).orR)
    dtlb_st.foreach(_.ptw.resp.valid := ptw_resp_v && Cat(ptw_resp_next.vector.drop(exuParameters.LduCnt + 1).take(exuParameters.StuCnt)).orR)
    dtlb_prefetch.foreach(_.ptw.resp.valid := ptw_resp_v && Cat(ptw_resp_next.vector.drop(exuParameters.LduCnt + exuParameters.StuCnt + 1)).orR)
  }

  val dtlbRepeater1  = PTWFilter(ldtlbParams.fenceDelay, ptwio, sfence, tlbcsr, l2tlbParams.dfilterSize)
  val dtlbRepeater2  = PTWRepeaterNB(passReady = false, ldtlbParams.fenceDelay, dtlbRepeater1.io.ptw, ptw.io.tlb(1), sfence, tlbcsr)
  val itlbRepeater2 = PTWRepeaterNB(passReady = false, itlbParams.fenceDelay, io.fetch_to_mem.itlb, ptw.io.tlb(0), sfence, tlbcsr)

  lsq.io.debugTopDown.robHeadMissInDTlb := dtlbRepeater1.io.rob_head_miss_in_tlb

  // pmp
  val pmp = Module(new PMP())
  pmp.io.distribute_csr <> csrCtrl.distribute_csr

  val pmp_check = VecInit(Seq.fill(exuParameters.LduCnt + exuParameters.StuCnt + 2)(Module(new PMPChecker(3)).io))
  for ((p,d) <- pmp_check zip dtlb_pmps) {
    p.apply(tlbcsr.priv.dmode, pmp.io.pmp, pmp.io.pma, d)
    require(p.req.bits.size.getWidth == d.bits.size.getWidth)
  }

  for (i <- 0 until exuParameters.LduCnt) {
    io.debug_ls.debugLsInfo(i) := loadUnits(i).io.debug_ls
  }
  for (i <- 0 until exuParameters.StuCnt) {
    io.debug_ls.debugLsInfo(i + exuParameters.LduCnt) := storeUnits(i).io.debug_ls
  }

  io.mem_to_ooo.lsTopdownInfo := loadUnits.map(_.io.lsTopdownInfo)

  val tdata = RegInit(VecInit(Seq.fill(6)(0.U.asTypeOf(new MatchTriggerIO))))
  val tEnable = RegInit(VecInit(Seq.fill(6)(false.B)))
  val en = csrCtrl.trigger_enable
  tEnable := VecInit(en(2), en (3), en(4), en(5), en(7), en(9))
  when(csrCtrl.mem_trigger.t.valid) {
    tdata(csrCtrl.mem_trigger.t.bits.addr) := csrCtrl.mem_trigger.t.bits.tdata
  }
  val lTriggerMapping = Map(0 -> 2, 1 -> 3, 2 -> 5)
  val sTriggerMapping = Map(0 -> 0, 1 -> 1, 2 -> 4)
  val lChainMapping = Map(0 -> 2)
  val sChainMapping = Map(0 -> 1)
  XSDebug(tEnable.asUInt.orR, "Debug Mode: At least one store trigger is enabled\n")
  for(j <- 0 until 3)
    PrintTriggerInfo(tEnable(j), tdata(j))

  // LoadUnit
  class BalanceEntry extends XSBundle {
    val balance = Bool()
    val req = new LqWriteBundle
    val port = UInt(log2Up(LoadPipelineWidth).W)
  }

  def balanceReOrder(sel: Seq[ValidIO[BalanceEntry]]): Seq[ValidIO[BalanceEntry]] = {
    require(sel.length > 0)
    val balancePick = ParallelPriorityMux(sel.map(x => (x.valid && x.bits.balance) -> x))
    val reorderSel = Wire(Vec(sel.length, ValidIO(new BalanceEntry)))
    (0 until sel.length).map(i =>
      if (i == 0) {
        when (balancePick.valid && balancePick.bits.balance) {
          reorderSel(i) := balancePick
        } .otherwise {
          reorderSel(i) := sel(i)
        }
      } else {
        when (balancePick.valid && balancePick.bits.balance && i.U === balancePick.bits.port) {
          reorderSel(i) := sel(0)
        } .otherwise {
          reorderSel(i) := sel(i)
        }
      }
    )
    reorderSel
  }

  val fastReplaySel = loadUnits.zipWithIndex.map { case (ldu, i) => {
    val wrapper = Wire(Valid(new BalanceEntry))
    wrapper.valid        := ldu.io.fast_rep_out.valid
    wrapper.bits.req     := ldu.io.fast_rep_out.bits
    wrapper.bits.balance := ldu.io.fast_rep_out.bits.rep_info.bank_conflict
    wrapper.bits.port    := i.U
    wrapper
  }}
  val balanceFastReplaySel = balanceReOrder(fastReplaySel)

  val correctMissTrain = WireInit(Constantin.createRecord("CorrectMissTrain" + p(XSCoreParamsKey).HartId.toString, initValue = 0.U)) === 1.U

  for (i <- 0 until exuParameters.LduCnt) {
    loadUnits(i).io.redirect <> redirect
    loadUnits(i).io.isFirstIssue := true.B

    // get input form dispatch
    loadUnits(i).io.ldin <> io.ooo_to_mem.issue(i)
    loadUnits(i).io.feedback_slow <> io.rsfeedback(i).feedbackSlow
    loadUnits(i).io.feedback_fast <> io.rsfeedback(i).feedbackFast
    loadUnits(i).io.rsIdx := io.rsfeedback(i).rsIdx
    loadUnits(i).io.correctMissTrain := correctMissTrain

    // fast replay
    loadUnits(i).io.fast_rep_in.valid := balanceFastReplaySel(i).valid
    loadUnits(i).io.fast_rep_in.bits := balanceFastReplaySel(i).bits.req

    loadUnits(i).io.fast_rep_out.ready := false.B
    for (j <- 0 until exuParameters.LduCnt) {
      when (balanceFastReplaySel(j).valid && balanceFastReplaySel(j).bits.port === i.U) {
        loadUnits(i).io.fast_rep_out.ready := loadUnits(j).io.fast_rep_in.ready
      }
    }

    // get input form dispatch
    loadUnits(i).io.ldin <> io.ooo_to_mem.issue(i)
    // dcache access
    loadUnits(i).io.dcache <> dcache.io.lsu.load(i)
    // forward
    loadUnits(i).io.lsq.forward <> lsq.io.forward(i)
    loadUnits(i).io.sbuffer <> sbuffer.io.forward(i)
    loadUnits(i).io.tl_d_channel := dcache.io.lsu.forward_D(i)
    loadUnits(i).io.forward_mshr <> dcache.io.lsu.forward_mshr(i)
    // ld-ld violation check
    loadUnits(i).io.lsq.ldld_nuke_query <> lsq.io.ldu.ldld_nuke_query(i)
    loadUnits(i).io.lsq.stld_nuke_query <> lsq.io.ldu.stld_nuke_query(i)
    loadUnits(i).io.csrCtrl       <> csrCtrl
    // dcache refill req
    loadUnits(i).io.refill           <> delayedDcacheRefill
    // dtlb
    loadUnits(i).io.tlb <> dtlb_reqs.take(exuParameters.LduCnt)(i)
    // pmp
    loadUnits(i).io.pmp <> pmp_check(i).resp
    // st-ld violation query
    for (s <- 0 until StorePipelineWidth) {
      loadUnits(i).io.stld_nuke_query(s) := storeUnits(s).io.stld_nuke_query
    }
    loadUnits(i).io.lq_rep_full <> lsq.io.lq_rep_full
    // load prefetch train
    prefetcherOpt.foreach(pf => {
      // sms will train on all miss load sources
      val source = loadUnits(i).io.prefetch_train
      pf.io.ld_in(i).valid := Mux(pf_train_on_hit,
        source.valid,
        source.valid && source.bits.isFirstIssue && source.bits.miss
      )
      pf.io.ld_in(i).bits := source.bits
      pf.io.ld_in(i).bits.uop.cf.pc := Mux(loadUnits(i).io.s2_ptr_chasing, io.ooo_to_mem.loadPc(i), RegNext(io.ooo_to_mem.loadPc(i)))
    })
    l1PrefetcherOpt.foreach(pf => {
      // stream will train on all load sources
      val source = loadUnits(i).io.prefetch_train_l1
      pf.io.ld_in(i).valid := source.valid && source.bits.isFirstIssue
      pf.io.ld_in(i).bits := source.bits
      pf.io.st_in(i).valid := false.B
      pf.io.st_in(i).bits := DontCare
    })

    // load to load fast forward: load(i) prefers data(i)
    val fastPriority = (i until exuParameters.LduCnt) ++ (0 until i)
    val fastValidVec = fastPriority.map(j => loadUnits(j).io.l2l_fwd_out.valid)
    val fastDataVec = fastPriority.map(j => loadUnits(j).io.l2l_fwd_out.data)
    val fastErrorVec = fastPriority.map(j => loadUnits(j).io.l2l_fwd_out.dly_ld_err)
    val fastMatchVec = fastPriority.map(j => io.ooo_to_mem.loadFastMatch(i)(j))
    loadUnits(i).io.l2l_fwd_in.valid := VecInit(fastValidVec).asUInt.orR
    loadUnits(i).io.l2l_fwd_in.data := ParallelPriorityMux(fastValidVec, fastDataVec)
    loadUnits(i).io.l2l_fwd_in.dly_ld_err := ParallelPriorityMux(fastValidVec, fastErrorVec)
    val fastMatch = ParallelPriorityMux(fastValidVec, fastMatchVec)
    loadUnits(i).io.ld_fast_match := fastMatch
    loadUnits(i).io.ld_fast_imm := io.ooo_to_mem.loadFastImm(i)
    loadUnits(i).io.ld_fast_fuOpType := io.ooo_to_mem.loadFastFuOpType(i)
    loadUnits(i).io.replay <> lsq.io.replay(i)

    loadUnits(i).io.l2_hint <> io.l2_hint

    // passdown to lsq (load s2)
    lsq.io.ldu.ldin(i) <> loadUnits(i).io.lsq.ldin
    lsq.io.ldout(i) <> loadUnits(i).io.lsq.uncache
    lsq.io.ld_raw_data(i) <> loadUnits(i).io.lsq.ld_raw_data
    lsq.io.trigger(i) <> loadUnits(i).io.lsq.trigger

    lsq.io.l2_hint.valid := io.l2_hint.valid
    lsq.io.l2_hint.bits.sourceId := io.l2_hint.bits.sourceId

    // alter writeback exception info
    io.s3_delayed_load_error(i) := loadUnits(i).io.s3_dly_ld_err

    // update mem dependency predictor
    // io.memPredUpdate(i) := DontCare

    // --------------------------------
    // Load Triggers
    // --------------------------------
    val hit = Wire(Vec(3, Bool()))
    for (j <- 0 until 3) {
      loadUnits(i).io.trigger(j).tdata2 := tdata(lTriggerMapping(j)).tdata2
      loadUnits(i).io.trigger(j).matchType := tdata(lTriggerMapping(j)).matchType
      loadUnits(i).io.trigger(j).tEnable := tEnable(lTriggerMapping(j))
      // Just let load triggers that match data unavailable
      hit(j) := loadUnits(i).io.trigger(j).addrHit && !tdata(lTriggerMapping(j)).select // Mux(tdata(j + 3).select, loadUnits(i).io.trigger(j).lastDataHit, loadUnits(i).io.trigger(j).addrHit)
      io.mem_to_ooo.writeback(i).bits.uop.cf.trigger.backendHit(lTriggerMapping(j)) := hit(j)
//      io.writeback(i).bits.uop.cf.trigger.backendTiming(lTriggerMapping(j)) := tdata(lTriggerMapping(j)).timing
      //      if (lChainMapping.contains(j)) io.writeback(i).bits.uop.cf.trigger.triggerChainVec(lChainMapping(j)) := hit && tdata(j+3).chain
    }
    when(tdata(2).chain) {
      io.mem_to_ooo.writeback(i).bits.uop.cf.trigger.backendHit(2) := hit(0) && hit(1)
      io.mem_to_ooo.writeback(i).bits.uop.cf.trigger.backendHit(3) := hit(0) && hit(1)
    }
    when(!io.mem_to_ooo.writeback(i).bits.uop.cf.trigger.backendEn(1)) {
      io.mem_to_ooo.writeback(i).bits.uop.cf.trigger.backendHit(5) := false.B
    }

    XSDebug(io.mem_to_ooo.writeback(i).bits.uop.cf.trigger.getHitBackend && io.mem_to_ooo.writeback(i).valid, p"Debug Mode: Load Inst No.${i}" +
    p"has trigger hit vec ${io.mem_to_ooo.writeback(i).bits.uop.cf.trigger.backendHit}\n")

  }
  // Prefetcher
  val StreamDTLBPortIndex = exuParameters.LduCnt
  val PrefetcherDTLBPortIndex = exuParameters.LduCnt + exuParameters.StuCnt + 1
  prefetcherOpt match {
  case Some(pf) => dtlb_reqs(PrefetcherDTLBPortIndex) <> pf.io.tlb_req
  case None =>
    dtlb_reqs(PrefetcherDTLBPortIndex) := DontCare
    dtlb_reqs(PrefetcherDTLBPortIndex).req.valid := false.B
    dtlb_reqs(PrefetcherDTLBPortIndex).resp.ready := true.B
  }
  l1PrefetcherOpt match {
    case Some(pf) => dtlb_reqs(StreamDTLBPortIndex) <> pf.io.tlb_req
    case None =>
        dtlb_reqs(StreamDTLBPortIndex) := DontCare
        dtlb_reqs(StreamDTLBPortIndex).req.valid := false.B
        dtlb_reqs(StreamDTLBPortIndex).resp.ready := true.B
  }

  // StoreUnit
  for (i <- 0 until exuParameters.StuCnt) {
    val stu = storeUnits(i)

    stdExeUnits(i).io.redirect <> redirect
    stdExeUnits(i).io.fromInt <> io.ooo_to_mem.issue(i + exuParameters.LduCnt + exuParameters.StuCnt)
    stdExeUnits(i).io.fromFp := DontCare
    stdExeUnits(i).io.out := DontCare

    stu.io.redirect      <> redirect
    stu.io.dcache        <> dcache.io.lsu.sta(i)
    stu.io.feedback_slow <> io.rsfeedback(exuParameters.LduCnt + i).feedbackSlow
    stu.io.rsIdx         <> io.rsfeedback(exuParameters.LduCnt + i).rsIdx
    // NOTE: just for dtlb's perf cnt
    stu.io.isFirstIssue <> io.rsfeedback(exuParameters.LduCnt + i).isFirstIssue
    stu.io.stin         <> io.ooo_to_mem.issue(exuParameters.LduCnt + i)
    stu.io.lsq          <> lsq.io.sta.storeAddrIn(i)
    stu.io.lsq_replenish <> lsq.io.sta.storeAddrInRe(i)
    // dtlb
    stu.io.tlb          <> dtlb_reqs.drop(exuParameters.LduCnt + 1)(i)
    stu.io.pmp          <> pmp_check(exuParameters.LduCnt + 1 + i).resp

    // prefetch
    stu.io.prefetch_req <> sbuffer.io.store_prefetch(i)

    // store unit does not need fast feedback
    io.rsfeedback(exuParameters.LduCnt + i).feedbackFast := DontCare

    // Lsq to sta unit
    lsq.io.sta.storeMaskIn(i) <> stu.io.st_mask_out

    // Lsq to std unit's rs
    lsq.io.std.storeDataIn(i) := stData(i)

    // store prefetch train
    prefetcherOpt.foreach(pf => {
      pf.io.st_in(i).valid := Mux(pf_train_on_hit,
        stu.io.prefetch_train.valid,
        stu.io.prefetch_train.valid && stu.io.prefetch_train.bits.isFirstIssue && (
          stu.io.prefetch_train.bits.miss
          )
      )
      pf.io.st_in(i).bits := stu.io.prefetch_train.bits
      pf.io.st_in(i).bits.uop.cf.pc := RegNext(io.ooo_to_mem.storePc(i))
    })

    // 1. sync issue info to store set LFST
    // 2. when store issue, broadcast issued sqPtr to wake up the following insts
    // io.stIn(i).valid := io.issue(exuParameters.LduCnt + i).valid
    // io.stIn(i).bits := io.issue(exuParameters.LduCnt + i).bits
    io.mem_to_ooo.stIn(i).valid := stu.io.issue.valid
    io.mem_to_ooo.stIn(i).bits := stu.io.issue.bits

    stu.io.stout.ready := true.B

    // -------------------------
    // Store Triggers
    // -------------------------
    when(stOut(i).fire){
      val hit = Wire(Vec(3, Bool()))
      for (j <- 0 until 3) {
         hit(j) := !tdata(sTriggerMapping(j)).select && TriggerCmp(
           stOut(i).bits.debug.vaddr,
           tdata(sTriggerMapping(j)).tdata2,
           tdata(sTriggerMapping(j)).matchType,
           tEnable(sTriggerMapping(j))
         )
       stOut(i).bits.uop.cf.trigger.backendHit(sTriggerMapping(j)) := hit(j)
     }

     when(tdata(0).chain) {
       io.mem_to_ooo.writeback(i).bits.uop.cf.trigger.backendHit(0) := hit(0) && hit(1)
       io.mem_to_ooo.writeback(i).bits.uop.cf.trigger.backendHit(1) := hit(0) && hit(1)
     }

     when(!stOut(i).bits.uop.cf.trigger.backendEn(0)) {
       stOut(i).bits.uop.cf.trigger.backendHit(4) := false.B
     }
   }
  }

  // mmio store writeback will use store writeback port 0
  lsq.io.mmioStout.ready := false.B
  when (lsq.io.mmioStout.valid && !storeUnits(0).io.stout.valid) {
    stOut(0).valid := true.B
    stOut(0).bits  := lsq.io.mmioStout.bits
    lsq.io.mmioStout.ready := true.B
  }

  when (atomicsUnit.io.out.valid) {
    // when atom inst writeback, surpress normal load trigger
    (0 until exuParameters.LduCnt).map(i => {
      io.mem_to_ooo.writeback(i).bits.uop.cf.trigger.backendHit := VecInit(Seq.fill(6)(false.B))
    })
  }

  // Uncahce
  uncache.io.enableOutstanding := io.ooo_to_mem.csrCtrl.uncache_write_outstanding_enable
  uncache.io.hartId := io.hartId
  lsq.io.uncacheOutstanding := io.ooo_to_mem.csrCtrl.uncache_write_outstanding_enable

  // Lsq
  io.mem_to_ooo.lsqio.mmio       := lsq.io.rob.mmio
  io.mem_to_ooo.lsqio.uop        := lsq.io.rob.uop
  lsq.io.rob.lcommit             := io.ooo_to_mem.lsqio.lcommit
  lsq.io.rob.scommit             := io.ooo_to_mem.lsqio.scommit
  lsq.io.rob.pendingld           := io.ooo_to_mem.lsqio.pendingld
  lsq.io.rob.pendingst           := io.ooo_to_mem.lsqio.pendingst
  lsq.io.rob.commit              := io.ooo_to_mem.lsqio.commit
  lsq.io.rob.pendingPtr          := io.ooo_to_mem.lsqio.pendingPtr

//  lsq.io.rob            <> io.lsqio.rob
  lsq.io.enq            <> io.ooo_to_mem.enqLsq
  lsq.io.brqRedirect    <> redirect
  io.mem_to_ooo.memoryViolation    <> lsq.io.rollback
  io.mem_to_ooo.lsqio.lqCanAccept  := lsq.io.lqCanAccept
  io.mem_to_ooo.lsqio.sqCanAccept  := lsq.io.sqCanAccept
  // lsq.io.uncache        <> uncache.io.lsq
  AddPipelineReg(lsq.io.uncache.req, uncache.io.lsq.req, false.B)
  AddPipelineReg(uncache.io.lsq.resp, lsq.io.uncache.resp, false.B)
  // delay dcache refill for 1 cycle for better timing
  lsq.io.refill         := delayedDcacheRefill
  lsq.io.release        := dcache.io.lsu.release
  lsq.io.lqCancelCnt <> io.mem_to_ooo.lqCancelCnt
  lsq.io.sqCancelCnt <> io.mem_to_ooo.sqCancelCnt
  lsq.io.lqDeq <> io.mem_to_ooo.lqDeq
  lsq.io.sqDeq <> io.mem_to_ooo.sqDeq
  lsq.io.tl_d_channel <> dcache.io.lsu.tl_d_channel

  // LSQ to store buffer
  lsq.io.sbuffer        <> sbuffer.io.in
  lsq.io.sqEmpty        <> sbuffer.io.sqempty
  dcache.io.force_write := lsq.io.force_write
  // Sbuffer
  sbuffer.io.csrCtrl    <> csrCtrl
  sbuffer.io.dcache     <> dcache.io.lsu.store
  sbuffer.io.memSetPattenDetected := dcache.io.memSetPattenDetected
  sbuffer.io.force_write <> lsq.io.force_write
  // flush sbuffer
  val fenceFlush = io.ooo_to_mem.flushSb
  val atomicsFlush = atomicsUnit.io.flush_sbuffer.valid
  val stIsEmpty = sbuffer.io.flush.empty && uncache.io.flush.empty
  io.mem_to_ooo.sbIsEmpty := RegNext(stIsEmpty)

  // if both of them tries to flush sbuffer at the same time
  // something must have gone wrong
  assert(!(fenceFlush && atomicsFlush))
  sbuffer.io.flush.valid := RegNext(fenceFlush || atomicsFlush)
  uncache.io.flush.valid := sbuffer.io.flush.valid

  // Vector Load/Store Queue
  vlsq.io.int2vlsu <> io.int2vlsu
  vlsq.io.vec2vlsu <> io.vec2vlsu
  vlsq.io.vlsu2vec <> io.vlsu2vec
  vlsq.io.vlsu2int <> io.vlsu2int
  vlsq.io.vlsu2ctrl <> io.vlsu2ctrl

  // AtomicsUnit: AtomicsUnit will override other control signials,
  // as atomics insts (LR/SC/AMO) will block the pipeline
  val s_normal +: s_atomics = Enum(exuParameters.StuCnt + 1)
  val state = RegInit(s_normal)

  val atomic_rs = (0 until exuParameters.StuCnt).map(exuParameters.LduCnt + _)
  val atomic_replay_port_idx = (0 until exuParameters.StuCnt)
  val st_atomics = Seq.tabulate(exuParameters.StuCnt)(i =>
    io.ooo_to_mem.issue(atomic_rs(i)).valid && FuType.storeIsAMO((io.ooo_to_mem.issue(atomic_rs(i)).bits.uop.ctrl.fuType))
  )

  val st_data_atomics = Seq.tabulate(exuParameters.StuCnt)(i =>
    stData(i).valid && FuType.storeIsAMO(stData(i).bits.uop.ctrl.fuType)
  )

  for (i <- 0 until exuParameters.StuCnt) when(st_atomics(i)) {
    io.ooo_to_mem.issue(atomic_rs(i)).ready := atomicsUnit.io.in.ready
    storeUnits(i).io.stin.valid := false.B

    state := s_atomics(i)
    if (exuParameters.StuCnt > 1)
      assert(!st_atomics.zipWithIndex.filterNot(_._2 == i).unzip._1.reduce(_ || _))
  }
  when (atomicsUnit.io.out.valid) {
    assert((0 until exuParameters.StuCnt).map(state === s_atomics(_)).reduce(_ || _))
    state := s_normal
  }

  atomicsUnit.io.in.valid := st_atomics.reduce(_ || _)
  atomicsUnit.io.in.bits  := Mux1H(Seq.tabulate(exuParameters.StuCnt)(i =>
    st_atomics(i) -> io.ooo_to_mem.issue(atomic_rs(i)).bits))
  atomicsUnit.io.storeDataIn.valid := st_data_atomics.reduce(_ || _)
  atomicsUnit.io.storeDataIn.bits  := Mux1H(Seq.tabulate(exuParameters.StuCnt)(i =>
    st_data_atomics(i) -> stData(i).bits))
  atomicsUnit.io.rsIdx    := Mux1H(Seq.tabulate(exuParameters.StuCnt)(i =>
    st_atomics(i) -> io.rsfeedback(atomic_rs(i)).rsIdx))
  atomicsUnit.io.redirect <> redirect

  // TODO: complete amo's pmp support
  val amoTlb = dtlb_ld(0).requestor(0)
  atomicsUnit.io.dtlb.resp.valid := false.B
  atomicsUnit.io.dtlb.resp.bits  := DontCare
  atomicsUnit.io.dtlb.req.ready  := amoTlb.req.ready
  atomicsUnit.io.pmpResp := pmp_check(0).resp

  atomicsUnit.io.dcache <> dcache.io.lsu.atomics
  atomicsUnit.io.flush_sbuffer.empty := stIsEmpty

  atomicsUnit.io.csrCtrl := csrCtrl

  // for atomicsUnit, it uses loadUnit(0)'s TLB port

  when (state =/= s_normal) {
    // use store wb port instead of load
    loadUnits(0).io.ldout.ready := false.B
    // use load_0's TLB
    atomicsUnit.io.dtlb <> amoTlb

    // hw prefetch should be disabled while executing atomic insts
    loadUnits.map(i => i.io.prefetch_req.valid := false.B)

    // make sure there's no in-flight uops in load unit
    assert(!loadUnits(0).io.ldout.valid)
  }

  for (i <- 0 until exuParameters.StuCnt) when (state === s_atomics(i)) {
    atomicsUnit.io.feedbackSlow <> io.rsfeedback(atomic_rs(i)).feedbackSlow

    assert(!storeUnits(i).io.feedback_slow.valid)
  }

  lsq.io.exceptionAddr.isStore := io.ooo_to_mem.isStore
  // Exception address is used several cycles after flush.
  // We delay it by 10 cycles to ensure its flush safety.
  val atomicsException = RegInit(false.B)
  when (DelayN(redirect.valid, 10) && atomicsException) {
    atomicsException := false.B
  }.elsewhen (atomicsUnit.io.exceptionAddr.valid) {
    atomicsException := true.B
  }
  val atomicsExceptionAddress = RegEnable(atomicsUnit.io.exceptionAddr.bits.vaddr, atomicsUnit.io.exceptionAddr.valid)
  val atomicsExceptionGPAddress = RegEnable(atomicsUnit.io.exceptionAddr.bits.gpaddr, atomicsUnit.io.exceptionAddr.valid)
  io.mem_to_ooo.lsqio.vaddr := RegNext(Mux(atomicsException, atomicsExceptionAddress, lsq.io.exceptionAddr.vaddr))
  io.mem_to_ooo.lsqio.gpaddr := RegNext(Mux(atomicsException, atomicsExceptionGPAddress, lsq.io.exceptionAddr.gpaddr))
  XSError(atomicsException && atomicsUnit.io.in.valid, "new instruction before exception triggers\n")

  io.memInfo.sqFull := RegNext(lsq.io.sqFull)
  io.memInfo.lqFull := RegNext(lsq.io.lqFull)
  io.memInfo.dcacheMSHRFull := RegNext(dcache.io.mshrFull)

  // top-down info
  dcache.io.debugTopDown.robHeadVaddr := io.debugTopDown.robHeadVaddr
  dtlbRepeater1.io.debugTopDown.robHeadVaddr := io.debugTopDown.robHeadVaddr
  lsq.io.debugTopDown.robHeadVaddr := io.debugTopDown.robHeadVaddr
  io.debugTopDown.toCore.robHeadMissInDCache := dcache.io.debugTopDown.robHeadMissInDCache
  io.debugTopDown.toCore.robHeadTlbReplay := lsq.io.debugTopDown.robHeadTlbReplay
  io.debugTopDown.toCore.robHeadTlbMiss := lsq.io.debugTopDown.robHeadTlbMiss
  io.debugTopDown.toCore.robHeadLoadVio := lsq.io.debugTopDown.robHeadLoadVio
  io.debugTopDown.toCore.robHeadLoadMSHR := lsq.io.debugTopDown.robHeadLoadMSHR
  dcache.io.debugTopDown.robHeadOtherReplay := lsq.io.debugTopDown.robHeadOtherReplay
  dcache.io.debugRolling := io.debugRolling

  val ldDeqCount = PopCount(io.ooo_to_mem.issue.take(exuParameters.LduCnt).map(_.valid))
  val stDeqCount = PopCount(io.ooo_to_mem.issue.drop(exuParameters.LduCnt).map(_.valid))
  val rsDeqCount = ldDeqCount + stDeqCount
  XSPerfAccumulate("load_rs_deq_count", ldDeqCount)
  XSPerfHistogram("load_rs_deq_count", ldDeqCount, true.B, 0, exuParameters.LduCnt, 1)
  XSPerfAccumulate("store_rs_deq_count", stDeqCount)
  XSPerfHistogram("store_rs_deq_count", stDeqCount, true.B, 0, exuParameters.StuCnt, 1)
  XSPerfAccumulate("ls_rs_deq_count", rsDeqCount)

  val pfevent = Module(new PFEvent)
  pfevent.io.distribute_csr := csrCtrl.distribute_csr
  val csrevents = pfevent.io.hpmevent.slice(16,24)

  val memBlockPerfEvents = Seq(
    ("ldDeqCount", ldDeqCount),
    ("stDeqCount", stDeqCount),
  )
  val allPerfEvents = memBlockPerfEvents ++ (loadUnits ++ Seq(sbuffer, lsq, dcache)).flatMap(_.getPerfEvents)
  val hpmEvents = allPerfEvents.map(_._2.asTypeOf(new PerfEvent)) ++ perfEventsPTW
  val perfEvents = HPerfMonitor(csrevents, hpmEvents).getPerfEvents
  generatePerfEvent()
}<|MERGE_RESOLUTION|>--- conflicted
+++ resolved
@@ -249,12 +249,6 @@
   ldout0.bits  := loadWritebackOverride
   atomicsUnit.io.out.ready := ldout0.ready
   loadUnits.head.io.ldout.ready := ldout0.ready
-<<<<<<< HEAD
-  when(atomicsUnit.io.out.valid){
-    ldout0.bits.uop.cf.exceptionVec := 0.U(24.W).asBools // exception will be writebacked via store wb port
-  }
-=======
->>>>>>> 9de78046
 
   val ldExeWbReqs = ldout0 +: loadUnits.tail.map(_.io.ldout)
   io.mem_to_ooo.writeback <> ldExeWbReqs ++ VecInit(storeUnits.map(_.io.stout)) ++ VecInit(stdExeUnits.map(_.io.out))
