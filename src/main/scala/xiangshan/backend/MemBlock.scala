--- conflicted
+++ resolved
@@ -399,13 +399,8 @@
     require(ldtlbParams.outReplace == pftlbParams.outReplace)
     require(ldtlbParams.outReplace)
 
-<<<<<<< HEAD
-    val replace = Module(new TlbReplace(exuParameters.LduCnt + exuParameters.StuCnt + 1, ldtlbParams))
-    replace.io.apply_sep(dtlb_ld.map(_.replace) ++ dtlb_st.map(_.replace), ptwio.resp.bits.data.s1.entry.tag)
-=======
     val replace = Module(new TlbReplace(exuParameters.LduCnt + exuParameters.StuCnt + 2, ldtlbParams))
-    replace.io.apply_sep(dtlb_ld.map(_.replace) ++ dtlb_st.map(_.replace) ++ dtlb_prefetch.map(_.replace), ptwio.resp.bits.data.entry.tag)
->>>>>>> 95e60e55
+    replace.io.apply_sep(dtlb_ld.map(_.replace) ++ dtlb_st.map(_.replace) ++ dtlb_prefetch.map(_.replace), ptwio.resp.bits.data.s1.entry.tag)
   } else {
     if (ldtlbParams.outReplace) {
       val replace_ld = Module(new TlbReplace(exuParameters.LduCnt, ldtlbParams))
@@ -431,15 +426,10 @@
       tlb.ready := ptwio.req(i).ready
       ptwio.req(i).bits := tlb.bits
     val vector_hit = if (refillBothTlb) Cat(ptw_resp_next.vector).orR
-<<<<<<< HEAD
-      else if (i < exuParameters.LduCnt) Cat(ptw_resp_next.vector.take(exuParameters.LduCnt)).orR
-      else Cat(ptw_resp_next.vector.drop(exuParameters.LduCnt)).orR
-    val hasS2xlate = tlb.bits.hasS2xlate()
-=======
       else if (i < (exuParameters.LduCnt + 1)) Cat(ptw_resp_next.vector.take(exuParameters.LduCnt + 1)).orR
       else if (i < (exuParameters.LduCnt + 1 + exuParameters.StuCnt)) Cat(ptw_resp_next.vector.drop(exuParameters.LduCnt + 1)).orR
       else Cat(ptw_resp_next.vector.drop(exuParameters.LduCnt + exuParameters.StuCnt + 1)).orR
->>>>>>> 95e60e55
+    val hasS2xlate = tlb.bits.hasS2xlate()
     ptwio.req(i).valid := tlb.valid && !(ptw_resp_v && vector_hit &&
       ptw_resp_next.data.s1.hit(tlb.bits.vpn, Mux(hasS2xlate, tlbcsr.vsatp.asid, tlbcsr.satp.asid), tlbcsr.hgatp.asid, allType = true, ignoreAsid = true, hasS2xlate))
   }
@@ -467,14 +457,6 @@
     p.apply(tlbcsr.priv.dmode, pmp.io.pmp, pmp.io.pma, d)
     require(p.req.bits.size.getWidth == d.bits.size.getWidth)
   }
-<<<<<<< HEAD
-  for (i <- 0 until 8) {
-    val pmp_check_ptw = Module(new PMPCheckerv2(lgMaxSize = 3, sameCycle = false, leaveHitMux = true))
-    pmp_check_ptw.io.apply(tlbcsr.priv.dmode, pmp.io.pmp, pmp.io.pma, ptwio.resp.valid, ptwio.resp.bits.data.genPPNS2(i))
-    dtlb.map(_.ptw_replenish(i) := pmp_check_ptw.io.resp)
-  }
-=======
->>>>>>> 95e60e55
 
   for (i <- 0 until exuParameters.LduCnt) {
     io.debug_ls.debugLsInfo(i) := loadUnits(i).io.debug_ls
