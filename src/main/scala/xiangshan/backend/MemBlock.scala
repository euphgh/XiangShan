/***************************************************************************************
* Copyright (c) 2020-2021 Institute of Computing Technology, Chinese Academy of Sciences
* Copyright (c) 2020-2021 Peng Cheng Laboratory
*
* XiangShan is licensed under Mulan PSL v2.
* You can use this software according to the terms and conditions of the Mulan PSL v2.
* You may obtain a copy of Mulan PSL v2 at:
*          http://license.coscl.org.cn/MulanPSL2
*
* THIS SOFTWARE IS PROVIDED ON AN "AS IS" BASIS, WITHOUT WARRANTIES OF ANY KIND,
* EITHER EXPRESS OR IMPLIED, INCLUDING BUT NOT LIMITED TO NON-INFRINGEMENT,
* MERCHANTABILITY OR FIT FOR A PARTICULAR PURPOSE.
*
* See the Mulan PSL v2 for more details.
***************************************************************************************/

package xiangshan.backend

import chipsalliance.rocketchip.config.Parameters
import chisel3._
import chisel3.util._
import freechips.rocketchip.diplomacy.{BundleBridgeSource, LazyModule, LazyModuleImp}
import freechips.rocketchip.tile.HasFPUParameters
import freechips.rocketchip.tilelink.TLBuffer
import coupledL2.PrefetchRecv
import utils._
import utility._
import xiangshan._
import xiangshan.backend.exu.StdExeUnit
import xiangshan.backend.fu._
import xiangshan.backend.rob.{DebugLSIO, LsTopdownInfo, RobLsqIO, RobPtr}
import xiangshan.cache._
import xiangshan.cache.mmu._
import xiangshan.mem._
import xiangshan.mem.mdp._
import xiangshan.mem.prefetch.{BasePrefecher, SMSParams, SMSPrefetcher}

class Std(implicit p: Parameters) extends FunctionUnit {
  io.in.ready := true.B
  io.out.valid := io.in.valid
  io.out.bits.uop := io.in.bits.uop
  io.out.bits.data := io.in.bits.src(0)
}

class ooo_to_mem(implicit p: Parameters) extends XSBundle{
  val loadFastMatch = Vec(exuParameters.LduCnt, Input(UInt(exuParameters.LduCnt.W)))
  val loadFastFuOpType = Vec(exuParameters.LduCnt, Input(FuOpType()))
  val loadFastImm = Vec(exuParameters.LduCnt, Input(UInt(12.W)))
  val sfence = Input(new SfenceBundle)
  val tlbCsr = Input(new TlbCsrBundle)
  val lsqio = new Bundle {
   val lcommit = Input(UInt(log2Up(CommitWidth + 1).W))
   val scommit = Input(UInt(log2Up(CommitWidth + 1).W))
   val pendingld = Input(Bool())
   val pendingst = Input(Bool())
   val commit = Input(Bool())
   val pendingPtr = Input(new RobPtr)
  }

  val isStore = Input(Bool())
  val csrCtrl = Flipped(new CustomCSRCtrlIO)
  val enqLsq = new LsqEnqIO
  val flushSb = Input(Bool())
  val loadPc = Vec(exuParameters.LduCnt, Input(UInt(VAddrBits.W))) // for hw prefetch
  val issue = Vec(exuParameters.LsExuCnt + exuParameters.StuCnt, Flipped(DecoupledIO(new ExuInput)))
}

class mem_to_ooo(implicit p: Parameters ) extends XSBundle{
  val otherFastWakeup = Vec(exuParameters.LduCnt + 2 * exuParameters.StuCnt, ValidIO(new MicroOp))
  val csrUpdate = new DistributedCSRUpdateReq
  val lqCancelCnt = Output(UInt(log2Up(VirtualLoadQueueSize + 1).W))
  val sqCancelCnt = Output(UInt(log2Up(StoreQueueSize + 1).W))
  val sqDeq = Output(UInt(log2Ceil(EnsbufferWidth + 1).W))
  val lqDeq = Output(UInt(log2Up(CommitWidth + 1).W))
  val stIn = Vec(exuParameters.StuCnt, ValidIO(new ExuInput))
  val stIssuePtr = Output(new SqPtr())

  val memoryViolation = ValidIO(new Redirect)
  val sbIsEmpty = Output(Bool())

  val lsTopdownInfo = Vec(exuParameters.LduCnt, Output(new LsTopdownInfo))

  val lsqio = new Bundle {
    val vaddr = Output(UInt(VAddrBits.W))
    val mmio = Output(Vec(LoadPipelineWidth, Bool()))
    val uop = Output(Vec(LoadPipelineWidth, new MicroOp))
    val lqCanAccept = Output(Bool())
    val sqCanAccept = Output(Bool())
  }
  val writeback = Vec(exuParameters.LsExuCnt + exuParameters.StuCnt, DecoupledIO(new ExuOutput))
}

class fetch_to_mem(implicit p: Parameters) extends XSBundle{
  val itlb = Flipped(new TlbPtwIO())
}


class MemBlock()(implicit p: Parameters) extends LazyModule
  with HasXSParameter with HasWritebackSource {

  val dcache = LazyModule(new DCacheWrapper())
  val uncache = LazyModule(new Uncache())
  val ptw = LazyModule(new L2TLBWrapper())
  val ptw_to_l2_buffer = if (!coreParams.softPTW) LazyModule(new TLBuffer) else null
  val pf_sender_opt = coreParams.prefetcher.map(_ =>
    BundleBridgeSource(() => new PrefetchRecv)
  )

  if (!coreParams.softPTW) {
    ptw_to_l2_buffer.node := ptw.node
  }

  lazy val module = new MemBlockImp(this)

  override val writebackSourceParams: Seq[WritebackSourceParams] = {
    val params = new WritebackSourceParams
    params.exuConfigs = (loadExuConfigs ++ storeExuConfigs).map(cfg => Seq(cfg))
    Seq(params)
  }
  override lazy val writebackSourceImp: HasWritebackSourceImp = module
}

class MemBlockImp(outer: MemBlock) extends LazyModuleImp(outer)
  with HasXSParameter
  with HasFPUParameters
  with HasWritebackSourceImp
  with HasPerfEvents
{

  val io = IO(new Bundle {
    val hartId = Input(UInt(8.W))
    val redirect = Flipped(ValidIO(new Redirect))

    val ooo_to_mem = new ooo_to_mem
    val mem_to_ooo = new mem_to_ooo
    val fetch_to_mem = new fetch_to_mem

    val rsfeedback = Vec(exuParameters.LsExuCnt, new MemRSFeedbackIO)


    val int2vlsu = Flipped(new Int2VLSUIO)
    val vec2vlsu = Flipped(new Vec2VLSUIO)
    // out
    val s3_delayed_load_error = Vec(exuParameters.LduCnt, Output(Bool()))
    val vlsu2vec = new VLSU2VecIO
    val vlsu2int = new VLSU2IntIO
    val vlsu2ctrl = new VLSU2CtrlIO
    // prefetch to l1 req
    val prefetch_req = Flipped(DecoupledIO(new L1PrefetchReq))
    // misc
    val error = new L1CacheErrorInfo
    val memInfo = new Bundle {
      val sqFull = Output(Bool())
      val lqFull = Output(Bool())
      val dcacheMSHRFull = Output(Bool())
    }
    val debug_ls = new DebugLSIO
    val lsTopdownInfo = Vec(exuParameters.LduCnt, Output(new LsTopdownInfo))
    val l2_hint = Input(Valid(new L2ToL1Hint()))
  })

  override def writebackSource1: Option[Seq[Seq[DecoupledIO[ExuOutput]]]] = Some(Seq(io.mem_to_ooo.writeback))

  val redirect = RegNextWithEnable(io.redirect)

  val dcache = outer.dcache.module
  val uncache = outer.uncache.module

  val delayedDcacheRefill = RegNext(dcache.io.lsu.lsq)

  val csrCtrl = DelayN(io.ooo_to_mem.csrCtrl, 2)
  dcache.io.csr.distribute_csr <> csrCtrl.distribute_csr
  dcache.io.l2_pf_store_only := RegNext(io.ooo_to_mem.csrCtrl.l2_pf_store_only, false.B)
  io.mem_to_ooo.csrUpdate := RegNext(dcache.io.csr.update)
  io.error <> RegNext(RegNext(dcache.io.error))
  when(!csrCtrl.cache_error_enable){
    io.error.report_to_beu := false.B
    io.error.valid := false.B
  }

  val loadUnits = Seq.fill(exuParameters.LduCnt)(Module(new LoadUnit))
  val storeUnits = Seq.fill(exuParameters.StuCnt)(Module(new StoreUnit))
  val stdExeUnits = Seq.fill(exuParameters.StuCnt)(Module(new StdExeUnit))
  val stData = stdExeUnits.map(_.io.out)
  val exeUnits = loadUnits ++ storeUnits
  val l1_pf_req = Wire(Decoupled(new L1PrefetchReq()))
  val prefetcherOpt: Option[BasePrefecher] = coreParams.prefetcher.map {
    case _: SMSParams =>
      val sms = Module(new SMSPrefetcher())
      sms.io_agt_en := RegNextN(io.ooo_to_mem.csrCtrl.l1D_pf_enable_agt, 2, Some(false.B))
      sms.io_pht_en := RegNextN(io.ooo_to_mem.csrCtrl.l1D_pf_enable_pht, 2, Some(false.B))
      sms.io_act_threshold := RegNextN(io.ooo_to_mem.csrCtrl.l1D_pf_active_threshold, 2, Some(12.U))
      sms.io_act_stride := RegNextN(io.ooo_to_mem.csrCtrl.l1D_pf_active_stride, 2, Some(30.U))
      sms.io_stride_en := RegNextN(io.ooo_to_mem.csrCtrl.l1D_pf_enable_stride, 2, Some(true.B))
      sms
  }
  prefetcherOpt.foreach(pf => {
    val pf_to_l2 = ValidIODelay(pf.io.l2_req, 2)
    outer.pf_sender_opt.get.out.head._1.addr_valid := pf_to_l2.valid
    outer.pf_sender_opt.get.out.head._1.addr := pf_to_l2.bits.addr
    outer.pf_sender_opt.get.out.head._1.pf_source := pf_to_l2.bits.source
    outer.pf_sender_opt.get.out.head._1.l2_pf_en := RegNextN(io.ooo_to_mem.csrCtrl.l2_pf_enable, 2, Some(true.B))
    pf.io.enable := RegNextN(io.ooo_to_mem.csrCtrl.l1D_pf_enable, 2, Some(false.B))
  })
  prefetcherOpt match {
    case Some(pf) => l1_pf_req <> pf.io.l1_req
    case None =>
      l1_pf_req.valid := false.B
      l1_pf_req.bits := DontCare
  }
  val pf_train_on_hit = RegNextN(io.ooo_to_mem.csrCtrl.l1D_pf_train_on_hit, 2, Some(true.B))

  loadUnits.zipWithIndex.map(x => x._1.suggestName("LoadUnit_"+x._2))
  storeUnits.zipWithIndex.map(x => x._1.suggestName("StoreUnit_"+x._2))
  val atomicsUnit = Module(new AtomicsUnit)

  // Atom inst comes from sta / std, then its result
  // will be writebacked using load writeback port
  //
  // However, atom exception will be writebacked to rob
  // using store writeback port

  val loadWritebackOverride  = Mux(atomicsUnit.io.out.valid, atomicsUnit.io.out.bits, loadUnits.head.io.ldout.bits)
  val ldout0 = Wire(Decoupled(new ExuOutput))
  ldout0.valid := atomicsUnit.io.out.valid || loadUnits.head.io.ldout.valid
  ldout0.bits  := loadWritebackOverride
  atomicsUnit.io.out.ready := ldout0.ready
  loadUnits.head.io.ldout.ready := ldout0.ready
  when(atomicsUnit.io.out.valid){
<<<<<<< HEAD
    loadOut0.bits.uop.cf.exceptionVec := 0.U(24.W).asBools // exception will be writebacked via store wb port
=======
    ldout0.bits.uop.cf.exceptionVec := 0.U(16.W).asBools // exception will be writebacked via store wb port
>>>>>>> d10ddd67
  }

  val ldExeWbReqs = ldout0 +: loadUnits.tail.map(_.io.ldout)
  io.mem_to_ooo.writeback <> ldExeWbReqs ++ VecInit(storeUnits.map(_.io.stout)) ++ VecInit(stdExeUnits.map(_.io.out))
  io.mem_to_ooo.otherFastWakeup := DontCare
  io.mem_to_ooo.otherFastWakeup.take(2).zip(loadUnits.map(_.io.fast_uop)).foreach{case(a,b)=> a := b}
  val stOut = io.mem_to_ooo.writeback.drop(exuParameters.LduCnt).dropRight(exuParameters.StuCnt)

  // prefetch to l1 req
  loadUnits.foreach(load_unit => {
    load_unit.io.prefetch_req.valid <> l1_pf_req.valid
    load_unit.io.prefetch_req.bits <> l1_pf_req.bits
  })
  // when loadUnits(0) stage 0 is busy, hw prefetch will never use that pipeline
  loadUnits(0).io.prefetch_req.bits.confidence := 0.U

  l1_pf_req.ready := (l1_pf_req.bits.confidence > 0.U) ||
    loadUnits.map(!_.io.ldin.valid).reduce(_ || _)

  // l1 pf fuzzer interface
  val DebugEnableL1PFFuzzer = false
  if (DebugEnableL1PFFuzzer) {
    // l1 pf req fuzzer
    val fuzzer = Module(new L1PrefetchFuzzer())
    fuzzer.io.vaddr := DontCare
    fuzzer.io.paddr := DontCare

    // override load_unit prefetch_req
    loadUnits.foreach(load_unit => {
      load_unit.io.prefetch_req.valid <> fuzzer.io.req.valid
      load_unit.io.prefetch_req.bits <> fuzzer.io.req.bits
    })

    fuzzer.io.req.ready := l1_pf_req.ready
  }

  // TODO: fast load wakeup
  val lsq     = Module(new LsqWrapper)
  val vlsq    = Module(new DummyVectorLsq)
  val sbuffer = Module(new Sbuffer)
  // if you wants to stress test dcache store, use FakeSbuffer
  // val sbuffer = Module(new FakeSbuffer) // out of date now
  io.mem_to_ooo.stIssuePtr := lsq.io.issuePtrExt

  dcache.io.hartId := io.hartId
  lsq.io.hartId := io.hartId
  sbuffer.io.hartId := io.hartId
  atomicsUnit.io.hartId := io.hartId

  // ptw
  val sfence = RegNext(RegNext(io.ooo_to_mem.sfence))
  val tlbcsr = RegNext(RegNext(io.ooo_to_mem.tlbCsr))
  val ptw = outer.ptw.module
  val ptw_to_l2_buffer = outer.ptw_to_l2_buffer.module
  ptw.io.sfence <> sfence
  ptw.io.csr.tlb <> tlbcsr
  ptw.io.csr.distribute_csr <> csrCtrl.distribute_csr
  ptw.io.tlb(0) <> io.fetch_to_mem.itlb

  val perfEventsPTW = Wire(Vec(19, new PerfEvent))
  if (!coreParams.softPTW) {
    perfEventsPTW := ptw.getPerf
  } else {
    perfEventsPTW := DontCare
  }

  // dtlb
  val dtlb_ld = VecInit(Seq.fill(1){
    val tlb_ld = Module(new TLBNonBlock(exuParameters.LduCnt, 2, ldtlbParams))
    tlb_ld.io // let the module have name in waveform
  })
  val dtlb_st = VecInit(Seq.fill(1){
    val tlb_st = Module(new TLBNonBlock(exuParameters.StuCnt, 1, sttlbParams))
    tlb_st.io // let the module have name in waveform
  })
  val dtlb_prefetch = VecInit(Seq.fill(1){
    val tlb_prefetch = Module(new TLBNonBlock(1, 2, pftlbParams))
    tlb_prefetch.io // let the module have name in waveform
  })
  val dtlb = dtlb_ld ++ dtlb_st ++ dtlb_prefetch
  val ptwio = Wire(new VectorTlbPtwIO(exuParameters.LduCnt + exuParameters.StuCnt + 1)) // load + store + hw prefetch
  val dtlb_reqs = dtlb.map(_.requestor).flatten
  val dtlb_pmps = dtlb.map(_.pmp).flatten
  dtlb.map(_.sfence := sfence)
  dtlb.map(_.csr := tlbcsr)
  dtlb.map(_.flushPipe.map(a => a := false.B)) // non-block doesn't need
  if (refillBothTlb) {
    require(ldtlbParams.outReplace == sttlbParams.outReplace)
    require(ldtlbParams.outReplace)

    val replace = Module(new TlbReplace(exuParameters.LduCnt + exuParameters.StuCnt + 1, ldtlbParams))
    replace.io.apply_sep(dtlb_ld.map(_.replace) ++ dtlb_st.map(_.replace), ptwio.resp.bits.data.entry.tag)
  } else {
    if (ldtlbParams.outReplace) {
      val replace_ld = Module(new TlbReplace(exuParameters.LduCnt, ldtlbParams))
      replace_ld.io.apply_sep(dtlb_ld.map(_.replace), ptwio.resp.bits.data.entry.tag)
    }
    if (sttlbParams.outReplace) {
      val replace_st = Module(new TlbReplace(exuParameters.StuCnt, sttlbParams))
      replace_st.io.apply_sep(dtlb_st.map(_.replace), ptwio.resp.bits.data.entry.tag)
    }
  }

<<<<<<< HEAD
  val ptw_resp_next = RegEnable(io.ptw.resp.bits, io.ptw.resp.valid)
  val ptw_resp_v = RegNext(io.ptw.resp.valid && !(sfence.valid && tlbcsr.satp.changed && tlbcsr.vsatp.changed && tlbcsr.hgatp.changed), init = false.B)
  io.ptw.resp.ready := true.B
=======
  val ptw_resp_next = RegEnable(ptwio.resp.bits, ptwio.resp.valid)
  val ptw_resp_v = RegNext(ptwio.resp.valid && !(sfence.valid && tlbcsr.satp.changed), init = false.B)
  ptwio.resp.ready := true.B
>>>>>>> d10ddd67

  dtlb.flatMap(a => a.ptw.req)
    .zipWithIndex
    .foreach{ case (tlb, i) =>
      tlb.ready := ptwio.req(i).ready
      ptwio.req(i).bits := tlb.bits
    val vector_hit = if (refillBothTlb) Cat(ptw_resp_next.vector).orR
      else if (i < exuParameters.LduCnt) Cat(ptw_resp_next.vector.take(exuParameters.LduCnt)).orR
      else Cat(ptw_resp_next.vector.drop(exuParameters.LduCnt)).orR
<<<<<<< HEAD
    io.ptw.req(i).valid := tlb.valid && !(ptw_resp_v && vector_hit &&
      ptw_resp_next.data.hit(tlb.bits.vpn, tlbcsr.satp.asid, allType = true, ignoreAsid = true, tlb.bits.virt || tlb.bits.hyperinst))
=======
    ptwio.req(i).valid := tlb.valid && !(ptw_resp_v && vector_hit &&
      ptw_resp_next.data.hit(tlb.bits.vpn, tlbcsr.satp.asid, allType = true, ignoreAsid = true))
>>>>>>> d10ddd67
  }
  dtlb.foreach(_.ptw.resp.bits := ptw_resp_next.data)
  if (refillBothTlb) {
    dtlb.foreach(_.ptw.resp.valid := ptw_resp_v && Cat(ptw_resp_next.vector).orR)
  } else {
    dtlb_ld.foreach(_.ptw.resp.valid := ptw_resp_v && Cat(ptw_resp_next.vector.take(exuParameters.LduCnt)).orR)
    dtlb_st.foreach(_.ptw.resp.valid := ptw_resp_v && Cat(ptw_resp_next.vector.drop(exuParameters.LduCnt).take(exuParameters.StuCnt)).orR)
    dtlb_prefetch.foreach(_.ptw.resp.valid := ptw_resp_v && Cat(ptw_resp_next.vector.drop(exuParameters.LduCnt + exuParameters.StuCnt)).orR)
  }

  val dtlbRepeater1  = PTWFilter(ldtlbParams.fenceDelay, ptwio, sfence, tlbcsr, l2tlbParams.dfilterSize)
  val dtlbRepeater2  = PTWRepeaterNB(passReady = false, ldtlbParams.fenceDelay, dtlbRepeater1.io.ptw, ptw.io.tlb(1), sfence, tlbcsr)
  val itlbRepeater2 = PTWRepeaterNB(passReady = false, itlbParams.fenceDelay, io.fetch_to_mem.itlb, ptw.io.tlb(0), sfence, tlbcsr)

  ExcitingUtils.addSource(dtlbRepeater1.io.rob_head_miss_in_tlb, s"miss_in_dtlb_${coreParams.HartId}", ExcitingUtils.Perf, true)

  // pmp
  val pmp = Module(new PMP())
  pmp.io.distribute_csr <> csrCtrl.distribute_csr

  val pmp_check = VecInit(Seq.fill(exuParameters.LduCnt + exuParameters.StuCnt + 1)(Module(new PMPChecker(3)).io))
  for ((p,d) <- pmp_check zip dtlb_pmps) {
    p.apply(tlbcsr.priv.dmode, pmp.io.pmp, pmp.io.pma, d)
    require(p.req.bits.size.getWidth == d.bits.size.getWidth)
  }
  for (i <- 0 until 8) {
    val pmp_check_ptw = Module(new PMPCheckerv2(lgMaxSize = 3, sameCycle = false, leaveHitMux = true))
    pmp_check_ptw.io.apply(tlbcsr.priv.dmode, pmp.io.pmp, pmp.io.pma, ptwio.resp.valid,
      Cat(ptwio.resp.bits.data.entry.ppn, ptwio.resp.bits.data.ppn_low(i), 0.U(12.W)).asUInt)
    dtlb.map(_.ptw_replenish(i) := pmp_check_ptw.io.resp)
  }

  for (i <- 0 until exuParameters.LduCnt) {
    io.debug_ls.debugLsInfo(i) := loadUnits(i).io.debug_ls
  }
  for (i <- 0 until exuParameters.StuCnt) {
    io.debug_ls.debugLsInfo(i + exuParameters.LduCnt) := storeUnits(i).io.debug_ls
  }

  io.mem_to_ooo.lsTopdownInfo := loadUnits.map(_.io.lsTopdownInfo)

  val tdata = RegInit(VecInit(Seq.fill(6)(0.U.asTypeOf(new MatchTriggerIO))))
  val tEnable = RegInit(VecInit(Seq.fill(6)(false.B)))
  val en = csrCtrl.trigger_enable
  tEnable := VecInit(en(2), en (3), en(4), en(5), en(7), en(9))
  when(csrCtrl.mem_trigger.t.valid) {
    tdata(csrCtrl.mem_trigger.t.bits.addr) := csrCtrl.mem_trigger.t.bits.tdata
  }
  val lTriggerMapping = Map(0 -> 2, 1 -> 3, 2 -> 5)
  val sTriggerMapping = Map(0 -> 0, 1 -> 1, 2 -> 4)
  val lChainMapping = Map(0 -> 2)
  val sChainMapping = Map(0 -> 1)
  XSDebug(tEnable.asUInt.orR, "Debug Mode: At least one store trigger is enabled\n")
  for(j <- 0 until 3)
    PrintTriggerInfo(tEnable(j), tdata(j))

  // LoadUnit
  class BalanceEntry extends XSBundle {
    val balance = Bool()
    val req = new LqWriteBundle
    val port = UInt(log2Up(LoadPipelineWidth).W)
  }

  def balanceReOrder(sel: Seq[ValidIO[BalanceEntry]]): Seq[ValidIO[BalanceEntry]] = {
    require(sel.length > 0)
    val balancePick = ParallelPriorityMux(sel.map(x => (x.valid && x.bits.balance) -> x))
    val reorderSel = Wire(Vec(sel.length, ValidIO(new BalanceEntry)))
    (0 until sel.length).map(i =>
      if (i == 0) {
        when (balancePick.valid && balancePick.bits.balance) {
          reorderSel(i) := balancePick
        } .otherwise {
          reorderSel(i) := sel(i)
        }
      } else {
        when (balancePick.valid && balancePick.bits.balance && i.U === balancePick.bits.port) {
          reorderSel(i) := sel(0)
        } .otherwise {
          reorderSel(i) := sel(i)
        }
      }
    )
    reorderSel
  }

  val fastReplaySel = loadUnits.zipWithIndex.map { case (ldu, i) => {
    val wrapper = Wire(Valid(new BalanceEntry))
    wrapper.valid        := ldu.io.fast_rep_out.valid
    wrapper.bits.req     := ldu.io.fast_rep_out.bits
    wrapper.bits.balance := ldu.io.fast_rep_out.bits.rep_info.bank_conflict
    wrapper.bits.port    := i.U
    wrapper
  }}
  val balanceFastReplaySel = balanceReOrder(fastReplaySel)

  for (i <- 0 until exuParameters.LduCnt) {
    loadUnits(i).io.redirect <> redirect
    loadUnits(i).io.isFirstIssue := true.B

    // get input form dispatch
    loadUnits(i).io.ldin <> io.ooo_to_mem.issue(i)
    loadUnits(i).io.feedback_slow <> io.rsfeedback(i).feedbackSlow
    loadUnits(i).io.feedback_fast <> io.rsfeedback(i).feedbackFast
    loadUnits(i).io.rsIdx := io.rsfeedback(i).rsIdx

    // fast replay
    loadUnits(i).io.fast_rep_in.valid := balanceFastReplaySel(i).valid
    loadUnits(i).io.fast_rep_in.bits := balanceFastReplaySel(i).bits.req

    loadUnits(i).io.fast_rep_out.ready := false.B
    for (j <- 0 until exuParameters.LduCnt) {
      when (balanceFastReplaySel(j).valid && balanceFastReplaySel(j).bits.port === i.U) {
        loadUnits(i).io.fast_rep_out.ready := loadUnits(j).io.fast_rep_in.ready
      }
    }

    // get input form dispatch
    loadUnits(i).io.ldin <> io.ooo_to_mem.issue(i)
    // dcache access
    loadUnits(i).io.dcache <> dcache.io.lsu.load(i)
    // forward
    loadUnits(i).io.lsq.forward <> lsq.io.forward(i)
    loadUnits(i).io.sbuffer <> sbuffer.io.forward(i)
    loadUnits(i).io.tl_d_channel := dcache.io.lsu.forward_D(i)
    loadUnits(i).io.forward_mshr <> dcache.io.lsu.forward_mshr(i)
    // ld-ld violation check
    loadUnits(i).io.lsq.ldld_nuke_query <> lsq.io.ldu.ldld_nuke_query(i)
    loadUnits(i).io.lsq.stld_nuke_query <> lsq.io.ldu.stld_nuke_query(i)
    loadUnits(i).io.csrCtrl       <> csrCtrl
    // dcache refill req
    loadUnits(i).io.refill           <> delayedDcacheRefill
    // dtlb
    loadUnits(i).io.tlb <> dtlb_reqs.take(exuParameters.LduCnt)(i)
    // pmp
    loadUnits(i).io.pmp <> pmp_check(i).resp
    // st-ld violation query
    for (s <- 0 until StorePipelineWidth) {
      loadUnits(i).io.stld_nuke_query(s) := storeUnits(s).io.stld_nuke_query
    }
    loadUnits(i).io.lq_rep_full <> lsq.io.lq_rep_full
    // prefetch
    prefetcherOpt.foreach(pf => {
      pf.io.ld_in(i).valid := Mux(pf_train_on_hit,
        loadUnits(i).io.prefetch_train.valid,
        loadUnits(i).io.prefetch_train.valid && loadUnits(i).io.prefetch_train.bits.isFirstIssue && (
          loadUnits(i).io.prefetch_train.bits.miss || loadUnits(i).io.prefetch_train.bits.meta_prefetch
          )
      )
      pf.io.ld_in(i).bits := loadUnits(i).io.prefetch_train.bits
      pf.io.ld_in(i).bits.uop.cf.pc := Mux(loadUnits(i).io.s2_ptr_chasing, io.ooo_to_mem.loadPc(i), RegNext(io.ooo_to_mem.loadPc(i)))
    })

    // load to load fast forward: load(i) prefers data(i)
    val fastPriority = (i until exuParameters.LduCnt) ++ (0 until i)
    val fastValidVec = fastPriority.map(j => loadUnits(j).io.l2l_fwd_out.valid)
    val fastDataVec = fastPriority.map(j => loadUnits(j).io.l2l_fwd_out.data)
    val fastErrorVec = fastPriority.map(j => loadUnits(j).io.l2l_fwd_out.dly_ld_err)
    val fastMatchVec = fastPriority.map(j => io.ooo_to_mem.loadFastMatch(i)(j))
    loadUnits(i).io.l2l_fwd_in.valid := VecInit(fastValidVec).asUInt.orR
    loadUnits(i).io.l2l_fwd_in.data := ParallelPriorityMux(fastValidVec, fastDataVec)
    loadUnits(i).io.l2l_fwd_in.dly_ld_err := ParallelPriorityMux(fastValidVec, fastErrorVec)
    val fastMatch = ParallelPriorityMux(fastValidVec, fastMatchVec)
    loadUnits(i).io.ld_fast_match := fastMatch
    loadUnits(i).io.ld_fast_imm := io.ooo_to_mem.loadFastImm(i)
    loadUnits(i).io.ld_fast_fuOpType := io.ooo_to_mem.loadFastFuOpType(i)
    loadUnits(i).io.replay <> lsq.io.replay(i)

    loadUnits(i).io.l2_hint <> io.l2_hint

    // passdown to lsq (load s2)
    lsq.io.ldu.ldin(i) <> loadUnits(i).io.lsq.ldin
    lsq.io.ldout(i) <> loadUnits(i).io.lsq.uncache
    lsq.io.ld_raw_data(i) <> loadUnits(i).io.lsq.ld_raw_data
    lsq.io.trigger(i) <> loadUnits(i).io.lsq.trigger

    lsq.io.l2_hint.valid := io.l2_hint.valid
    lsq.io.l2_hint.bits.sourceId := io.l2_hint.bits.sourceId

    // alter writeback exception info
    io.s3_delayed_load_error(i) := loadUnits(i).io.s3_dly_ld_err

    // update mem dependency predictor
    // io.memPredUpdate(i) := DontCare

    // --------------------------------
    // Load Triggers
    // --------------------------------
    val hit = Wire(Vec(3, Bool()))
    for (j <- 0 until 3) {
      loadUnits(i).io.trigger(j).tdata2 := tdata(lTriggerMapping(j)).tdata2
      loadUnits(i).io.trigger(j).matchType := tdata(lTriggerMapping(j)).matchType
      loadUnits(i).io.trigger(j).tEnable := tEnable(lTriggerMapping(j))
      // Just let load triggers that match data unavailable
      hit(j) := loadUnits(i).io.trigger(j).addrHit && !tdata(lTriggerMapping(j)).select // Mux(tdata(j + 3).select, loadUnits(i).io.trigger(j).lastDataHit, loadUnits(i).io.trigger(j).addrHit)
      io.mem_to_ooo.writeback(i).bits.uop.cf.trigger.backendHit(lTriggerMapping(j)) := hit(j)
//      io.writeback(i).bits.uop.cf.trigger.backendTiming(lTriggerMapping(j)) := tdata(lTriggerMapping(j)).timing
      //      if (lChainMapping.contains(j)) io.writeback(i).bits.uop.cf.trigger.triggerChainVec(lChainMapping(j)) := hit && tdata(j+3).chain
    }
    when(tdata(2).chain) {
      io.mem_to_ooo.writeback(i).bits.uop.cf.trigger.backendHit(2) := hit(0) && hit(1)
      io.mem_to_ooo.writeback(i).bits.uop.cf.trigger.backendHit(3) := hit(0) && hit(1)
    }
    when(!io.mem_to_ooo.writeback(i).bits.uop.cf.trigger.backendEn(1)) {
      io.mem_to_ooo.writeback(i).bits.uop.cf.trigger.backendHit(5) := false.B
    }

    XSDebug(io.mem_to_ooo.writeback(i).bits.uop.cf.trigger.getHitBackend && io.mem_to_ooo.writeback(i).valid, p"Debug Mode: Load Inst No.${i}" +
    p"has trigger hit vec ${io.mem_to_ooo.writeback(i).bits.uop.cf.trigger.backendHit}\n")

  }
  // Prefetcher
  val PrefetcherDTLBPortIndex = exuParameters.LduCnt + exuParameters.StuCnt
  prefetcherOpt match {
  case Some(pf) => dtlb_reqs(PrefetcherDTLBPortIndex) <> pf.io.tlb_req
  case None =>
    dtlb_reqs(PrefetcherDTLBPortIndex) := DontCare
    dtlb_reqs(PrefetcherDTLBPortIndex).req.valid := false.B
    dtlb_reqs(PrefetcherDTLBPortIndex).resp.ready := true.B
  }

  // StoreUnit
  for (i <- 0 until exuParameters.StuCnt) {
    val stu = storeUnits(i)

    stdExeUnits(i).io.redirect <> redirect
    stdExeUnits(i).io.fromInt <> io.ooo_to_mem.issue(i + exuParameters.LduCnt + exuParameters.StuCnt)
    stdExeUnits(i).io.fromFp := DontCare
    stdExeUnits(i).io.out := DontCare

    stu.io.redirect      <> redirect
    stu.io.feedback_slow <> io.rsfeedback(exuParameters.LduCnt + i).feedbackSlow
    stu.io.rsIdx         <> io.rsfeedback(exuParameters.LduCnt + i).rsIdx
    // NOTE: just for dtlb's perf cnt
    stu.io.isFirstIssue <> io.rsfeedback(exuParameters.LduCnt + i).isFirstIssue
    stu.io.stin         <> io.ooo_to_mem.issue(exuParameters.LduCnt + i)
    stu.io.lsq          <> lsq.io.sta.storeAddrIn(i)
    stu.io.lsq_replenish <> lsq.io.sta.storeAddrInRe(i)
    // dtlb
    stu.io.tlb          <> dtlb_reqs.drop(exuParameters.LduCnt)(i)
    stu.io.pmp          <> pmp_check(i+exuParameters.LduCnt).resp

    // store unit does not need fast feedback
    io.rsfeedback(exuParameters.LduCnt + i).feedbackFast := DontCare

    // Lsq to sta unit
    lsq.io.sta.storeMaskIn(i) <> stu.io.st_mask_out

    // Lsq to std unit's rs
    lsq.io.std.storeDataIn(i) := stData(i)


    // 1. sync issue info to store set LFST
    // 2. when store issue, broadcast issued sqPtr to wake up the following insts
    // io.stIn(i).valid := io.issue(exuParameters.LduCnt + i).valid
    // io.stIn(i).bits := io.issue(exuParameters.LduCnt + i).bits
    io.mem_to_ooo.stIn(i).valid := stu.io.issue.valid
    io.mem_to_ooo.stIn(i).bits := stu.io.issue.bits

    stu.io.stout.ready := true.B

    // -------------------------
    // Store Triggers
    // -------------------------
    when(stOut(i).fire()){
      val hit = Wire(Vec(3, Bool()))
      for (j <- 0 until 3) {
         hit(j) := !tdata(sTriggerMapping(j)).select && TriggerCmp(
           stOut(i).bits.debug.vaddr,
           tdata(sTriggerMapping(j)).tdata2,
           tdata(sTriggerMapping(j)).matchType,
           tEnable(sTriggerMapping(j))
         )
       stOut(i).bits.uop.cf.trigger.backendHit(sTriggerMapping(j)) := hit(j)
     }

     when(tdata(0).chain) {
       io.mem_to_ooo.writeback(i).bits.uop.cf.trigger.backendHit(0) := hit(0) && hit(1)
       io.mem_to_ooo.writeback(i).bits.uop.cf.trigger.backendHit(1) := hit(0) && hit(1)
     }

     when(!stOut(i).bits.uop.cf.trigger.backendEn(0)) {
       stOut(i).bits.uop.cf.trigger.backendHit(4) := false.B
     }
   }
  }

  // mmio store writeback will use store writeback port 0
  lsq.io.mmioStout.ready := false.B
  when (lsq.io.mmioStout.valid && !storeUnits(0).io.stout.valid) {
    stOut(0).valid := true.B
    stOut(0).bits  := lsq.io.mmioStout.bits
    lsq.io.mmioStout.ready := true.B
  }

  // atomic exception / trigger writeback
  when (atomicsUnit.io.out.valid) {
    // atom inst will use store writeback port 0 to writeback exception info
    stOut(0).valid := true.B
    stOut(0).bits  := atomicsUnit.io.out.bits
    assert(!lsq.io.mmioStout.valid && !storeUnits(0).io.stout.valid)

    // when atom inst writeback, surpress normal load trigger
    (0 until exuParameters.LduCnt).map(i => {
      io.mem_to_ooo.writeback(i).bits.uop.cf.trigger.backendHit := VecInit(Seq.fill(6)(false.B))
    })
  }

  // Uncahce
  uncache.io.enableOutstanding := io.ooo_to_mem.csrCtrl.uncache_write_outstanding_enable
  uncache.io.hartId := io.hartId
  lsq.io.uncacheOutstanding := io.ooo_to_mem.csrCtrl.uncache_write_outstanding_enable

  // Lsq
  io.mem_to_ooo.lsqio.mmio       := lsq.io.rob.mmio
  io.mem_to_ooo.lsqio.uop        := lsq.io.rob.uop
  lsq.io.rob.lcommit             := io.ooo_to_mem.lsqio.lcommit
  lsq.io.rob.scommit             := io.ooo_to_mem.lsqio.scommit
  lsq.io.rob.pendingld           := io.ooo_to_mem.lsqio.pendingld
  lsq.io.rob.pendingst           := io.ooo_to_mem.lsqio.pendingst
  lsq.io.rob.commit              := io.ooo_to_mem.lsqio.commit
  lsq.io.rob.pendingPtr          := io.ooo_to_mem.lsqio.pendingPtr

//  lsq.io.rob            <> io.lsqio.rob
  lsq.io.enq            <> io.ooo_to_mem.enqLsq
  lsq.io.brqRedirect    <> redirect
  io.mem_to_ooo.memoryViolation    <> lsq.io.rollback
  io.mem_to_ooo.lsqio.lqCanAccept  := lsq.io.lqCanAccept
  io.mem_to_ooo.lsqio.sqCanAccept  := lsq.io.sqCanAccept
  // lsq.io.uncache        <> uncache.io.lsq
  AddPipelineReg(lsq.io.uncache.req, uncache.io.lsq.req, false.B)
  AddPipelineReg(uncache.io.lsq.resp, lsq.io.uncache.resp, false.B)
  // delay dcache refill for 1 cycle for better timing
  lsq.io.refill         := delayedDcacheRefill
  lsq.io.release        := dcache.io.lsu.release
  lsq.io.lqCancelCnt <> io.mem_to_ooo.lqCancelCnt
  lsq.io.sqCancelCnt <> io.mem_to_ooo.sqCancelCnt
  lsq.io.lqDeq <> io.mem_to_ooo.lqDeq
  lsq.io.sqDeq <> io.mem_to_ooo.sqDeq
  lsq.io.tl_d_channel <> dcache.io.lsu.tl_d_channel

  // LSQ to store buffer
  lsq.io.sbuffer        <> sbuffer.io.in
  lsq.io.sqEmpty        <> sbuffer.io.sqempty
  dcache.io.force_write := lsq.io.force_write
  // Sbuffer
  sbuffer.io.csrCtrl    <> csrCtrl
  sbuffer.io.dcache     <> dcache.io.lsu.store
  sbuffer.io.force_write <> lsq.io.force_write
  // flush sbuffer
  val fenceFlush = io.ooo_to_mem.flushSb
  val atomicsFlush = atomicsUnit.io.flush_sbuffer.valid
  val stIsEmpty = sbuffer.io.flush.empty && uncache.io.flush.empty
  io.mem_to_ooo.sbIsEmpty := RegNext(stIsEmpty)

  // if both of them tries to flush sbuffer at the same time
  // something must have gone wrong
  assert(!(fenceFlush && atomicsFlush))
  sbuffer.io.flush.valid := RegNext(fenceFlush || atomicsFlush)
  uncache.io.flush.valid := sbuffer.io.flush.valid

  // Vector Load/Store Queue
  vlsq.io.int2vlsu <> io.int2vlsu
  vlsq.io.vec2vlsu <> io.vec2vlsu
  vlsq.io.vlsu2vec <> io.vlsu2vec
  vlsq.io.vlsu2int <> io.vlsu2int
  vlsq.io.vlsu2ctrl <> io.vlsu2ctrl

  // AtomicsUnit: AtomicsUnit will override other control signials,
  // as atomics insts (LR/SC/AMO) will block the pipeline
  val s_normal +: s_atomics = Enum(exuParameters.StuCnt + 1)
  val state = RegInit(s_normal)

  val atomic_rs = (0 until exuParameters.StuCnt).map(exuParameters.LduCnt + _)
  val atomic_replay_port_idx = (0 until exuParameters.StuCnt)
  val st_atomics = Seq.tabulate(exuParameters.StuCnt)(i =>
    io.ooo_to_mem.issue(atomic_rs(i)).valid && FuType.storeIsAMO((io.ooo_to_mem.issue(atomic_rs(i)).bits.uop.ctrl.fuType))
  )

  val st_data_atomics = Seq.tabulate(exuParameters.StuCnt)(i =>
    stData(i).valid && FuType.storeIsAMO(stData(i).bits.uop.ctrl.fuType)
  )

  for (i <- 0 until exuParameters.StuCnt) when(st_atomics(i)) {
    io.ooo_to_mem.issue(atomic_rs(i)).ready := atomicsUnit.io.in.ready
    storeUnits(i).io.stin.valid := false.B

    state := s_atomics(i)
    if (exuParameters.StuCnt > 1)
      assert(!st_atomics.zipWithIndex.filterNot(_._2 == i).unzip._1.reduce(_ || _))
  }
  when (atomicsUnit.io.out.valid) {
    assert((0 until exuParameters.StuCnt).map(state === s_atomics(_)).reduce(_ || _))
    state := s_normal
  }

  atomicsUnit.io.in.valid := st_atomics.reduce(_ || _)
  atomicsUnit.io.in.bits  := Mux1H(Seq.tabulate(exuParameters.StuCnt)(i =>
    st_atomics(i) -> io.ooo_to_mem.issue(atomic_rs(i)).bits))
  atomicsUnit.io.storeDataIn.valid := st_data_atomics.reduce(_ || _)
  atomicsUnit.io.storeDataIn.bits  := Mux1H(Seq.tabulate(exuParameters.StuCnt)(i =>
    st_data_atomics(i) -> stData(i).bits))
  atomicsUnit.io.rsIdx    := Mux1H(Seq.tabulate(exuParameters.StuCnt)(i =>
    st_atomics(i) -> io.rsfeedback(atomic_rs(i)).rsIdx))
  atomicsUnit.io.redirect <> redirect

  // TODO: complete amo's pmp support
  val amoTlb = dtlb_ld(0).requestor(0)
  atomicsUnit.io.dtlb.resp.valid := false.B
  atomicsUnit.io.dtlb.resp.bits  := DontCare
  atomicsUnit.io.dtlb.req.ready  := amoTlb.req.ready
  atomicsUnit.io.pmpResp := pmp_check(0).resp

  atomicsUnit.io.dcache <> dcache.io.lsu.atomics
  atomicsUnit.io.flush_sbuffer.empty := stIsEmpty

  atomicsUnit.io.csrCtrl := csrCtrl

  // for atomicsUnit, it uses loadUnit(0)'s TLB port

  when (state =/= s_normal) {
    // use store wb port instead of load
    loadUnits(0).io.ldout.ready := false.B
    // use load_0's TLB
    atomicsUnit.io.dtlb <> amoTlb

    // hw prefetch should be disabled while executing atomic insts
    loadUnits.map(i => i.io.prefetch_req.valid := false.B)

    // make sure there's no in-flight uops in load unit
    assert(!loadUnits(0).io.ldout.valid)
  }

  for (i <- 0 until exuParameters.StuCnt) when (state === s_atomics(i)) {
    atomicsUnit.io.feedbackSlow <> io.rsfeedback(atomic_rs(i)).feedbackSlow

    assert(!storeUnits(i).io.feedback_slow.valid)
  }

  lsq.io.exceptionAddr.isStore := io.ooo_to_mem.isStore
  // Exception address is used several cycles after flush.
  // We delay it by 10 cycles to ensure its flush safety.
  val atomicsException = RegInit(false.B)
  when (DelayN(redirect.valid, 10) && atomicsException) {
    atomicsException := false.B
  }.elsewhen (atomicsUnit.io.exceptionAddr.valid) {
    atomicsException := true.B
  }
  val atomicsExceptionAddress = RegEnable(atomicsUnit.io.exceptionAddr.bits, atomicsUnit.io.exceptionAddr.valid)
<<<<<<< HEAD
  val atomicsExceptionGPAddress = RegEnable(atomicsUnit.io.exceptionAddr.bits.gpaddr, atomicsUnit.io.exceptionAddr.valid)
  io.lsqio.exceptionAddr.vaddr := RegNext(Mux(atomicsException, atomicsExceptionAddress, lsq.io.exceptionAddr.vaddr))
  io.lsqio.exceptionAddr.gpaddr := RegNext(Mux(atomicsException, atomicsExceptionGPAddress, lsq.io.exceptionAddr.gpaddr))
=======
  io.mem_to_ooo.lsqio.vaddr := RegNext(Mux(atomicsException, atomicsExceptionAddress, lsq.io.exceptionAddr.vaddr))
>>>>>>> d10ddd67
  XSError(atomicsException && atomicsUnit.io.in.valid, "new instruction before exception triggers\n")

  io.memInfo.sqFull := RegNext(lsq.io.sqFull)
  io.memInfo.lqFull := RegNext(lsq.io.lqFull)
  io.memInfo.dcacheMSHRFull := RegNext(dcache.io.mshrFull)

  val ldDeqCount = PopCount(io.ooo_to_mem.issue.take(exuParameters.LduCnt).map(_.valid))
  val stDeqCount = PopCount(io.ooo_to_mem.issue.drop(exuParameters.LduCnt).map(_.valid))
  val rsDeqCount = ldDeqCount + stDeqCount
  XSPerfAccumulate("load_rs_deq_count", ldDeqCount)
  XSPerfHistogram("load_rs_deq_count", ldDeqCount, true.B, 0, exuParameters.LduCnt, 1)
  XSPerfAccumulate("store_rs_deq_count", stDeqCount)
  XSPerfHistogram("store_rs_deq_count", stDeqCount, true.B, 0, exuParameters.StuCnt, 1)
  XSPerfAccumulate("ls_rs_deq_count", rsDeqCount)

  val pfevent = Module(new PFEvent)
  pfevent.io.distribute_csr := csrCtrl.distribute_csr
  val csrevents = pfevent.io.hpmevent.slice(16,24)

  val memBlockPerfEvents = Seq(
    ("ldDeqCount", ldDeqCount),
    ("stDeqCount", stDeqCount),
  )
  val allPerfEvents = memBlockPerfEvents ++ (loadUnits ++ Seq(sbuffer, lsq, dcache)).flatMap(_.getPerfEvents)
  val hpmEvents = allPerfEvents.map(_._2.asTypeOf(new PerfEvent)) ++ perfEventsPTW
  val perfEvents = HPerfMonitor(csrevents, hpmEvents).getPerfEvents
  generatePerfEvent()
}<|MERGE_RESOLUTION|>--- conflicted
+++ resolved
@@ -227,11 +227,7 @@
   atomicsUnit.io.out.ready := ldout0.ready
   loadUnits.head.io.ldout.ready := ldout0.ready
   when(atomicsUnit.io.out.valid){
-<<<<<<< HEAD
     loadOut0.bits.uop.cf.exceptionVec := 0.U(24.W).asBools // exception will be writebacked via store wb port
-=======
-    ldout0.bits.uop.cf.exceptionVec := 0.U(16.W).asBools // exception will be writebacked via store wb port
->>>>>>> d10ddd67
   }
 
   val ldExeWbReqs = ldout0 +: loadUnits.tail.map(_.io.ldout)
@@ -335,15 +331,9 @@
     }
   }
 
-<<<<<<< HEAD
-  val ptw_resp_next = RegEnable(io.ptw.resp.bits, io.ptw.resp.valid)
-  val ptw_resp_v = RegNext(io.ptw.resp.valid && !(sfence.valid && tlbcsr.satp.changed && tlbcsr.vsatp.changed && tlbcsr.hgatp.changed), init = false.B)
-  io.ptw.resp.ready := true.B
-=======
   val ptw_resp_next = RegEnable(ptwio.resp.bits, ptwio.resp.valid)
-  val ptw_resp_v = RegNext(ptwio.resp.valid && !(sfence.valid && tlbcsr.satp.changed), init = false.B)
+  val ptw_resp_v = RegNext(ptwio.resp.valid && !(sfence.valid && tlbcsr.satp.changed && tlbcsr.vsatp.changed && tlbcsr.hgatp.changed), init = false.B)
   ptwio.resp.ready := true.B
->>>>>>> d10ddd67
 
   dtlb.flatMap(a => a.ptw.req)
     .zipWithIndex
@@ -353,13 +343,8 @@
     val vector_hit = if (refillBothTlb) Cat(ptw_resp_next.vector).orR
       else if (i < exuParameters.LduCnt) Cat(ptw_resp_next.vector.take(exuParameters.LduCnt)).orR
       else Cat(ptw_resp_next.vector.drop(exuParameters.LduCnt)).orR
-<<<<<<< HEAD
-    io.ptw.req(i).valid := tlb.valid && !(ptw_resp_v && vector_hit &&
+    ptwio.req(i).valid := tlb.valid && !(ptw_resp_v && vector_hit &&
       ptw_resp_next.data.hit(tlb.bits.vpn, tlbcsr.satp.asid, allType = true, ignoreAsid = true, tlb.bits.virt || tlb.bits.hyperinst))
-=======
-    ptwio.req(i).valid := tlb.valid && !(ptw_resp_v && vector_hit &&
-      ptw_resp_next.data.hit(tlb.bits.vpn, tlbcsr.satp.asid, allType = true, ignoreAsid = true))
->>>>>>> d10ddd67
   }
   dtlb.foreach(_.ptw.resp.bits := ptw_resp_next.data)
   if (refillBothTlb) {
@@ -808,13 +793,9 @@
     atomicsException := true.B
   }
   val atomicsExceptionAddress = RegEnable(atomicsUnit.io.exceptionAddr.bits, atomicsUnit.io.exceptionAddr.valid)
-<<<<<<< HEAD
   val atomicsExceptionGPAddress = RegEnable(atomicsUnit.io.exceptionAddr.bits.gpaddr, atomicsUnit.io.exceptionAddr.valid)
-  io.lsqio.exceptionAddr.vaddr := RegNext(Mux(atomicsException, atomicsExceptionAddress, lsq.io.exceptionAddr.vaddr))
-  io.lsqio.exceptionAddr.gpaddr := RegNext(Mux(atomicsException, atomicsExceptionGPAddress, lsq.io.exceptionAddr.gpaddr))
-=======
   io.mem_to_ooo.lsqio.vaddr := RegNext(Mux(atomicsException, atomicsExceptionAddress, lsq.io.exceptionAddr.vaddr))
->>>>>>> d10ddd67
+  io.mem_to_ooo.lsqio.gpaddr := RegNext(Mux(atomicsException, atomicsExceptionGPAddress, lsq.io.exceptionAddr.gpaddr))
   XSError(atomicsException && atomicsUnit.io.in.valid, "new instruction before exception triggers\n")
 
   io.memInfo.sqFull := RegNext(lsq.io.sqFull)
