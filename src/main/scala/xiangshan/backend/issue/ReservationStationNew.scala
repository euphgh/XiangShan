package xiangshan.backend.issue

import chisel3._
import chisel3.util._
import xiangshan._
import utils._
import xiangshan.backend.SelImm
import xiangshan.backend.decode.{ImmUnion, Imm_U}
import xiangshan.backend.exu.{Exu, ExuConfig}
import xiangshan.backend.regfile.RfReadPort

import scala.math.max

class BypassQueue(number: Int) extends XSModule {
  val io = IO(new Bundle {
    val in  = Flipped(ValidIO(new MicroOp))
    val out = ValidIO(new MicroOp)
    val redirect = Flipped(ValidIO(new Redirect))
  })
  if (number < 0) {
    io.out.valid := false.B
    io.out.bits := DontCare
  } else if(number == 0) {
    io.in <> io.out
    io.out.valid := io.in.valid
    // NOTE: no delay bypass don't care redirect
  } else {
    val queue = Seq.fill(number)(RegInit(0.U.asTypeOf(new Bundle{
      val valid = Bool()
      val bits = new MicroOp
    })))
    queue(0).valid := io.in.valid && !io.in.bits.roqIdx.needFlush(io.redirect)
    queue(0).bits  := io.in.bits
    (0 until (number-1)).map{i =>
      queue(i+1) := queue(i)
      queue(i+1).valid := queue(i).valid && !queue(i).bits.roqIdx.needFlush(io.redirect)
    }
    io.out.valid := queue(number-1).valid
    io.out.bits := queue(number-1).bits
    for (i <- 0 until number) {
      XSDebug(queue(i).valid, p"BPQue(${i.U}): pc:${Hexadecimal(queue(i).bits.cf.pc)} roqIdx:${queue(i).bits.roqIdx}" +
        p" pdest:${queue(i).bits.pdest} rfWen:${queue(i).bits.ctrl.rfWen} fpWen${queue(i).bits.ctrl.fpWen}\n")
    }
  }
}

class RSCtrlDataIO(srcNum: Int) extends XSBundle {
  // TODO: current: Ctrl to Data, next: Data to Ctrl
  val enqPtr = Output(UInt(log2Up(IssQueSize).W))
  val deqPtr = ValidIO(UInt(log2Up(IssQueSize).W)) // one cycle earlier
  val enqCtrl = ValidIO(new MicroOp)

  val fuReady   = Input(Bool())
  val srcUpdate = Input(Vec(IssQueSize+1, Vec(srcNum, Bool()))) // Note: the last one for enq
  val redVec    = Input(Vec(IssQueSize, Bool()))
  val feedback  = Input(Vec(IssQueSize+1, Bool())) // Note: the last one for hit

  override def cloneType: RSCtrlDataIO.this.type = new RSCtrlDataIO(srcNum).asInstanceOf[this.type]
}

class ReservationStationCtrl
(
  val exuCfg: ExuConfig,
  wakeupCnt: Int,
  extraListenPortsCnt: Int,
  feedback: Boolean,
  fixedDelay: Int,
  replayDelay: Int = 10
) extends XSModule with HasCircularQueuePtrHelper {

  val iqSize = IssQueSize
  val iqIdxWidth = log2Up(iqSize)
  val fastWakeup = fixedDelay >= 0 // NOTE: if do not enable fastWakeup(bypass), set fixedDelay to -1
  val nonBlocked = fastWakeup
  val srcNum = max(exuCfg.intSrcCnt, exuCfg.fpSrcCnt)
  require(srcNum >= 1 && srcNum <= 3)
  println(s"[RsCtrl]  ExuConfig: ${exuCfg.name} (srcNum = $srcNum)")

  val io = IO(new XSBundle {
    // flush
    val redirect = Flipped(ValidIO(new Redirect))

    // enq Ctrl sigs at dispatch-2, only use srcState
    val enqCtrl = Flipped(DecoupledIO(new MicroOp))

    // to DataPart
    val data = new RSCtrlDataIO(srcNum)

    // to Dispatch
    val numExist = Output(UInt(iqIdxWidth.W))
  })

  /* there two kind of data
   * 0 : indexed by indexed queue, such as data queue
   * 1 : indexed like indexed queue
   * TODO : all the queue turn to 0 type except indexed queue
   */

  /* queue in ctrl part
   * index queue : index
   * state queue : use for replay
   * valid queue : from state queue, valid or not
   * empty queue : from state queue, empty or not(not valid and not replay)
   * src   queue : record rdy or not
   * cnt   queue : record replay cycle
   */


  val s_idle :: s_valid :: s_wait :: s_replay :: Nil = Enum(4)
  /* state machine
   * s_idle     : empty slot, init state, set when deq
   * s_valid    : ready to be secleted
   * s_wait     : wait for feedback
   * s_replay   : replay after some particular cycle
   */
  val stateQueue    = RegInit(VecInit(Seq.fill(iqSize)(s_idle)))
  val validQueue    = VecInit(stateQueue.map(_ === s_valid))
  val emptyQueue    = VecInit(stateQueue.map(_ === s_idle))
  val srcQueue      = Reg(Vec(iqSize, Vec(srcNum, Bool())))
  val cntQueue      = Reg(Vec(iqSize, UInt(log2Up(replayDelay).W)))

  // rs queue part:
  // val tailPtr       = RegInit(0.U((iqIdxWidth+1).W))
  val tailPtr       = RegInit(0.U.asTypeOf(new CircularQueuePtr(iqSize)))
  val idxQueue      = RegInit(VecInit((0 until iqSize).map(_.U(iqIdxWidth.W))))

  // turn to indexed index
  def widthMap[T <: Data](f: Int => T) = VecInit((0 until iqSize).map(f))
  val stateIdxQue = widthMap(i => stateQueue(idxQueue(i))) // NOTE: only use for debug, remove it later
  val validIdxQue = widthMap(i => validQueue(idxQueue(i)))
  val emptyIdxQue = widthMap(i => emptyQueue(idxQueue(i)))
  val srcIdxQue   = widthMap(i => srcQueue(idxQueue(i)))
  val cntIdxQue   = widthMap(i => cntQueue(idxQueue(i))) // NOTE: only use for debug, remove it later
  val readyIdxQue = VecInit(srcIdxQue.zip(validIdxQue).map{ case (a,b) => Cat(a).andR & b })

  // redirect
  val redVec      = io.data.redVec
  val redVecPtr   = widthMap(i => io.data.redVec(idxQueue(i)))
  val fbMatchVec = Wire(UInt(iqSize.W))
  if (feedback) {
    fbMatchVec := widthMap(i => io.data.feedback(i) && (stateQueue(i) === s_wait || stateQueue(i)===s_valid)).asUInt
  } else {
    fbMatchVec := 0.U
  }
  val fbHit       = io.data.feedback(IssQueSize)

  // select ready
  // for no replay, select just equal to deq (attached)
  // with   replay, select is just two stage with deq.
  val issFire = Wire(Bool())
  val moveMask = WireInit(0.U(iqSize.W))
  val lastSelMask = Wire(UInt(iqSize.W))
  val selectMask = WireInit(VecInit((0 until iqSize).map(i => readyIdxQue(i)))).asUInt & lastSelMask
  val selIdx = ParallelPriorityMux(selectMask.asBools zip idxQueue) // NOTE: the idx in the idxQueue
  val selPtr = ParallelPriorityMux(selectMask.asBools.zipWithIndex.map{ case (a,i) => (a, i.U)}) // NOTE: the idx of idxQueue
  val haveReady = Cat(selectMask).orR
  val selIdxReg = RegNext(selIdx)
  val selValid = haveReady
  val selReg = RegNext(selValid)
  val selPtrReg = RegNext(Mux(moveMask(selPtr), selPtr-1.U, selPtr))
  lastSelMask := ~Mux(selReg, UIntToOH(selPtrReg), 0.U)
  assert(RegNext(!(haveReady && selPtr >= tailPtr.asUInt)), "bubble should not have valid state like s_valid or s_wait")

  // sel bubble
  val lastBubMask = Wire(UInt(iqSize.W))
  val bubMask = WireInit(VecInit((0 until iqSize).map(i => emptyIdxQue(i)))).asUInt & lastBubMask
  // val bubIdx = ParallelMux(bubMask zip idxQueue) // NOTE: the idx in the idxQueue
  val bubPtr= ParallelPriorityMux(bubMask.asBools.zipWithIndex.map{ case (a,i) => (a, i.U)}) // NOTE: the idx of the idxQueue
  val findBubble = Cat(bubMask).orR
  val haveBubble = findBubble && (bubPtr < tailPtr.asUInt)
  val bubIdx = idxQueue(bubPtr)
  val bubValid = haveBubble && (if (feedback) true.B else !selValid)
  val bubReg = RegNext(bubValid)
  val bubPtrReg = RegNext(Mux(moveMask(bubPtr), bubPtr-1.U, bubPtr))
  lastBubMask := ~Mux(bubReg, UIntToOH(bubPtrReg), 0.U) & (if(feedback) ~(0.U(iqSize.W))
                                                           else         Mux(RegNext(selValid && io.redirect.valid), 0.U, ~(0.U(iqSize.W))))

  // deq
  val dequeue = if (feedback) bubReg
                else          bubReg || issFire
  val deqPtr =  if (feedback) bubPtrReg
                else Mux(selReg, selPtrReg, bubPtrReg)
  moveMask := {
    (Fill(iqSize, 1.U(1.W)) << deqPtr)(iqSize-1, 0)
  } & Fill(iqSize, dequeue)

  // move, move happens when deq
  for(i <- 0 until iqSize-1){
    when(moveMask(i)){
      idxQueue(i) := idxQueue(i+1)
    }
  }
  when(dequeue){
    idxQueue.last := idxQueue(deqPtr)
  }

  when (issFire) {
    if (feedback) { when (stateQueue(selIdxReg) === s_valid) { stateQueue(selIdxReg) := s_wait } }
    else { stateQueue(selIdxReg) := s_idle } // NOTE: reset the state for seclectMask timing to avoid operaion '<'
  }

  // redirect and feedback && wakeup
  for (i <- 0 until iqSize) {
    // replay
    val cnt = cntQueue(i)
    when (stateQueue(i) === s_replay) {
      cnt := cnt - 1.U
      when (cnt === 0.U) { stateQueue(i) := s_valid }
    }
    // feedback
    when (fbMatchVec(i)) {
      stateQueue(i) := Mux(!fbHit && (stateQueue(i) === s_wait || stateQueue(i) === s_valid), s_replay, s_idle)
      cntQueue(i) := Mux(fbHit, cnt, (replayDelay-1).U)
    }
    // wakeup
    val hitVec = io.data.srcUpdate(i)
    for (j <- 0 until srcNum) {
      when (hitVec(j) && validQueue(i)) {
        srcQueue(i)(j) := true.B
        XSDebug(p"srcHit: i:${i.U} j:${j.U} src:${srcQueue(i)(j)}\n")
      }
    }
    // redirect
    when (redVec(i) && stateQueue(i) =/= s_idle) {
      stateQueue(i) := s_idle
    }
  }

  // output
  val issValid = selReg && !redVecPtr(selPtrReg)
  if (nonBlocked) {
    issFire := issValid
    assert(RegNext(io.data.fuReady), "if fu wanna fast wakeup, it should not block")
  } else {
    issFire := issValid && io.data.fuReady
  }

  // enq
  val isFull = tailPtr.flag
  // agreement with dispatch: don't fire when io.redirect.valid
  val enqueue = io.enqCtrl.fire() && !io.redirect.valid
  val tailInc = tailPtr+1.U
  val tailDec = tailPtr-1.U
  tailPtr := Mux(dequeue === enqueue, tailPtr, Mux(dequeue, tailDec, tailInc))

  io.enqCtrl.ready := !isFull || dequeue
  val enqUop      = io.enqCtrl.bits
  val srcSeq      = Seq(enqUop.psrc1, enqUop.psrc2, enqUop.psrc3)
  val srcTypeSeq  = Seq(enqUop.ctrl.src1Type, enqUop.ctrl.src2Type, enqUop.ctrl.src3Type)
  val srcStateSeq = Seq(enqUop.src1State, enqUop.src2State, enqUop.src3State)

  val enqPtr = Mux(tailPtr.flag, deqPtr, tailPtr.value)
  val enqIdx = idxQueue(enqPtr)
  val enqBpVec = io.data.srcUpdate(IssQueSize)

  def stateCheck(src: UInt, srcType: UInt): Bool = {
    (srcType =/= SrcType.reg && srcType =/= SrcType.fp) ||
    (srcType === SrcType.reg && src === 0.U)
  }

  when (enqueue) {
    stateQueue(enqIdx) := s_valid
    srcQueue(enqIdx).zipWithIndex.map{ case (s, i) =>
      s := Mux(enqBpVec(i) || stateCheck(srcSeq(i), srcTypeSeq(i)), true.B,
               srcStateSeq(i)===SrcState.rdy)
    }
    XSDebug(p"EnqCtrl: roqIdx:${enqUop.roqIdx} pc:0x${Hexadecimal(enqUop.cf.pc)} " +
      List.tabulate(srcNum)(i => p"<src$i: ${srcSeq(i)} state$i: ${srcStateSeq(i)} type$i: ${srcTypeSeq(i)}>").reduce(_ + " " + _) + "\n")
  }

  // other to Data
  io.data.enqPtr := enqIdx
  io.data.deqPtr.valid  := selValid
  io.data.deqPtr.bits   := selIdx
  io.data.enqCtrl.valid := enqueue
  io.data.enqCtrl.bits  := io.enqCtrl.bits

  // other io
  io.numExist := Mux(tailPtr.flag, (iqSize-1).U, tailPtr.value) // NOTE: numExist is iqIdxWidth.W, maybe a bug

  // assert
  assert(RegNext(Mux(tailPtr.flag, tailPtr.value===0.U, true.B)))

  val print = !(tailPtr.asUInt===0.U) || io.enqCtrl.valid || enqueue || dequeue
  XSDebug(print || true.B, p"In(${io.enqCtrl.valid} ${io.enqCtrl.ready}) Out(${issValid} ${io.data.fuReady}) nonBlocked:${nonBlocked.B} needfb:${feedback.B}\n")
  XSDebug(print || true.B, p"tailPtr:${tailPtr} enq:${enqueue} deq:${dequeue} isFull:${isFull} " +
    p"vIdxQue:${Binary(validIdxQue.asUInt)} rIdxQue:${Binary(readyIdxQue.asUInt)}\n")
  XSDebug(print && Cat(redVecPtr).orR, p"Redirect: ${Hexadecimal(redVecPtr.asUInt)}\n")
  XSDebug(print && Cat(fbMatchVec).orR, p"Feedback: ${Hexadecimal(fbMatchVec.asUInt)} Hit:${fbHit}\n")
  XSDebug(print || true.B, p"moveMask:${Binary(moveMask)} selMask:${Binary(selectMask.asUInt)} bubMask:${Binary(bubMask.asUInt)}\n")
  XSDebug(print || true.B, p"selPtr:${selPtr} haveReady:${haveReady} " +
    p"selV:${selValid} selReg:${selReg} selPtrReg:${selPtrReg} selIdx:${selIdx} lastSelMask:${Hexadecimal(lastSelMask)}\n")
  XSDebug(print || true.B, p"bubValid:${bubValid} haveBub:${haveBubble} bubPtr:${bubPtr} findBub:${findBubble} " +
    p"bubReg:${bubReg} bubPtrReg:${bubPtrReg} bubIdx:${bubIdx} lastBubMask:${Hexadecimal(lastBubMask)}\n")
  XSDebug(print || true.B, p"issValid:${issValid} issueFire:${issFire} dequeue:${dequeue} deqPtr:${deqPtr}\n")
  XSDebug(p" :Idx|v|r|s |cnt|s1:s2:s3\n")
  for(i <- srcQueue.indices) {
    XSDebug(p"${i.U}: ${idxQueue(i)}|${validIdxQue(i)}|${readyIdxQue(i)}|${stateIdxQue(i)}|${cntIdxQue(i)}|" +
      List.tabulate(srcNum)(j => p"${srcIdxQue(i)(j)}").reduce(_ + ":" + _) + "\n")
  }
}

class ReservationStationData
(
  val exuCfg: ExuConfig,
  wakeupCnt: Int,
  extraListenPortsCnt: Int,
  fixedDelay: Int,
  feedback: Boolean,
) extends XSModule {
  val iqSize = IssQueSize
  val iqIdxWidth = log2Up(iqSize)
  val fastWakeup = fixedDelay >= 0 // NOTE: if do not enable fastWakeup(bypass), set fixedDelay to -1
  val nonBlocked = fastWakeup
  val srcNum = max(exuCfg.intSrcCnt, exuCfg.fpSrcCnt)
  require(srcNum >= 1 && srcNum <= 3)
  println(s"[RsData]  ExuConfig: ${exuCfg.name} (srcNum = $srcNum)")

  val io = IO(new XSBundle {
    // flush
    val redirect = Flipped(ValidIO(new Redirect))

    // send to exu
    val deq = DecoupledIO(new ExuInput)

    // listen to RSCtrl
    val ctrl = Flipped(new RSCtrlDataIO(srcNum))

    // read src op value
    val srcRegValue = Vec(srcNum, Input(UInt((XLEN + 1).W)))
    val jumpPc = if(exuCfg == Exu.jumpExeUnitCfg) Input(UInt(VAddrBits.W)) else null
    // broadcast selected uop to other issue queues
    val selectedUop = ValidIO(new MicroOp)

    // recv broadcasted uops form any relative issue queue,
    // to simplify wake up logic, the uop broadcasted by this queue self
    // are also in 'broadcastedUops'
    val broadcastedUops = Vec(wakeupCnt, Flipped(ValidIO(new MicroOp)))

    // listen to write back data bus(certain latency)
    // and extra write back(uncertain latency)
    val writeBackedData = Vec(wakeupCnt, Input(UInt((XLEN+1).W)))
    val extraListenPorts = Vec(extraListenPortsCnt, Flipped(ValidIO(new ExuOutput)))

    // tlb feedback
    val feedback = Flipped(ValidIO(new TlbFeedback))
  })

  // Data
  // ------------------------
  val data    = List.tabulate(srcNum)(_ => Module(new SyncDataModuleTemplate(UInt((XLEN + 1).W), iqSize, numRead = iqSize + 1, numWrite = iqSize)))
  data.foreach(_.io <> DontCare)
  data.foreach(_.io.wen.foreach(_ := false.B))

  // data/uop read/write interface
  // ! warning: reading has 1 cycle delay, so input addr is used in next cycle
  // luckily, for fpga platform, read port has fixed value
  // otherwise, read port has same value as read addr
  def dataDebugRead(iqIdx: UInt, srcIdx: Int): UInt = {
    data(srcIdx).io.raddr(iqIdx + 1.U) := iqIdx
    data(srcIdx).io.rdata(iqIdx + 1.U)
  }
  def dataRead(nextIqIdx: UInt, srcIdx: Int): UInt = {
    data(srcIdx).io.raddr(0) := nextIqIdx
    data(srcIdx).io.rdata(0)
  }
  def dataWrite(iqIdx: UInt, srcIdx: Int, wdata: UInt) = {
    data(srcIdx).io.waddr(iqIdx) := iqIdx
    data(srcIdx).io.wdata(iqIdx) := wdata
    data(srcIdx).io.wen(iqIdx) := true.B
  }
  // debug data: only for XSDebug log printing!
  val debug_data = List.tabulate(srcNum)(i => WireInit(VecInit((0 until iqSize).map(j => dataDebugRead(j.U, i)))))

  // Uop
  // ------------------------
  val uopMem     = Module(new SyncDataModuleTemplate(new MicroOp, iqSize, iqSize, 1))
  uopMem.io <> DontCare
  uopMem.io.wen.foreach(_ := false.B)

  // uop -- read = iqSize write = 1
  // uopMem 's read ports have fixed values
  uopMem.io.raddr.zipWithIndex.foreach{ case(r, i) => r := i.U }
  def uopRead(iqIdx: UInt): MicroOp = {
    uopMem.io.rdata(iqIdx)
  }
  def uopWrite(iqIdx: UInt, wdata: MicroOp) = {
    uopMem.io.waddr(0) := iqIdx
    uopMem.io.wdata(0) := wdata
    uopMem.io.wen(0) := true.B
  }

  val uop = WireInit(VecInit((0 until iqSize).map(i => uopRead(i.U))))

  val redHit = WireInit(false.B)
  val enq   = io.ctrl.enqPtr
  val sel   = io.ctrl.deqPtr
  val selVRed = sel.valid && ~redHit
  val deq   = RegEnable(sel.bits, sel.valid)
  val enqCtrl = io.ctrl.enqCtrl
  val enqUop = enqCtrl.bits
  val enqUopReg = RegEnable(enqUop, enqCtrl.fire())

  // enq
  val enqPtr = enq(log2Up(IssQueSize)-1,0)
  val enqPtrReg = RegEnable(enqPtr, enqCtrl.valid)
  val enqEn  = enqCtrl.valid
  val enqEnReg = RegNext(enqEn)
  when (enqEn) {
    uopWrite(enqPtr, enqUop)
    XSDebug(p"enqCtrl: enqPtr:${enqPtr} src1:${enqUop.psrc1}|${enqUop.src1State}|${enqUop.ctrl.src1Type}" +
      p" src2:${enqUop.psrc2}|${enqUop.src2State}|${enqUop.ctrl.src2Type} src3:${enqUop.psrc3}|" +
      p"${enqUop.src3State}|${enqUop.ctrl.src3Type} pc:0x${Hexadecimal(enqUop.cf.pc)} roqIdx:${enqUop.roqIdx}\n")
  }

  when (enqEnReg) {
    exuCfg match {
      case Exu.jumpExeUnitCfg =>
        val src1Mux = Mux(enqUopReg.ctrl.src1Type === SrcType.pc,
          SignExt(io.jumpPc, XLEN),
          io.srcRegValue(0)
        )
        dataWrite(enqPtrReg, 0, src1Mux)
      case Exu.aluExeUnitCfg =>
        val src1Mux = Mux(enqUopReg.ctrl.src1Type === SrcType.pc,
          SignExt(enqUopReg.cf.pc, XLEN),
          io.srcRegValue(0)
        )
        dataWrite(enqPtrReg, 0, src1Mux)
        // alu only need U type and I type imm
        val imm32 = Mux(enqUopReg.ctrl.selImm === SelImm.IMM_U,
          ImmUnion.U.toImm32(enqUopReg.ctrl.imm),
          ImmUnion.I.toImm32(enqUopReg.ctrl.imm)
        )
        val imm64 = SignExt(imm32, XLEN)
        val src2Mux = Mux(enqUopReg.ctrl.src2Type === SrcType.imm,
          imm64, io.srcRegValue(1)
        )
        dataWrite(enqPtrReg, 1, src2Mux)
      case _ =>
        (0 until srcNum).foreach(i => dataWrite(enqPtrReg, i, io.srcRegValue(i)))
    }

    XSDebug(p"${exuCfg.name}: enqPtrReg:${enqPtrReg} pc: ${Hexadecimal(uop(enqPtrReg).cf.pc)}\n")
    XSDebug(p"[srcRegValue] " + List.tabulate(srcNum)(idx => p"src$idx: ${Hexadecimal(io.srcRegValue(idx))}").reduce((p1, p2) => p1 + " " + p2) + "\n")
  }

  def wbHit(uop: MicroOp, src: UInt, srctype: UInt): Bool = {
    (src === uop.pdest) &&
    ((srctype === SrcType.reg && uop.ctrl.rfWen && src=/=0.U) ||
     (srctype === SrcType.fp  && uop.ctrl.fpWen))
  }

  // wakeup and bypass
  def wakeup(src: UInt, srcType: UInt, valid: Bool = true.B) : (Bool, UInt) = {
    val hitVec = io.extraListenPorts.map(port => wbHit(port.bits.uop, src, srcType) && port.valid && valid)
    assert(RegNext(PopCount(hitVec)===0.U || PopCount(hitVec)===1.U))

    val hit = ParallelOR(hitVec)
    (hit, ParallelMux(hitVec zip io.extraListenPorts.map(_.bits.data)))
  }

  def bypass(src: UInt, srcType: UInt, valid: Bool = true.B) : (Bool, Bool, UInt) = {
    val hitVec = io.broadcastedUops.map(port => wbHit(port.bits, src, srcType) && port.valid && valid)
    assert(RegNext(PopCount(hitVec)===0.U || PopCount(hitVec)===1.U))

    val hit = ParallelOR(hitVec)
    (hit, RegNext(hit), ParallelMux(hitVec.map(RegNext(_)) zip io.writeBackedData))
  }

  io.ctrl.srcUpdate.map(a => a.map(_ := false.B))
  for (i <- 0 until iqSize) {
    val srcSeq = Seq(uop(i).psrc1, uop(i).psrc2, uop(i).psrc3)
    val srcTypeSeq = Seq(uop(i).ctrl.src1Type, uop(i).ctrl.src2Type, uop(i).ctrl.src3Type)
    for (j <- 0 until srcNum) {
      val (wuHit, wuData) = wakeup(srcSeq(j), srcTypeSeq(j))
      val (bpHit, bpHitReg, bpData) = bypass(srcSeq(j), srcTypeSeq(j))
      when (wuHit || bpHit) { io.ctrl.srcUpdate(i)(j) := true.B }
      when (wuHit) { /* data(i)(j) := wuData */dataWrite(i.U, j, wuData) }
      when (bpHitReg && !(enqPtrReg===i.U && enqEnReg)) { /* data(i)(j) := bpData */dataWrite(i.U, j, bpData) }
      // NOTE: the hit is from data's info, so there is an erro that:
      //       when enq, hit use last instr's info not the enq info.
      //       it will be long latency to add correct here, so add it to ctrl or somewhere else
      //       enq bp is done at below
      XSDebug(wuHit, p"WUHit: (${i.U})(${j.U}) Data:0x${Hexadecimal(wuData)}\n")
      XSDebug(bpHit, p"BPHit: (${i.U})(${j.U})\n")
      XSDebug(bpHitReg, p"BPHitData: (${i.U})(${j.U}) Data:0x${Hexadecimal(bpData)}\n")
    }
  }

  // deq
  val exuInput = io.deq.bits
  exuInput := DontCare
  exuInput.uop := uop(deq)
  exuInput.uop.cf.exceptionVec := 0.U.asTypeOf(ExceptionVec())
  val regValues = List.tabulate(srcNum)(i => dataRead(Mux(sel.valid, sel.bits, deq), i))
  XSDebug(io.deq.fire(), p"[regValues] " + List.tabulate(srcNum)(idx => p"reg$idx: ${Hexadecimal(regValues(idx))}").reduce((p1, p2) => p1 + " " + p2) + "\n")
  exuInput.src1 := regValues(0)
  if (srcNum > 1) exuInput.src2 := regValues(1)
  if (srcNum > 2) exuInput.src3 := regValues(2)

  io.deq.valid := RegNext(selVRed)
  if (nonBlocked) { assert(RegNext(io.deq.ready), s"${name} if fu wanna fast wakeup, it should not block")}

  // to ctrl
  val srcSeq = Seq(enqUop.psrc1, enqUop.psrc2, enqUop.psrc3)
  val srcTypeSeq = Seq(enqUop.ctrl.src1Type, enqUop.ctrl.src2Type, enqUop.ctrl.src3Type)
  io.ctrl.srcUpdate(IssQueSize).zipWithIndex.map{ case (h, i) =>
    val (bpHit, bpHitReg, bpData)= bypass(srcSeq(i), srcTypeSeq(i), enqCtrl.valid)
    when (bpHitReg) { /* data(enqPtrReg)(i) := bpData */dataWrite(enqPtrReg, i, bpData) }
    h := bpHit
    // NOTE: enq bp is done here
    XSDebug(bpHit, p"EnqBPHit: (${i.U})\n")
    XSDebug(bpHitReg, p"EnqBPHitData: (${i.U}) data:${Hexadecimal(bpData)}\n")
  }
  if (nonBlocked) { io.ctrl.fuReady := true.B }
  else { io.ctrl.fuReady := io.deq.ready }
  io.ctrl.redVec   := uop.map(_.roqIdx.needFlush(io.redirect))
  redHit := io.ctrl.redVec(sel.bits)

  io.ctrl.feedback := DontCare
  if (feedback) {
    (0 until IssQueSize).foreach(i =>
      io.ctrl.feedback(i) := uop(i).roqIdx.asUInt === io.feedback.bits.roqIdx.asUInt && io.feedback.valid)
    io.ctrl.feedback(IssQueSize) := io.feedback.bits.hit
  }


  // bypass send
  io.selectedUop <> DontCare
  if (fastWakeup) {
<<<<<<< HEAD
    if (fixedDelay == 0) {
      io.selectedUop.valid := sel.valid
      io.selectedUop.bits  := uop(sel.bits)
    } else {
      val bpQueue = Module(new BypassQueue(fixedDelay))
      bpQueue.io.in.valid := sel.valid // FIXME: error when function is blocked => fu should not be blocked
      bpQueue.io.in.bits  := uop(sel.bits)
      bpQueue.io.redirect := io.redirect
      io.selectedUop.valid := bpQueue.io.out.valid
      io.selectedUop.bits  := bpQueue.io.out.bits
    }

=======
    val bpQueue = Module(new BypassQueue(fixedDelay))
    bpQueue.io.in.valid := sel.valid // FIXME: error when function is blocked => fu should not be blocked
    bpQueue.io.in.bits := uop(sel.bits)
    bpQueue.io.redirect := io.redirect
    io.selectedUop.valid := bpQueue.io.out.valid
    io.selectedUop.bits  := bpQueue.io.out.bits
    io.selectedUop.bits.cf.exceptionVec  := 0.U.asTypeOf(ExceptionVec())
>>>>>>> 9c0c59e7

    XSDebug(io.selectedUop.valid, p"SelUop: pc:0x${Hexadecimal(io.selectedUop.bits.cf.pc)}" +
      p" roqIdx:${io.selectedUop.bits.roqIdx} pdest:${io.selectedUop.bits.pdest} " +
      p"rfWen:${io.selectedUop.bits.ctrl.rfWen} fpWen:${io.selectedUop.bits.ctrl.fpWen}\n" )
  }


  // log
  XSDebug(Cat(io.ctrl.redVec).orR, p"Red: ${io.ctrl.redVec}\n")
  XSDebug(io.feedback.valid && feedback.B, p"feedback: roqIdx:${io.feedback.bits.roqIdx} hit:${io.feedback.bits.hit}\n")
  XSDebug(true.B, p"out(${io.deq.valid} ${io.deq.ready})\n")
  XSDebug(io.deq.valid, p"Deq(${io.deq.valid} ${io.deq.ready}): deqPtr:${deq} pc:${Hexadecimal(io.deq.bits.uop.cf.pc)}" +
    p" roqIdx:${io.deq.bits.uop.roqIdx} src1:${Hexadecimal(io.deq.bits.src1)} " +
    p" src2:${Hexadecimal(io.deq.bits.src2)} src3:${Hexadecimal(io.deq.bits.src3)}\n")
  XSDebug(p"Data:  | src1:data | src2:data | src3:data |hit|pdest:rf:fp| roqIdx | pc\n")
  for (i <- 0 until iqSize) {
    XSDebug(p"${i.U}:|${uop(i).psrc1}:${Hexadecimal(debug_data(0)(i))}|${uop(i).psrc2}:" +
      (if (srcNum > 1) p"${Hexadecimal(debug_data(1)(i))}" else p"null") + p"|${uop(i).psrc3}:" + (if (srcNum > 2) p"${Hexadecimal(debug_data(2)(i))}" else p"null") + p"|" +
      p"${Binary(io.ctrl.srcUpdate(i).asUInt)}|${uop(i).pdest}:${uop(i).ctrl.rfWen}:" +
      p"${uop(i).ctrl.fpWen}|${uop(i).roqIdx} |${Hexadecimal(uop(i).cf.pc)}\n")
  }
}<|MERGE_RESOLUTION|>--- conflicted
+++ resolved
@@ -529,10 +529,10 @@
   // bypass send
   io.selectedUop <> DontCare
   if (fastWakeup) {
-<<<<<<< HEAD
     if (fixedDelay == 0) {
       io.selectedUop.valid := sel.valid
       io.selectedUop.bits  := uop(sel.bits)
+      io.selectedUop.bits.cf.exceptionVec  := 0.U.asTypeOf(ExceptionVec())
     } else {
       val bpQueue = Module(new BypassQueue(fixedDelay))
       bpQueue.io.in.valid := sel.valid // FIXME: error when function is blocked => fu should not be blocked
@@ -540,17 +540,9 @@
       bpQueue.io.redirect := io.redirect
       io.selectedUop.valid := bpQueue.io.out.valid
       io.selectedUop.bits  := bpQueue.io.out.bits
-    }
-
-=======
-    val bpQueue = Module(new BypassQueue(fixedDelay))
-    bpQueue.io.in.valid := sel.valid // FIXME: error when function is blocked => fu should not be blocked
-    bpQueue.io.in.bits := uop(sel.bits)
-    bpQueue.io.redirect := io.redirect
-    io.selectedUop.valid := bpQueue.io.out.valid
-    io.selectedUop.bits  := bpQueue.io.out.bits
-    io.selectedUop.bits.cf.exceptionVec  := 0.U.asTypeOf(ExceptionVec())
->>>>>>> 9c0c59e7
+      io.selectedUop.bits.cf.exceptionVec  := 0.U.asTypeOf(ExceptionVec())
+    }
+
 
     XSDebug(io.selectedUop.valid, p"SelUop: pc:0x${Hexadecimal(io.selectedUop.bits.cf.pc)}" +
       p" roqIdx:${io.selectedUop.bits.roqIdx} pdest:${io.selectedUop.bits.pdest} " +
