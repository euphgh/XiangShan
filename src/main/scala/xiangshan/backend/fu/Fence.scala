--- conflicted
+++ resolved
@@ -71,13 +71,8 @@
   sfence.bits.hg := !disableHfenceg && func === FenceOpType.hfence_g
   XSError(sfence.valid && uop.ctrl.lsrc(0) =/= uop.ctrl.imm(4, 0), "lsrc0 is passed by imm\n")
   XSError(sfence.valid && uop.ctrl.lsrc(1) =/= uop.ctrl.imm(9, 5), "lsrc1 is passed by imm\n")
-<<<<<<< HEAD
-  sfence.bits.addr := RegEnable(io.in.bits.src(0), io.in.fire())
-  sfence.bits.id := RegEnable(io.in.bits.src(1), io.in.fire())
-=======
   sfence.bits.addr := RegEnable(io.in.bits.src(0), io.in.fire)
-  sfence.bits.asid := RegEnable(io.in.bits.src(1), io.in.fire)
->>>>>>> 9de78046
+  sfence.bits.id   := RegEnable(io.in.bits.src(1), io.in.fire)
 
   when (state === s_idle && io.in.valid) { state := s_wait }
   when (state === s_wait && func === FenceOpType.fencei && sbEmpty) { state := s_icache }
