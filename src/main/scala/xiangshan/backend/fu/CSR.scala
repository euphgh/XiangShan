--- conflicted
+++ resolved
@@ -456,9 +456,8 @@
     GenMask(35, 32)       | // SXL and UXL cannot be changed
     GenMask(31, 23)       | // WPRI
     GenMask(16, 15)       | // XS is read-only
-<<<<<<< HEAD
-    GenMask(10, 9)        | // WPRI
-    GenMask(6)            | // WPRI
+    GenMask(10, 9)        | // VS, not supported yet
+    GenMask(6)            | // UBE, always little-endian (0)
     GenMask(2)              // WPRI
   ), 64)).asUInt
   val mstatusMask = (~ZeroExt((
@@ -470,14 +469,9 @@
     GenMask(31, 23)       | // WPRI
     GenMask(10, 9)        | // WPRI
     GenMask(6)            | // WPRI
-    GenMask(2)              // WPRI
-=======
-    GenMask(10, 9)        | // VS, not supported yet
-    GenMask(6)            | // UBE, always little-endian (0)
     GenMask(4)            | // WPRI
     GenMask(2)            | // WPRI
     GenMask(0)              // WPRI
->>>>>>> 95e60e55
   ), 64)).asUInt
 
   val medeleg = RegInit(UInt(XLEN.W), 0.U)
@@ -817,15 +811,9 @@
     //--- Machine Trap Setup ---
     MaskedRegMap(Mstatus, mstatus, mstatusWMask, mstatusUpdateSideEffect),
     MaskedRegMap(Misa, misa, 0.U, MaskedRegMap.Unwritable), // now whole misa is unchangeable
-<<<<<<< HEAD
     MaskedRegMap(Medeleg, medeleg, medelegWMask),
-    MaskedRegMap(Mideleg, mideleg, midelegWMask, MaskedRegMap.NoSideEffect),
-    MaskedRegMap(Mie, mie, mieWMask, MaskedRegMap.NoSideEffect),
-=======
-    MaskedRegMap(Medeleg, medeleg, "hb3ff".U(XLEN.W)),
-    MaskedRegMap(Mideleg, mideleg, "h222".U(XLEN.W)),
+    MaskedRegMap(Mideleg, mideleg, midelegWMask),
     MaskedRegMap(Mie, mie, "haaa".U(XLEN.W)),
->>>>>>> 95e60e55
     MaskedRegMap(Mtvec, mtvec, mtvecMask, MaskedRegMap.NoSideEffect, mtvecMask),
     MaskedRegMap(Mcounteren, mcounteren),
 
@@ -1527,6 +1515,29 @@
   }
 
   if (env.AlwaysBasicDiff || env.EnableDifftest) {
+    val difftest = DifftestModule(new DifftestHCSRState)
+    difftest.io.clock := clock
+    difftest.io.coreid := csrio.hartId
+    difftest.io.virtMode := virtMode
+    difftest.io.mtval2 := mtval2
+    difftest.io.mtinst := mtinst
+    difftest.io.hstatus := hstatus
+    difftest.io.hideleg := hideleg
+    difftest.io.hedeleg := hedeleg
+    difftest.io.hcounteren := hcounteren
+    difftest.io.htval := htval
+    difftest.io.htinst := htinst
+    difftest.io.hgatp := hgatp
+    difftest.io.vsstatus := vsstatus
+    difftest.io.vstvec := vstvec
+    difftest.io.vsepc := vsepc
+    difftest.io.vscause := vscause
+    difftest.io.vstval := vstval
+    difftest.io.vsatp := vsatp
+    difftest.io.vsscratch := vsscratch
+    
+  }
+  if (env.AlwaysBasicDiff || env.EnableDifftest) {
     val difftest = Module(new DifftestHCSRState)
     difftest.io.clock := clock
     difftest.io.coreid := csrio.hartId
@@ -1548,7 +1559,6 @@
     difftest.io.vsatp := vsatp
     difftest.io.vsscratch := vsscratch
   }
-  
   if(env.AlwaysBasicDiff || env.EnableDifftest) {
     val difftest = DifftestModule(new DiffDebugMode)
     difftest.clock := clock
