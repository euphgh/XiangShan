<<<<<<< HEAD
package xiangshan.backend.exu

import chisel3._
import chisel3.util._
import chisel3.util.experimental.BoringUtils
import xiangshan._
import utils._
import bus.simplebus._
import xiangshan.AddressSpace
import xiangshan.backend._
import xiangshan.backend.brq.BrqPtr
import fpu.boxF32ToF64


class StoreQueueEntry extends XSBundle{
  val src1  = UInt(XLEN.W)
  val src2  = UInt(XLEN.W)
  val addr  = UInt(XLEN.W)
  val src3  = UInt(XLEN.W)
  val wdata = UInt(XLEN.W)
  val func  = UInt(6.W)
  val pc  = UInt(VAddrBits.W) //for debug
  val brTag = new BrqPtr //FIXIT
}

// Multi-cycle LSU ported from NOOP
class LsExeUnit extends Exu(Exu.lsuExeUnitCfg){

  // store buffer
  val stqData = Reg(Vec(8, new StoreQueueEntry))
  val stqValid = RegInit(VecInit(List.fill(8)(false.B)))
  val stqPtr = Reg(Vec(8, UInt(3.W)))
  val stqHead = RegInit(0.U(3.W))
  val stqTail = stqPtr(0)
  val stqCommited = RegInit(0.U(3.W))
  val stqFull = stqHead === 7.U //stq_valid.reduce(_.valid && _.valid)
  val emptySlot = PriorityMux(~stqValid.asUInt, VecInit(List.tabulate(8)(_.U)))

  // when retiringStore, block all input insts
  val isStoreIn = io.in.valid && LSUOpType.isStore(io.in.bits.uop.ctrl.fuOpType)
  val retiringStore = RegInit(false.B)
  val (validIn, src1In, src2In, src3In, funcIn) = (io.in.valid, io.in.bits.src1, io.in.bits.uop.ctrl.imm, io.in.bits.src2, io.in.bits.uop.ctrl.fuOpType)
  val (valid, src1, src2, wdata, func) = 
  (
    Mux(retiringStore, stqValid(stqTail), validIn && !isStoreIn),
    Mux(retiringStore, stqData(stqTail).src1, src1In),
    Mux(retiringStore, stqData(stqTail).src2, src2In),
    Mux(retiringStore, stqData(stqTail).src3, src3In),
    Mux(retiringStore, stqData(stqTail).func, funcIn)
  )
  // assert(!(retiringStore && !stqValid(stqTail)))

  def genWmask(addr: UInt, sizeEncode: UInt): UInt = {
    LookupTree(sizeEncode, List(
      "b00".U -> 0x1.U, //0001 << addr(2:0)
      "b01".U -> 0x3.U, //0011
      "b10".U -> 0xf.U, //1111
      "b11".U -> 0xff.U //11111111
    )) << addr(2, 0)
  }
  def genWdata(data: UInt, sizeEncode: UInt): UInt = {
    LookupTree(sizeEncode, List(
      "b00".U -> Fill(8, data(7, 0)),
      "b01".U -> Fill(4, data(15, 0)),
      "b10".U -> Fill(2, data(31, 0)),
      "b11".U -> data
    ))
  }

  val dmem = io.dmem
  val addr = src1 + src2
  val addrLatch = RegNext(addr)
  val isStore = valid && LSUOpType.isStore(func)
  val partialLoad = !isStore && (func =/= LSUOpType.ld)

  val s_idle :: s_wait_resp :: s_partialLoad :: Nil = Enum(3)
  val state = RegInit(s_idle)

  switch (state) {
    is (s_idle) { when (dmem.req.fire()) { state := Mux(isStore, s_partialLoad, s_wait_resp) } }
    is (s_wait_resp) { when (dmem.resp.fire()) { state := Mux(partialLoad, s_partialLoad, s_idle) } }
    is (s_partialLoad) { state := s_idle }
  }

  val size = func(1,0)
  dmem.req.bits.apply(addr = addr, size = size, wdata = genWdata(wdata, size),
    wmask = genWmask(addr, size), cmd = Mux(isStore, SimpleBusCmd.write, SimpleBusCmd.read))
  dmem.req.valid := valid && (state === s_idle)
  dmem.resp.ready := true.B

  XSDebug("state %x req.valid/ready %x/%x resp.valid/ready %x/%x addr %x size %x data %x mask %x cmd %x\n", 
    state, dmem.req.valid, dmem.req.ready, dmem.resp.valid, dmem.resp.ready, 
    addr, size, genWdata(wdata, size), genWmask(addr, size), Mux(isStore, SimpleBusCmd.write, SimpleBusCmd.read)
  )

  val rdata = Wire(UInt(XLEN.W))
  val rdataLatch = RegNext(rdata)
  val rdataSel = LookupTree(addrLatch(2, 0), List(
    "b000".U -> rdataLatch(63, 0),
    "b001".U -> rdataLatch(63, 8),
    "b010".U -> rdataLatch(63, 16),
    "b011".U -> rdataLatch(63, 24),
    "b100".U -> rdataLatch(63, 32),
    "b101".U -> rdataLatch(63, 40),
    "b110".U -> rdataLatch(63, 48),
    "b111".U -> rdataLatch(63, 56)
  ))
  val rdataPartialLoad = LookupTree(func, List(
      LSUOpType.lb   -> SignExt(rdataSel(7, 0) , XLEN),
      LSUOpType.lh   -> SignExt(rdataSel(15, 0), XLEN),
      LSUOpType.lw   -> SignExt(rdataSel(31, 0), XLEN),
      LSUOpType.lbu  -> ZeroExt(rdataSel(7, 0) , XLEN),
      LSUOpType.lhu  -> ZeroExt(rdataSel(15, 0), XLEN),
      LSUOpType.lwu  -> ZeroExt(rdataSel(31, 0), XLEN),
      LSUOpType.flw  -> boxF32ToF64(rdataSel(31,0))
  ))

  // pop store queue if insts have been commited and dmem req fired successfully
  val storeFinish = retiringStore && dmem.resp.fire()//state === s_partialLoad
  val stqDequeue = storeFinish || !stqValid(stqTail) && stqHead > 0.U
  when(stqDequeue){
    stqValid(stqTail) := false.B
    // update stq ptr
    for(i <- 1 until 8){
      stqPtr(i-1) := stqPtr(i) 
    }
  }

  // if store, add it to store queue
  val stqEnqueue = validIn && isStoreIn && !stqFull && !retiringStore && !io.redirect.valid && state === s_idle
  when(stqEnqueue){
    stqPtr(stqHead - stqDequeue) := emptySlot
    stqData(emptySlot).src1 := src1In
    stqData(emptySlot).src2 := src2In
    stqData(emptySlot).addr := src1In + src2In
    stqData(emptySlot).src3 := genWdata(src3In, funcIn(1, 0))
    stqData(emptySlot).pc := io.in.bits.uop.cf.pc
    stqData(emptySlot).func := funcIn
    stqData(emptySlot).brTag := io.in.bits.uop.brTag
    stqValid(emptySlot) := true.B
  }

  // if store insts have been commited, send dmem req
  // have to say it seems better to rebuild FSM instead of using such ugly wrapper
  val needRetireStore = stqCommited > 0.U && stqValid(stqTail)
  when(
    needRetireStore && !retiringStore && state === s_idle && (!io.in.valid || isStoreIn)
  ){
    retiringStore := true.B
  }
  when(dmem.resp.fire() && retiringStore){
    retiringStore := false.B
  }

  // update stqTail, stqCommited
  stqCommited := stqCommited + io.mcommit - storeFinish
  stqHead := stqHead + stqEnqueue - stqDequeue

  // Store addr forward match
  // If match, get data from store queue
  val dataBackVec = Wire(Vec(XLEN/8, (UInt((XLEN/8).W))))
  for(j <- (0 to (XLEN/8 - 1))){
    dataBackVec(j) := dmem.resp.bits.rdata(8*(j+1)-1, 8*j)
  }
  
  for(i <- 0 until 8){
    when(stqValid(stqPtr(i)) && i.U < stqHead){
      when(addr(PAddrBits-1, log2Up(XLEN/8)) === stqData(stqPtr(i)).addr(PAddrBits-1, log2Up(XLEN/8))){
        for(j <- (0 to (XLEN/8 - 1))){
          when(genWmask(stqData(stqPtr(i)).addr, stqData(stqPtr(i)).func(1, 0))(j)){
            dataBackVec(j) := stqData(stqPtr(i)).src3(8*(j+1)-1, 8*j)
            XSDebug("forwarding data from stq, addr %x stqpos %d bitpos %d data %x\n", addr, i.U, j.U, stqData(stqPtr(i)).src3(8*(j+1)-1, 8*j))
          }
        }
      }
      XSDebug("sbuffer id %d ptr %d pc %x addr %x data %x func %x wmask %b\n", 
        i.U, stqPtr(i), stqData(stqPtr(i)).pc, stqData(stqPtr(i)).src1 + stqData(stqPtr(i)).src2, stqData(stqPtr(i)).src3, stqData(stqPtr(i)).func, genWmask(stqData(stqPtr(i)).addr, stqData(stqPtr(i)).func(1, 0))
      )
    }
  }
  rdata := dataBackVec.asUInt

  val expRedirect = io.redirect.valid && io.redirect.bits.isException
  val brRedirect = io.redirect.valid && !io.redirect.bits.isException
  for(i <- 0 until 8){
    when((i.U >= stqCommited && i.U < stqHead) && (expRedirect || brRedirect && stqData(stqPtr(i)).brTag.needBrFlush(io.redirect.bits.brTag) && stqValid(stqPtr(i)))){
      stqValid(stqPtr(i)) := false.B
    }
    XSDebug("sptrtable: id %d ptr %d valid  %d\n", i.U, stqPtr(i), stqValid(stqPtr(i)))
  }
  when(expRedirect){
    //invalidate uncommited store
    //FIXME
  }

  io.in.ready := io.out.fire()

  val validLoad = RegInit(false.B)
  when(state =/= s_idle && !io.in.valid) { validLoad := false.B }
  when(state === s_idle && io.in.valid && !retiringStore && dmem.req.fire()) { validLoad := true.B }
  io.out.valid := (!isStoreIn && !retiringStore && validLoad && Mux(partialLoad, state === s_partialLoad, dmem.resp.fire() && (state === s_wait_resp)) || stqEnqueue) && io.in.valid
  io.out.bits.uop <> io.in.bits.uop
  io.out.bits.data := Mux(partialLoad, rdataPartialLoad, rdata)
  // io.out.bits.debug.isMMIO := AddressSpace.isMMIO(addr) && io.out.valid
  io.out.bits.debug.isMMIO := AddressSpace.isMMIO(Cat(0.U((PAddrBits - VAddrBits).W), addr)) //for debug | add Cat for PAddrBits larger than VAddrBits
  io.out.bits.redirect := DontCare
  io.out.bits.redirectValid := false.B

  when(io.out.fire()){
    XSDebug("LSU fire: pc %x addr %x mmio %x isStoreIn %x retiringStore %x partialLoad %x dmem %x stqEnqueue %x state %x dmemres %x fwdres %x\n",
      io.in.bits.uop.cf.pc,
      addr,
      io.out.bits.debug.isMMIO,
      isStoreIn,
      retiringStore,
      partialLoad,
      dmem.resp.fire(),
      stqEnqueue,
      state,
      dmem.resp.bits.rdata,
      io.out.bits.data
    )
  }

  // debug
  XSDebug("state: %d (valid, ready): in (%d,%d) out (%d,%d)\n", state, io.in.valid, io.in.ready, io.out.valid, io.out.ready)
  XSDebug("stqinfo: stqValid.asUInt %b stqHead %d stqTail %d stqCommited %d emptySlot %d\n", stqValid.asUInt, stqHead, stqTail, stqCommited, emptySlot)
  XSDebug(retiringStore, "retiringStore now...\n")
  XSInfo(io.dmem.req.fire() && io.dmem.req.bits.cmd =/= SimpleBusCmd.write, "[DMEM LOAD  REQ] addr 0x%x wdata 0x%x size %d\n", dmem.req.bits.addr, dmem.req.bits.wdata, dmem.req.bits.size)
  XSInfo(io.dmem.req.fire() && io.dmem.req.bits.cmd === SimpleBusCmd.write, "[DMEM STORE REQ] addr 0x%x wdata 0x%x size %d\n", dmem.req.bits.addr, dmem.req.bits.wdata, dmem.req.bits.size)
  XSInfo(io.dmem.resp.fire(), "[DMEM RESP] data %x\n", rdata)
}
=======
//package xiangshan.backend.exu
//
//import chisel3._
//import chisel3.util._
//import chisel3.util.experimental.BoringUtils
//import xiangshan._
//import utils._
//import bus.simplebus._
//import xiangshan.AddressSpace
//import xiangshan.backend._
//import xiangshan.backend.brq.BrqPtr
//import fpu.boxF32ToF64
//
//
//class StoreQueueEntry extends XSBundle{
//  val src1  = UInt(XLEN.W)
//  val src2  = UInt(XLEN.W)
//  val addr  = UInt(XLEN.W)
//  val src3  = UInt(XLEN.W)
//  val wdata = UInt(XLEN.W)
//  val func  = UInt(6.W)
//  val pc  = UInt(VAddrBits.W) //for debug
//  val brTag = new BrqPtr //FIXIT
//}
//
//// Multi-cycle LSU ported from NOOP
//class LsExeUnit extends Exu(Exu.lsuExeUnitCfg){
//
//  // store buffer
//  val stqData = Reg(Vec(8, new StoreQueueEntry))
//  val stqValid = RegInit(VecInit(List.fill(8)(false.B)))
//  val stqPtr = Reg(Vec(8, UInt(3.W)))
//  val stqHead = RegInit(0.U(3.W))
//  val stqTail = stqPtr(0)
//  val stqCommited = RegInit(0.U(3.W))
//  val stqFull = stqHead === 7.U //stq_valid.reduce(_.valid && _.valid)
//  val emptySlot = PriorityMux(~stqValid.asUInt, VecInit(List.tabulate(8)(_.U)))
//
//  // when retiringStore, block all input insts
//  val isStoreIn = io.in.valid && LSUOpType.isStore(io.in.bits.uop.ctrl.fuOpType)
//  val retiringStore = RegInit(false.B)
//  val (validIn, src1In, src2In, src3In, funcIn) = (io.in.valid, io.in.bits.src1, io.in.bits.uop.ctrl.imm, io.in.bits.src2, io.in.bits.uop.ctrl.fuOpType)
//  val (valid, src1, src2, wdata, func) =
//  (
//    Mux(retiringStore, stqValid(stqTail), validIn && !isStoreIn),
//    Mux(retiringStore, stqData(stqTail).src1, src1In),
//    Mux(retiringStore, stqData(stqTail).src2, src2In),
//    Mux(retiringStore, stqData(stqTail).src3, src3In),
//    Mux(retiringStore, stqData(stqTail).func, funcIn)
//  )
//  // assert(!(retiringStore && !stqValid(stqTail)))
//
//  def genWmask(addr: UInt, sizeEncode: UInt): UInt = {
//    LookupTree(sizeEncode, List(
//      "b00".U -> 0x1.U, //0001 << addr(2:0)
//      "b01".U -> 0x3.U, //0011
//      "b10".U -> 0xf.U, //1111
//      "b11".U -> 0xff.U //11111111
//    )) << addr(2, 0)
//  }
//  def genWdata(data: UInt, sizeEncode: UInt): UInt = {
//    LookupTree(sizeEncode, List(
//      "b00".U -> Fill(8, data(7, 0)),
//      "b01".U -> Fill(4, data(15, 0)),
//      "b10".U -> Fill(2, data(31, 0)),
//      "b11".U -> data
//    ))
//  }
//
//  val dmem = io.dmem
//  val addr = src1 + src2
//  val addrLatch = RegNext(addr)
//  val isStore = valid && LSUOpType.isStore(func)
//  val partialLoad = !isStore && (func =/= LSUOpType.ld)
//
//  val s_idle :: s_wait_resp :: s_partialLoad :: Nil = Enum(3)
//  val state = RegInit(s_idle)
//
//  switch (state) {
//    is (s_idle) { when (dmem.req.fire()) { state := Mux(isStore, s_partialLoad, s_wait_resp) } }
//    is (s_wait_resp) { when (dmem.resp.fire()) { state := Mux(partialLoad, s_partialLoad, s_idle) } }
//    is (s_partialLoad) { state := s_idle }
//  }
//
//  val size = func(1,0)
//  dmem.req.bits.apply(addr = addr, size = size, wdata = genWdata(wdata, size),
//    wmask = genWmask(addr, size), cmd = Mux(isStore, SimpleBusCmd.write, SimpleBusCmd.read))
//  dmem.req.valid := valid && (state === s_idle)
//  dmem.resp.ready := true.B
//
//  XSDebug("state %x req.valid/ready %x/%x resp.valid/ready %x/%x addr %x size %x data %x mask %x cmd %x\n",
//    state, dmem.req.valid, dmem.req.ready, dmem.resp.valid, dmem.resp.ready,
//    addr, size, genWdata(wdata, size), genWmask(addr, size), Mux(isStore, SimpleBusCmd.write, SimpleBusCmd.read)
//  )
//
//  val rdata = Wire(UInt(XLEN.W))
//  val rdataLatch = RegNext(rdata)
//  val rdataSel = LookupTree(addrLatch(2, 0), List(
//    "b000".U -> rdataLatch(63, 0),
//    "b001".U -> rdataLatch(63, 8),
//    "b010".U -> rdataLatch(63, 16),
//    "b011".U -> rdataLatch(63, 24),
//    "b100".U -> rdataLatch(63, 32),
//    "b101".U -> rdataLatch(63, 40),
//    "b110".U -> rdataLatch(63, 48),
//    "b111".U -> rdataLatch(63, 56)
//  ))
//  val rdataPartialLoad = LookupTree(func, List(
//      LSUOpType.lb   -> SignExt(rdataSel(7, 0) , XLEN),
//      LSUOpType.lh   -> SignExt(rdataSel(15, 0), XLEN),
//      LSUOpType.lw   -> SignExt(rdataSel(31, 0), XLEN),
//      LSUOpType.lbu  -> ZeroExt(rdataSel(7, 0) , XLEN),
//      LSUOpType.lhu  -> ZeroExt(rdataSel(15, 0), XLEN),
//      LSUOpType.lwu  -> ZeroExt(rdataSel(31, 0), XLEN),
//      LSUOpType.flw  -> boxF32ToF64(rdataSel(31,0))
//  ))
//
//  // pop store queue if insts have been commited and dmem req fired successfully
//  val storeFinish = retiringStore && dmem.resp.fire()//state === s_partialLoad
//  val stqDequeue = storeFinish || !stqValid(stqTail) && stqHead > 0.U
//  when(stqDequeue){
//    stqValid(stqTail) := false.B
//    // update stq ptr
//    for(i <- 1 until 8){
//      stqPtr(i-1) := stqPtr(i)
//    }
//  }
//
//  // if store, add it to store queue
//  val stqEnqueue = validIn && isStoreIn && !stqFull && !retiringStore && !io.redirect.valid && state === s_idle
//  when(stqEnqueue){
//    stqPtr(stqHead - stqDequeue) := emptySlot
//    stqData(emptySlot).src1 := src1In
//    stqData(emptySlot).src2 := src2In
//    stqData(emptySlot).addr := src1In + src2In
//    stqData(emptySlot).src3 := genWdata(src3In, funcIn(1, 0))
//    stqData(emptySlot).pc := io.in.bits.uop.cf.pc
//    stqData(emptySlot).func := funcIn
//    stqData(emptySlot).brTag := io.in.bits.uop.brTag
//    stqValid(emptySlot) := true.B
//  }
//
//  // if store insts have been commited, send dmem req
//  // have to say it seems better to rebuild FSM instead of using such ugly wrapper
//  val needRetireStore = stqCommited > 0.U && stqValid(stqTail)
//  when(
//    needRetireStore && !retiringStore && state === s_idle && (!io.in.valid || isStoreIn)
//  ){
//    retiringStore := true.B
//  }
//  when(dmem.resp.fire() && retiringStore){
//    retiringStore := false.B
//  }
//
//  // update stqTail, stqCommited
//  stqCommited := stqCommited + io.mcommit - storeFinish
//  stqHead := stqHead + stqEnqueue - stqDequeue
//
//  // Store addr forward match
//  // If match, get data from store queue
//  val dataBackVec = Wire(Vec(XLEN/8, (UInt((XLEN/8).W))))
//  for(j <- (0 to (XLEN/8 - 1))){
//    dataBackVec(j) := dmem.resp.bits.rdata(8*(j+1)-1, 8*j)
//  }
//
//  for(i <- 0 until 8){
//    when(stqValid(stqPtr(i)) && i.U < stqHead){
//      when(addr(PAddrBits-1, log2Up(XLEN/8)) === stqData(stqPtr(i)).addr(PAddrBits-1, log2Up(XLEN/8))){
//        for(j <- (0 to (XLEN/8 - 1))){
//          when(genWmask(stqData(stqPtr(i)).addr, stqData(stqPtr(i)).func(1, 0))(j)){
//            dataBackVec(j) := stqData(stqPtr(i)).src3(8*(j+1)-1, 8*j)
//            XSDebug("forwarding data from stq, addr %x stqpos %d bitpos %d data %x\n", addr, i.U, j.U, stqData(stqPtr(i)).src3(8*(j+1)-1, 8*j))
//          }
//        }
//      }
//      XSDebug("sbuffer id %d ptr %d pc %x addr %x data %x func %x wmask %b\n",
//        i.U, stqPtr(i), stqData(stqPtr(i)).pc, stqData(stqPtr(i)).src1 + stqData(stqPtr(i)).src2, stqData(stqPtr(i)).src3, stqData(stqPtr(i)).func, genWmask(stqData(stqPtr(i)).addr, stqData(stqPtr(i)).func(1, 0))
//      )
//    }
//  }
//  rdata := dataBackVec.asUInt
//
//  val expRedirect = io.redirect.valid && io.redirect.bits.isException
//  val brRedirect = io.redirect.valid && !io.redirect.bits.isException
//  for(i <- 0 until 8){
//    when((i.U >= stqCommited && i.U < stqHead) && (expRedirect || brRedirect && stqData(stqPtr(i)).brTag.needBrFlush(io.redirect.bits.brTag) && stqValid(stqPtr(i)))){
//      stqValid(stqPtr(i)) := false.B
//    }
//    XSDebug("sptrtable: id %d ptr %d valid  %d\n", i.U, stqPtr(i), stqValid(stqPtr(i)))
//  }
//  when(expRedirect){
//    //invalidate uncommited store
//    //FIXME
//  }
//
//  io.in.ready := io.out.fire()
//
//  val validLoad = RegInit(false.B)
//  when(state =/= s_idle && !io.in.valid) { validLoad := false.B }
//  when(state === s_idle && io.in.valid && !retiringStore && dmem.req.fire()) { validLoad := true.B }
//  io.out.valid := (!isStoreIn && !retiringStore && validLoad && Mux(partialLoad, state === s_partialLoad, dmem.resp.fire() && (state === s_wait_resp)) || stqEnqueue) && io.in.valid
//  io.out.bits.uop <> io.in.bits.uop
//  io.out.bits.data := Mux(partialLoad, rdataPartialLoad, rdata)
//  // io.out.bits.debug.isMMIO := AddressSpace.isMMIO(addr) && io.out.valid
//  io.out.bits.debug.isMMIO := AddressSpace.isMMIO(addr) //for debug
//  io.out.bits.redirect := DontCare
//  io.out.bits.redirectValid := false.B
//
//  when(io.out.fire()){
//    XSDebug("LSU fire: pc %x addr %x mmio %x isStoreIn %x retiringStore %x partialLoad %x dmem %x stqEnqueue %x state %x dmemres %x fwdres %x\n",
//      io.in.bits.uop.cf.pc,
//      addr,
//      io.out.bits.debug.isMMIO,
//      isStoreIn,
//      retiringStore,
//      partialLoad,
//      dmem.resp.fire(),
//      stqEnqueue,
//      state,
//      dmem.resp.bits.rdata,
//      io.out.bits.data
//    )
//  }
//
//  // debug
//  XSDebug("state: %d (valid, ready): in (%d,%d) out (%d,%d)\n", state, io.in.valid, io.in.ready, io.out.valid, io.out.ready)
//  XSDebug("stqinfo: stqValid.asUInt %b stqHead %d stqTail %d stqCommited %d emptySlot %d\n", stqValid.asUInt, stqHead, stqTail, stqCommited, emptySlot)
//  XSDebug(retiringStore, "retiringStore now...\n")
//  XSInfo(io.dmem.req.fire() && io.dmem.req.bits.cmd =/= SimpleBusCmd.write, "[DMEM LOAD  REQ] addr 0x%x wdata 0x%x size %d\n", dmem.req.bits.addr, dmem.req.bits.wdata, dmem.req.bits.size)
//  XSInfo(io.dmem.req.fire() && io.dmem.req.bits.cmd === SimpleBusCmd.write, "[DMEM STORE REQ] addr 0x%x wdata 0x%x size %d\n", dmem.req.bits.addr, dmem.req.bits.wdata, dmem.req.bits.size)
//  XSInfo(io.dmem.resp.fire(), "[DMEM RESP] data %x\n", rdata)
//}
>>>>>>> 8bdbde1e
<|MERGE_RESOLUTION|>--- conflicted
+++ resolved
@@ -1,237 +1,3 @@
-<<<<<<< HEAD
-package xiangshan.backend.exu
-
-import chisel3._
-import chisel3.util._
-import chisel3.util.experimental.BoringUtils
-import xiangshan._
-import utils._
-import bus.simplebus._
-import xiangshan.AddressSpace
-import xiangshan.backend._
-import xiangshan.backend.brq.BrqPtr
-import fpu.boxF32ToF64
-
-
-class StoreQueueEntry extends XSBundle{
-  val src1  = UInt(XLEN.W)
-  val src2  = UInt(XLEN.W)
-  val addr  = UInt(XLEN.W)
-  val src3  = UInt(XLEN.W)
-  val wdata = UInt(XLEN.W)
-  val func  = UInt(6.W)
-  val pc  = UInt(VAddrBits.W) //for debug
-  val brTag = new BrqPtr //FIXIT
-}
-
-// Multi-cycle LSU ported from NOOP
-class LsExeUnit extends Exu(Exu.lsuExeUnitCfg){
-
-  // store buffer
-  val stqData = Reg(Vec(8, new StoreQueueEntry))
-  val stqValid = RegInit(VecInit(List.fill(8)(false.B)))
-  val stqPtr = Reg(Vec(8, UInt(3.W)))
-  val stqHead = RegInit(0.U(3.W))
-  val stqTail = stqPtr(0)
-  val stqCommited = RegInit(0.U(3.W))
-  val stqFull = stqHead === 7.U //stq_valid.reduce(_.valid && _.valid)
-  val emptySlot = PriorityMux(~stqValid.asUInt, VecInit(List.tabulate(8)(_.U)))
-
-  // when retiringStore, block all input insts
-  val isStoreIn = io.in.valid && LSUOpType.isStore(io.in.bits.uop.ctrl.fuOpType)
-  val retiringStore = RegInit(false.B)
-  val (validIn, src1In, src2In, src3In, funcIn) = (io.in.valid, io.in.bits.src1, io.in.bits.uop.ctrl.imm, io.in.bits.src2, io.in.bits.uop.ctrl.fuOpType)
-  val (valid, src1, src2, wdata, func) = 
-  (
-    Mux(retiringStore, stqValid(stqTail), validIn && !isStoreIn),
-    Mux(retiringStore, stqData(stqTail).src1, src1In),
-    Mux(retiringStore, stqData(stqTail).src2, src2In),
-    Mux(retiringStore, stqData(stqTail).src3, src3In),
-    Mux(retiringStore, stqData(stqTail).func, funcIn)
-  )
-  // assert(!(retiringStore && !stqValid(stqTail)))
-
-  def genWmask(addr: UInt, sizeEncode: UInt): UInt = {
-    LookupTree(sizeEncode, List(
-      "b00".U -> 0x1.U, //0001 << addr(2:0)
-      "b01".U -> 0x3.U, //0011
-      "b10".U -> 0xf.U, //1111
-      "b11".U -> 0xff.U //11111111
-    )) << addr(2, 0)
-  }
-  def genWdata(data: UInt, sizeEncode: UInt): UInt = {
-    LookupTree(sizeEncode, List(
-      "b00".U -> Fill(8, data(7, 0)),
-      "b01".U -> Fill(4, data(15, 0)),
-      "b10".U -> Fill(2, data(31, 0)),
-      "b11".U -> data
-    ))
-  }
-
-  val dmem = io.dmem
-  val addr = src1 + src2
-  val addrLatch = RegNext(addr)
-  val isStore = valid && LSUOpType.isStore(func)
-  val partialLoad = !isStore && (func =/= LSUOpType.ld)
-
-  val s_idle :: s_wait_resp :: s_partialLoad :: Nil = Enum(3)
-  val state = RegInit(s_idle)
-
-  switch (state) {
-    is (s_idle) { when (dmem.req.fire()) { state := Mux(isStore, s_partialLoad, s_wait_resp) } }
-    is (s_wait_resp) { when (dmem.resp.fire()) { state := Mux(partialLoad, s_partialLoad, s_idle) } }
-    is (s_partialLoad) { state := s_idle }
-  }
-
-  val size = func(1,0)
-  dmem.req.bits.apply(addr = addr, size = size, wdata = genWdata(wdata, size),
-    wmask = genWmask(addr, size), cmd = Mux(isStore, SimpleBusCmd.write, SimpleBusCmd.read))
-  dmem.req.valid := valid && (state === s_idle)
-  dmem.resp.ready := true.B
-
-  XSDebug("state %x req.valid/ready %x/%x resp.valid/ready %x/%x addr %x size %x data %x mask %x cmd %x\n", 
-    state, dmem.req.valid, dmem.req.ready, dmem.resp.valid, dmem.resp.ready, 
-    addr, size, genWdata(wdata, size), genWmask(addr, size), Mux(isStore, SimpleBusCmd.write, SimpleBusCmd.read)
-  )
-
-  val rdata = Wire(UInt(XLEN.W))
-  val rdataLatch = RegNext(rdata)
-  val rdataSel = LookupTree(addrLatch(2, 0), List(
-    "b000".U -> rdataLatch(63, 0),
-    "b001".U -> rdataLatch(63, 8),
-    "b010".U -> rdataLatch(63, 16),
-    "b011".U -> rdataLatch(63, 24),
-    "b100".U -> rdataLatch(63, 32),
-    "b101".U -> rdataLatch(63, 40),
-    "b110".U -> rdataLatch(63, 48),
-    "b111".U -> rdataLatch(63, 56)
-  ))
-  val rdataPartialLoad = LookupTree(func, List(
-      LSUOpType.lb   -> SignExt(rdataSel(7, 0) , XLEN),
-      LSUOpType.lh   -> SignExt(rdataSel(15, 0), XLEN),
-      LSUOpType.lw   -> SignExt(rdataSel(31, 0), XLEN),
-      LSUOpType.lbu  -> ZeroExt(rdataSel(7, 0) , XLEN),
-      LSUOpType.lhu  -> ZeroExt(rdataSel(15, 0), XLEN),
-      LSUOpType.lwu  -> ZeroExt(rdataSel(31, 0), XLEN),
-      LSUOpType.flw  -> boxF32ToF64(rdataSel(31,0))
-  ))
-
-  // pop store queue if insts have been commited and dmem req fired successfully
-  val storeFinish = retiringStore && dmem.resp.fire()//state === s_partialLoad
-  val stqDequeue = storeFinish || !stqValid(stqTail) && stqHead > 0.U
-  when(stqDequeue){
-    stqValid(stqTail) := false.B
-    // update stq ptr
-    for(i <- 1 until 8){
-      stqPtr(i-1) := stqPtr(i) 
-    }
-  }
-
-  // if store, add it to store queue
-  val stqEnqueue = validIn && isStoreIn && !stqFull && !retiringStore && !io.redirect.valid && state === s_idle
-  when(stqEnqueue){
-    stqPtr(stqHead - stqDequeue) := emptySlot
-    stqData(emptySlot).src1 := src1In
-    stqData(emptySlot).src2 := src2In
-    stqData(emptySlot).addr := src1In + src2In
-    stqData(emptySlot).src3 := genWdata(src3In, funcIn(1, 0))
-    stqData(emptySlot).pc := io.in.bits.uop.cf.pc
-    stqData(emptySlot).func := funcIn
-    stqData(emptySlot).brTag := io.in.bits.uop.brTag
-    stqValid(emptySlot) := true.B
-  }
-
-  // if store insts have been commited, send dmem req
-  // have to say it seems better to rebuild FSM instead of using such ugly wrapper
-  val needRetireStore = stqCommited > 0.U && stqValid(stqTail)
-  when(
-    needRetireStore && !retiringStore && state === s_idle && (!io.in.valid || isStoreIn)
-  ){
-    retiringStore := true.B
-  }
-  when(dmem.resp.fire() && retiringStore){
-    retiringStore := false.B
-  }
-
-  // update stqTail, stqCommited
-  stqCommited := stqCommited + io.mcommit - storeFinish
-  stqHead := stqHead + stqEnqueue - stqDequeue
-
-  // Store addr forward match
-  // If match, get data from store queue
-  val dataBackVec = Wire(Vec(XLEN/8, (UInt((XLEN/8).W))))
-  for(j <- (0 to (XLEN/8 - 1))){
-    dataBackVec(j) := dmem.resp.bits.rdata(8*(j+1)-1, 8*j)
-  }
-  
-  for(i <- 0 until 8){
-    when(stqValid(stqPtr(i)) && i.U < stqHead){
-      when(addr(PAddrBits-1, log2Up(XLEN/8)) === stqData(stqPtr(i)).addr(PAddrBits-1, log2Up(XLEN/8))){
-        for(j <- (0 to (XLEN/8 - 1))){
-          when(genWmask(stqData(stqPtr(i)).addr, stqData(stqPtr(i)).func(1, 0))(j)){
-            dataBackVec(j) := stqData(stqPtr(i)).src3(8*(j+1)-1, 8*j)
-            XSDebug("forwarding data from stq, addr %x stqpos %d bitpos %d data %x\n", addr, i.U, j.U, stqData(stqPtr(i)).src3(8*(j+1)-1, 8*j))
-          }
-        }
-      }
-      XSDebug("sbuffer id %d ptr %d pc %x addr %x data %x func %x wmask %b\n", 
-        i.U, stqPtr(i), stqData(stqPtr(i)).pc, stqData(stqPtr(i)).src1 + stqData(stqPtr(i)).src2, stqData(stqPtr(i)).src3, stqData(stqPtr(i)).func, genWmask(stqData(stqPtr(i)).addr, stqData(stqPtr(i)).func(1, 0))
-      )
-    }
-  }
-  rdata := dataBackVec.asUInt
-
-  val expRedirect = io.redirect.valid && io.redirect.bits.isException
-  val brRedirect = io.redirect.valid && !io.redirect.bits.isException
-  for(i <- 0 until 8){
-    when((i.U >= stqCommited && i.U < stqHead) && (expRedirect || brRedirect && stqData(stqPtr(i)).brTag.needBrFlush(io.redirect.bits.brTag) && stqValid(stqPtr(i)))){
-      stqValid(stqPtr(i)) := false.B
-    }
-    XSDebug("sptrtable: id %d ptr %d valid  %d\n", i.U, stqPtr(i), stqValid(stqPtr(i)))
-  }
-  when(expRedirect){
-    //invalidate uncommited store
-    //FIXME
-  }
-
-  io.in.ready := io.out.fire()
-
-  val validLoad = RegInit(false.B)
-  when(state =/= s_idle && !io.in.valid) { validLoad := false.B }
-  when(state === s_idle && io.in.valid && !retiringStore && dmem.req.fire()) { validLoad := true.B }
-  io.out.valid := (!isStoreIn && !retiringStore && validLoad && Mux(partialLoad, state === s_partialLoad, dmem.resp.fire() && (state === s_wait_resp)) || stqEnqueue) && io.in.valid
-  io.out.bits.uop <> io.in.bits.uop
-  io.out.bits.data := Mux(partialLoad, rdataPartialLoad, rdata)
-  // io.out.bits.debug.isMMIO := AddressSpace.isMMIO(addr) && io.out.valid
-  io.out.bits.debug.isMMIO := AddressSpace.isMMIO(Cat(0.U((PAddrBits - VAddrBits).W), addr)) //for debug | add Cat for PAddrBits larger than VAddrBits
-  io.out.bits.redirect := DontCare
-  io.out.bits.redirectValid := false.B
-
-  when(io.out.fire()){
-    XSDebug("LSU fire: pc %x addr %x mmio %x isStoreIn %x retiringStore %x partialLoad %x dmem %x stqEnqueue %x state %x dmemres %x fwdres %x\n",
-      io.in.bits.uop.cf.pc,
-      addr,
-      io.out.bits.debug.isMMIO,
-      isStoreIn,
-      retiringStore,
-      partialLoad,
-      dmem.resp.fire(),
-      stqEnqueue,
-      state,
-      dmem.resp.bits.rdata,
-      io.out.bits.data
-    )
-  }
-
-  // debug
-  XSDebug("state: %d (valid, ready): in (%d,%d) out (%d,%d)\n", state, io.in.valid, io.in.ready, io.out.valid, io.out.ready)
-  XSDebug("stqinfo: stqValid.asUInt %b stqHead %d stqTail %d stqCommited %d emptySlot %d\n", stqValid.asUInt, stqHead, stqTail, stqCommited, emptySlot)
-  XSDebug(retiringStore, "retiringStore now...\n")
-  XSInfo(io.dmem.req.fire() && io.dmem.req.bits.cmd =/= SimpleBusCmd.write, "[DMEM LOAD  REQ] addr 0x%x wdata 0x%x size %d\n", dmem.req.bits.addr, dmem.req.bits.wdata, dmem.req.bits.size)
-  XSInfo(io.dmem.req.fire() && io.dmem.req.bits.cmd === SimpleBusCmd.write, "[DMEM STORE REQ] addr 0x%x wdata 0x%x size %d\n", dmem.req.bits.addr, dmem.req.bits.wdata, dmem.req.bits.size)
-  XSInfo(io.dmem.resp.fire(), "[DMEM RESP] data %x\n", rdata)
-}
-=======
 //package xiangshan.backend.exu
 //
 //import chisel3._
@@ -463,5 +229,4 @@
 //  XSInfo(io.dmem.req.fire() && io.dmem.req.bits.cmd =/= SimpleBusCmd.write, "[DMEM LOAD  REQ] addr 0x%x wdata 0x%x size %d\n", dmem.req.bits.addr, dmem.req.bits.wdata, dmem.req.bits.size)
 //  XSInfo(io.dmem.req.fire() && io.dmem.req.bits.cmd === SimpleBusCmd.write, "[DMEM STORE REQ] addr 0x%x wdata 0x%x size %d\n", dmem.req.bits.addr, dmem.req.bits.wdata, dmem.req.bits.size)
 //  XSInfo(io.dmem.resp.fire(), "[DMEM RESP] data %x\n", rdata)
-//}
->>>>>>> 8bdbde1e
+//}