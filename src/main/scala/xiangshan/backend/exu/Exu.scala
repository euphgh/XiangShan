--- conflicted
+++ resolved
@@ -4,11 +4,7 @@
 import chisel3.util._
 import xiangshan._
 import xiangshan.FuType._
-<<<<<<< HEAD
-import xiangshan.backend.fu.{CertainLatency, FuConfig, HasFuLatency, NexusLatency, UncertainLatency}
-=======
 import xiangshan.backend.fu.{CertainLatency, FuConfig, FuOutput, FunctionUnit, HasFuLatency, UncertainLatency}
->>>>>>> 349d2fb5
 import utils.ParallelOR
 import xiangshan.backend.fu.FunctionUnit._
 
@@ -51,26 +47,6 @@
 
   val latency: HasFuLatency = {
     val lats = supportedFuncUnits.map(_.latency)
-<<<<<<< HEAD
-    val latencyValue = lats.collectFirst{
-      case x if x.latencyVal.nonEmpty =>
-        x.latencyVal.get
-    }
-    val hasUncertain = lats.exists(x => x.latencyVal.isEmpty)
-    if(latencyValue.nonEmpty){
-      if(hasUncertain) NexusLatency(latencyValue.get) else CertainLatency(latencyValue.get)
-    } else UncertainLatency()
-  }
-  val hasCertainLatency = latency.latencyVal.nonEmpty
-  val hasUncertainlatency = latency match {
-    case _: UncertainLatency =>
-      true
-    case _: NexusLatency =>
-      true
-    case _ =>
-      false
-  }
-=======
     if(lats.exists(x => x.latencyVal.isEmpty)){
       UncertainLatency()
     } else {
@@ -83,7 +59,6 @@
   }
   val hasCertainLatency = latency.latencyVal.nonEmpty
   val hasUncertainlatency = latency.latencyVal.isEmpty
->>>>>>> 349d2fb5
 
   def canAccept(fuType: UInt): Bool = {
     Cat(supportedFuncUnits.map(_.fuType === fuType)).orR()
