--- conflicted
+++ resolved
@@ -54,11 +54,6 @@
   val target = Mux(isBranch, pc + offset, adderRes)(VAddrBits-1,0)
   val isRVC = uop.cf.isRVC//(io.in.bits.cf.instr(1,0) =/= "b11".U)
 
-<<<<<<< HEAD
-  //TODO fix me
-  io.out.bits.redirect := DontCare
-=======
->>>>>>> 376a2ab1
 
   io.in.ready := io.out.ready
   val pcLatchSlot = Mux(isRVC, pc + 2.U, pc + 4.U)
@@ -66,11 +61,6 @@
   io.out.bits.redirect.pc := uop.cf.pc
   io.out.bits.redirect.target := Mux(!taken && isBranch, pcLatchSlot, target)
   io.out.bits.redirect.brTarget := target
-<<<<<<< HEAD
-  io.out.bits.redirect.taken := isBranch && taken
-  io.out.bits.redirect._type := "b00".U
-=======
->>>>>>> 376a2ab1
   io.out.bits.redirect.brTag := uop.brTag
   io.out.bits.redirect._type := "b00".U  
   io.out.bits.redirect.taken := isBranch && taken
