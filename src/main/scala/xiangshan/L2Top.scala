--- conflicted
+++ resolved
@@ -80,10 +80,6 @@
   val l1d_logger = TLLogger(s"L2_L1D_${coreParams.HartId}", enbale_tllog)
   val l1i_logger = TLLogger(s"L2_L1I_${coreParams.HartId}", enbale_tllog)
   val ptw_logger = TLLogger(s"L2_PTW_${coreParams.HartId}", enbale_tllog)
-<<<<<<< HEAD
-  val l1i_to_l2_buffer = LazyModule(new TLBuffer)
-=======
->>>>>>> 1fcb3bc0
   val ptw_to_l2_buffer = LazyModule(new TLBuffer)
   val i_mmio_buffer = LazyModule(new TLBuffer)
 
