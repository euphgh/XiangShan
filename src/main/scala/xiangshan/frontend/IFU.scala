package xiangshan.frontend

import chisel3._
import chisel3.util._
import device.RAMHelper
import xiangshan._
import utils._

trait HasIFUConst { this: XSModule =>
  val resetVector = 0x80000000L//TODO: set reset vec
  val groupAlign = log2Up(FetchWidth * 4)
  def groupPC(pc: UInt): UInt = Cat(pc(VAddrBits-1, groupAlign), 0.U(groupAlign.W))
  def snpc(pc: UInt): UInt = pc + (1 << groupAlign).U
  def maskExp(mask: UInt): UInt = Cat(mask.asBools.map(Fill(2,_)).reverse)
  
}

class IFUIO extends XSBundle
{
    val fetchPacket = DecoupledIO(new FetchPacket)
    val redirectInfo = Input(new RedirectInfo)
    val icacheReq = DecoupledIO(new FakeIcacheReq)
    val icacheResp = Flipped(DecoupledIO(new FakeIcacheResp))
}


class FakeBPU extends XSModule{
  val io = IO(new Bundle() {
    val redirectInfo = Input(new RedirectInfo)
    val in = new Bundle { val pc = Flipped(Valid(UInt(VAddrBits.W))) }
    val btbOut = ValidIO(new BranchPrediction)
    val tageOut = Decoupled(new BranchPrediction)
    val predecode = Flipped(ValidIO(new Predecode))
  })

  io.btbOut.valid := true.B
  io.btbOut.bits <> DontCare
  io.btbOut.bits.redirect := false.B
  io.tageOut.valid := false.B
  io.tageOut.bits <> DontCare
}


class IFU extends XSModule with HasIFUConst
{
    val io = IO(new IFUIO)
    val bpu = if(EnableBPU) Module(new BPU) else Module(new FakeBPU)

    //-------------------------
    //      IF1  PC update
    //-------------------------
    //local
    val if1_npc = WireInit(0.U(VAddrBits.W))
    val if1_valid = !reset.asBool 
    val if1_pc = RegInit(resetVector.U(VAddrBits.W))
    //next
    val if2_ready = WireInit(false.B)
    val if2_snpc = snpc(if1_pc) //TODO: calculate snpc according to mask of current fetch packet
    val needflush = WireInit(false.B)
    // when an RVI instruction is predicted as taken and it crosses over two fetch packets,
    // IFU should not take this branch but fetch the latter half of the instruction sequentially,
    // and take the jump target in the next fetch cycle
    val if2_lateJumpLatch = WireInit(false.B)
    val if2_lateJumpTarget = RegInit(0.U(VAddrBits.W))
    val if4_lateJumpLatch = WireInit(false.B)
    val if4_lateJumpTarget = RegInit(0.U(VAddrBits.W))

    //pipe fire
    val if1_fire = if1_valid && if2_ready || needflush
    val if1_pcUpdate = if1_fire || needflush

    when(if1_pcUpdate)
    { 
      if1_pc := if1_npc
    }

    bpu.io.in.pc.valid := if1_fire
    bpu.io.in.pc.bits := if1_npc
    bpu.io.redirectInfo := io.redirectInfo

    XSDebug("[IF1]if1_valid:%d  ||  if1_npc:0x%x  || if1_pcUpdate:%d if1_pc:0x%x  || if2_ready:%d",if1_valid,if1_npc,if1_pcUpdate,if1_pc,if2_ready)
    XSDebug(false,if1_fire,"------IF1->fire!!!")
    XSDebug(false,true.B,"\n")
    //-------------------------
    //      IF2  btb response 
    //           icache visit
    //-------------------------
    //local
    val if2_valid = RegEnable(next=if1_valid,init=false.B,enable=if1_fire)
    val if2_pc = if1_pc
    val if2_btb_taken = bpu.io.btbOut.valid && bpu.io.btbOut.bits.redirect
    val if2_btb_lateJump = WireInit(false.B)
    val if2_btb_insMask = Mux(if2_btb_taken, bpu.io.btbOut.bits.instrValid.asUInt, Fill(FetchWidth*2, 1.U(1.W))) // TODO: FIX THIS
    val if2_btb_target = Mux(if2_btb_lateJump, if2_snpc, bpu.io.btbOut.bits.target)

    if2_lateJumpLatch := BoolStopWatch(if2_btb_lateJump, if1_fire, startHighPriority = true)
    // since late jump target should be taken after the latter half of late jump instr is fetched, we need to latch this target
    when (if2_btb_lateJump) {
      if2_lateJumpTarget := bpu.io.btbOut.bits.target
    }

    //next
    val if3_ready = WireInit(false.B)


    //pipe fire
    val if2_fire = if2_valid && if3_ready && io.icacheReq.fire()
    if2_ready := (if2_fire) || !if2_valid

    io.icacheReq.valid := if2_valid
    io.icacheReq.bits.addr := if2_pc

    when(RegNext(reset.asBool) && !reset.asBool){
      XSDebug("RESET....\n")
      if1_npc := resetVector.U(VAddrBits.W)
    }.elsewhen (if2_fire) {
      if1_npc := Mux(if4_lateJumpLatch, if4_lateJumpTarget, Mux(if2_lateJumpLatch, if2_lateJumpTarget, if2_snpc))
    }.otherwise {
      if1_npc := if1_pc
    }

    //redirect: when if2 fire and if2 redirects, update npc
    when(if2_fire && if2_btb_taken)
    {
      if1_npc := if2_btb_target
    }

    bpu.io.in.pc.valid := if1_fire && !if2_btb_lateJump

    XSDebug("[IF2]if2_valid:%d  ||  if2_pc:0x%x   || if3_ready:%d                                        ",if2_valid,if2_pc,if3_ready)
    XSDebug(false,if2_fire,"------IF2->fire!!!")
    XSDebug(false,true.B,"\n")
    XSDebug("[IF2-Icache-Req] icache_in_valid:%d  icache_in_ready:%d\n",io.icacheReq.valid,io.icacheReq.ready)
    XSDebug("[IF2-BPU-out]if2_btbTaken:%d || if2_btb_insMask:%b || if2_btb_target:0x%x \n",if2_btb_taken,if2_btb_insMask.asUInt,if2_btb_target)
    //-------------------------
    //      IF3  icache hit check
    //-------------------------
    //local
    val if3_valid = RegEnable(next=if2_valid,init=false.B,enable=if2_fire)
    val if3_pc = RegEnable(if2_pc,if2_fire)
    val if3_npc = RegEnable(if1_npc, if2_fire)
    val if3_btb_target = RegEnable(Mux(if2_lateJumpLatch, if2_lateJumpTarget, Mux(if2_btb_lateJump, bpu.io.btbOut.bits.target, if2_btb_target)), if2_fire)
    val if3_btb_taken = RegEnable(Mux(if2_lateJumpLatch, true.B, if2_btb_taken), if2_fire)
    val if3_btb_insMask = RegEnable(Mux(if2_lateJumpLatch, 1.U((FetchWidth*2).W), if2_btb_insMask), if2_fire)
    val if3_btb_lateJump = RegEnable(if2_btb_lateJump, if2_fire)

    //next
    val if4_ready = WireInit(false.B)

    //pipe fire
    val if3_fire = if3_valid && if4_ready
    if3_ready := if3_fire  || !if3_valid


    XSDebug("[IF3]if3_valid:%d  ||  if3_pc:0x%x   if3_npc:0x%x || if4_ready:%d                    ",if3_valid,if3_pc,if3_npc,if4_ready)
    XSDebug(false,if3_fire,"------IF3->fire!!!")
    XSDebug(false,true.B,"\n")
    XSDebug("[IF3]if3_btb_taken:%d if3_btb_insMask:%b if3_btb_lateJump:%d if3_btb_target:0x%x\n",if3_btb_taken, if3_btb_insMask, if3_btb_lateJump, if3_btb_target)
    
    //-------------------------
    //      IF4  icache response   
    //           RAS result
    //           taget result
    //-------------------------
    val if4_valid = RegEnable(next=if3_valid,init=false.B,enable=if3_fire)
    val if4_pc = RegEnable(if3_pc,if3_fire)
    val if4_btb_target = RegEnable(if3_btb_target,if3_fire)
    val if4_btb_taken = RegEnable(if3_btb_taken,if3_fire)
    val if4_btb_insMask = RegEnable(if3_btb_insMask, if3_fire)
    val if4_btb_lateJump = RegEnable(if3_btb_lateJump, if3_fire)
    val if4_start_ready = io.fetchPacket.ready && (GTimer() > 500.U)
    //from BPU Stage3
    val if4_tage_redirect = bpu.io.tageOut.valid && bpu.io.tageOut.bits.redirect
    val if4_tage_lateJump = if4_tage_redirect && bpu.io.tageOut.bits.lateJump && !io.redirectInfo.flush()
    val if4_tage_insMask = bpu.io.tageOut.bits.instrValid
    val if4_snpc = if4_pc + (PopCount(if4_tage_insMask) << 1.U)
    val if4_tage_target = Mux(if4_tage_lateJump, if4_snpc, bpu.io.tageOut.bits.target)
    //frome predecode
    val if4_predec_mask = io.icacheResp.bits.predecode.mask
    val if4_predec_isRVC = io.icacheResp.bits.predecode.isRVC

    if4_ready := (io.fetchPacket.fire() || !if4_valid) && if4_start_ready 
  

    if2_btb_lateJump := if2_btb_taken && bpu.io.btbOut.bits.lateJump && !io.redirectInfo.flush() && !if4_tage_redirect

    if4_lateJumpLatch := BoolStopWatch(if4_tage_lateJump, if1_fire, startHighPriority = true)
    when (if4_tage_lateJump) {
      if4_lateJumpTarget := bpu.io.tageOut.bits.target
    }

    bpu.io.in.pc.valid := if1_fire && !if2_btb_lateJump && !if4_tage_lateJump

    XSDebug("[IF4]if4_valid:%d  ||  if4_pc:0x%x \n",if4_valid,if4_pc)
    XSDebug("[IF4]          if4_btb_taken:%d  if4_btb_lateJump:%d  if4_btb_insMask:%b  if4_btb_target:0x%x\n",if4_btb_taken, if4_btb_lateJump, if4_btb_insMask.asUInt, if4_btb_target)
    XSDebug("[IF4-TAGE-out]if4_tage_redirect:%d if4_tage_lateJump:%d if4_tage_insMask:%b if4_tage_target:0x%x\n",if4_tage_redirect,if4_tage_lateJump,if4_tage_insMask.asUInt,if4_tage_target)
    XSDebug("[IF4-ICACHE-RESP]icacheResp.valid:%d   icacheResp.ready:%d\n",io.icacheResp.valid,io.icacheResp.ready)

    //redirect: when tage result differ from btb
    when(if4_tage_redirect)
    {
      if1_npc := if4_tage_target
    }

    //redirect: miss predict
    when(io.redirectInfo.flush())
    {
      if1_npc := io.redirectInfo.redirect.target
    }
    XSDebug(io.redirectInfo.flush(),"[IFU-REDIRECT] target:0x%x  \n",io.redirectInfo.redirect.target.asUInt)
    
  
    //flush pipline
    needflush := if4_tage_redirect || io.redirectInfo.flush()
    when(needflush){
<<<<<<< HEAD
=======
      // if2_valid := false.B
>>>>>>> f313272f
      if3_valid := false.B
      if4_valid := false.B
    }

    //flush ICache register
    io.icacheReq.bits.flush := needflush

    //to BPU
    bpu.io.predecode.valid := io.icacheResp.fire() && if4_valid
    bpu.io.predecode.bits <> io.icacheResp.bits.predecode
    //TODO: consider RVC && consider cross cacheline fetch
    bpu.io.predecode.bits.mask := if4_predec_mask
    bpu.io.predecode.bits.isRVC := if4_predec_isRVC
    bpu.io.redirectInfo := io.redirectInfo
    io.icacheResp.ready := if4_start_ready

    //-------------------------
    //      Output  fetch packet   
    //           -> Ibuffer
    //-------------------------
    io.fetchPacket.valid := if4_valid && io.icacheResp.valid && !io.redirectInfo.flush()
    io.fetchPacket.bits.instrs := io.icacheResp.bits.icacheOut
    io.fetchPacket.bits.mask := Mux(if4_lateJumpLatch,  1.U((FetchWidth*2).W),
                                Mux(if4_tage_redirect,  if4_predec_mask.asUInt & if4_tage_insMask.asUInt,
                                                        if4_predec_mask.asUInt & if4_btb_insMask.asUInt))
    io.fetchPacket.bits.pc := if4_pc

    XSDebug(io.fetchPacket.fire,"[IFU-Out-FetchPacket] starPC:0x%x   GroupPC:0x%xn\n",if4_pc.asUInt,groupPC(if4_pc).asUInt)
    XSDebug(io.fetchPacket.fire,"[IFU-Out-FetchPacket] instrmask %b\n",io.fetchPacket.bits.mask.asUInt)
    for(i <- 0 until (FetchWidth*2)) {
      when (if4_btb_taken && !if4_tage_redirect && i.U === OHToUInt(HighestBit(if4_btb_insMask.asUInt, FetchWidth*2))) {
        io.fetchPacket.bits.pnpc(i) := if4_btb_target
        if (i != 0) {
          when (!io.icacheResp.bits.predecode.isRVC(i) && !if4_btb_lateJump) {
            io.fetchPacket.bits.pnpc(i-1) := if4_btb_target
          }
        }
      }.elsewhen (if4_tage_redirect && i.U === OHToUInt(HighestBit(if4_tage_insMask.asUInt, FetchWidth*2))) {
        io.fetchPacket.bits.pnpc(i) := Mux(if4_tage_lateJump, bpu.io.tageOut.bits.target, if4_tage_target)
        if (i != 0) {
          when (!io.icacheResp.bits.predecode.isRVC(i) && !if4_tage_lateJump) {
            io.fetchPacket.bits.pnpc(i-1) := if4_tage_target
          }
        }
      }.otherwise {
        io.fetchPacket.bits.pnpc(i) := if4_pc + (i.U << 1.U) + Mux(io.icacheResp.bits.predecode.isRVC(i), 2.U, 4.U)
      }
      XSDebug(io.fetchPacket.fire,"[IFU-Out-FetchPacket] instruction %x    pnpc:0x%x\n",
        Mux((i.U)(0), io.fetchPacket.bits.instrs(i>>1)(31,16), io.fetchPacket.bits.instrs(i>>1)(15,0)),
        io.fetchPacket.bits.pnpc(i))
    }
    io.fetchPacket.bits.hist := bpu.io.tageOut.bits.hist
    io.fetchPacket.bits.predCtr := bpu.io.tageOut.bits.predCtr
    io.fetchPacket.bits.btbHit := bpu.io.tageOut.bits.btbHit
    io.fetchPacket.bits.tageMeta := bpu.io.tageOut.bits.tageMeta
    io.fetchPacket.bits.rasSp := bpu.io.tageOut.bits.rasSp
    io.fetchPacket.bits.rasTopCtr := bpu.io.tageOut.bits.rasTopCtr
    bpu.io.tageOut.ready := if4_start_ready

<<<<<<< HEAD
=======
    //to BPU
    bpu.io.predecode.valid := io.icacheResp.fire() && if4_valid
    bpu.io.predecode.bits <> io.icacheResp.bits.predecode
    //TODO: consider RVC && consider cross cacheline fetch
    bpu.io.predecode.bits.mask := Fill(FetchWidth*2, 1.U(1.W))
    bpu.io.predecode.bits.isRVC := 0.U.asTypeOf(Vec(FetchWidth*2, Bool()))
    bpu.io.redirectInfo := io.redirectInfo
    io.icacheResp.ready := io.fetchPacket.ready && (GTimer() > 500.U)
>>>>>>> f313272f

}<|MERGE_RESOLUTION|>--- conflicted
+++ resolved
@@ -213,10 +213,6 @@
     //flush pipline
     needflush := if4_tage_redirect || io.redirectInfo.flush()
     when(needflush){
-<<<<<<< HEAD
-=======
-      // if2_valid := false.B
->>>>>>> f313272f
       if3_valid := false.B
       if4_valid := false.B
     }
@@ -276,16 +272,4 @@
     io.fetchPacket.bits.rasTopCtr := bpu.io.tageOut.bits.rasTopCtr
     bpu.io.tageOut.ready := if4_start_ready
 
-<<<<<<< HEAD
-=======
-    //to BPU
-    bpu.io.predecode.valid := io.icacheResp.fire() && if4_valid
-    bpu.io.predecode.bits <> io.icacheResp.bits.predecode
-    //TODO: consider RVC && consider cross cacheline fetch
-    bpu.io.predecode.bits.mask := Fill(FetchWidth*2, 1.U(1.W))
-    bpu.io.predecode.bits.isRVC := 0.U.asTypeOf(Vec(FetchWidth*2, Bool()))
-    bpu.io.redirectInfo := io.redirectInfo
-    io.icacheResp.ready := io.fetchPacket.ready && (GTimer() > 500.U)
->>>>>>> f313272f
-
 }