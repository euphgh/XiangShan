/***************************************************************************************
* Copyright (c) 2020-2021 Institute of Computing Technology, Chinese Academy of Sciences
* Copyright (c) 2020-2021 Peng Cheng Laboratory
*
* XiangShan is licensed under Mulan PSL v2.
* You can use this software according to the terms and conditions of the Mulan PSL v2.
* You may obtain a copy of Mulan PSL v2 at:
*          http://license.coscl.org.cn/MulanPSL2
*
* THIS SOFTWARE IS PROVIDED ON AN "AS IS" BASIS, WITHOUT WARRANTIES OF ANY KIND,
* EITHER EXPRESS OR IMPLIED, INCLUDING BUT NOT LIMITED TO NON-INFRINGEMENT,
* MERCHANTABILITY OR FIT FOR A PARTICULAR PURPOSE.
*
* See the Mulan PSL v2 for more details.
***************************************************************************************/

package xiangshan.frontend

import chipsalliance.rocketchip.config.Parameters
import chisel3._
import chisel3.util._
import freechips.rocketchip.rocket.RVCDecoder
import xiangshan._
import xiangshan.cache.mmu._
import xiangshan.frontend.icache._
import utils._
import xiangshan.backend.fu.{PMPReqBundle, PMPRespBundle}

trait HasInstrMMIOConst extends HasXSParameter with HasIFUConst{
  def mmioBusWidth = 64
  def mmioBusBytes = mmioBusWidth / 8
  def maxInstrLen = 32
}

trait HasIFUConst extends HasXSParameter{
  def addrAlign(addr: UInt, bytes: Int, highest: Int): UInt = Cat(addr(highest-1, log2Ceil(bytes)), 0.U(log2Ceil(bytes).W))
  def fetchQueueSize = 2

  def getBasicBlockIdx( pc: UInt, start:  UInt ): UInt = {
    val byteOffset = pc - start
    (byteOffset - instBytes.U)(log2Ceil(PredictWidth),instOffsetBits)
  }
}

class IfuToFtqIO(implicit p:Parameters) extends XSBundle {
  val pdWb = Valid(new PredecodeWritebackBundle)
}

class FtqInterface(implicit p: Parameters) extends XSBundle {
  val fromFtq = Flipped(new FtqToIfuIO)
  val toFtq   = new IfuToFtqIO
}

class UncacheInterface(implicit p: Parameters) extends XSBundle {
  val fromUncache = Flipped(DecoupledIO(new InsUncacheResp))
  val toUncache   = DecoupledIO( new InsUncacheReq )
}
class NewIFUIO(implicit p: Parameters) extends XSBundle {
  val ftqInter        = new FtqInterface
  val icacheInter     = Vec(2, Flipped(new ICacheMainPipeBundle))
  val icacheStop      = Output(Bool())
  val icachePerfInfo  = Input(new ICachePerfInfo)
  val toIbuffer       = Decoupled(new FetchToIBuffer)
  val uncacheInter   =  new UncacheInterface
  val frontendTrigger = Flipped(new FrontendTdataDistributeIO)
  val csrTriggerEnable = Input(Vec(4, Bool()))
  val rob_commits = Flipped(Vec(CommitWidth, Valid(new RobCommitInfo)))
  val iTLBInter       = new BlockTlbRequestIO
  val pmp             =   new ICachePMPBundle
}

// record the situation in which fallThruAddr falls into
// the middle of an RVI inst
class LastHalfInfo(implicit p: Parameters) extends XSBundle {
  val valid = Bool()
  val middlePC = UInt(VAddrBits.W)
  def matchThisBlock(startAddr: UInt) = valid && middlePC === startAddr
}

class IfuToPreDecode(implicit p: Parameters) extends XSBundle {
  val data                =  if(HasCExtension) Vec(PredictWidth + 1, UInt(16.W)) else Vec(PredictWidth, UInt(32.W))
  val frontendTrigger     = new FrontendTdataDistributeIO
  val csrTriggerEnable    = Vec(4, Bool())
  val pc                  = Vec(PredictWidth, UInt(VAddrBits.W))
}


class IfuToPredChecker(implicit p: Parameters) extends XSBundle {
  val ftqOffset     = Valid(UInt(log2Ceil(PredictWidth).W))
  val jumpOffset    = Vec(PredictWidth, UInt(XLEN.W))
  val target        = UInt(VAddrBits.W)
  val instrRange    = Vec(PredictWidth, Bool())
  val instrValid    = Vec(PredictWidth, Bool())
  val pds           = Vec(PredictWidth, new PreDecodeInfo)
  val pc            = Vec(PredictWidth, UInt(VAddrBits.W))
}

class NewIFU(implicit p: Parameters) extends XSModule
  with HasICacheParameters
  with HasIFUConst
  with HasPdConst
  with HasCircularQueuePtrHelper
  with HasPerfEvents
{
  val io = IO(new NewIFUIO)
  val (toFtq, fromFtq)    = (io.ftqInter.toFtq, io.ftqInter.fromFtq)
  val (toICache, fromICache) = (VecInit(io.icacheInter.map(_.req)), VecInit(io.icacheInter.map(_.resp)))
  val (toUncache, fromUncache) = (io.uncacheInter.toUncache , io.uncacheInter.fromUncache)

  def isCrossLineReq(start: UInt, end: UInt): Bool = start(blockOffBits) ^ end(blockOffBits)

  def isLastInCacheline(addr: UInt): Bool = addr(blockOffBits - 1, 1) === 0.U

  class TlbExept(implicit p: Parameters) extends XSBundle{
    val pageFault = Bool()
    val accessFault = Bool()
    val mmio = Bool()
  }

  val preDecoder      = Module(new PreDecode)
  val predChecker     = Module(new PredChecker)
  val frontendTrigger = Module(new FrontendTrigger)
  val (preDecoderIn, preDecoderOut)   = (preDecoder.io.in, preDecoder.io.out)
  val (checkerIn, checkerOutStage1, checkerOutStage2)         = (predChecker.io.in, predChecker.io.out.stage1Out,predChecker.io.out.stage2Out)

  io.iTLBInter.resp.ready := true.B

  /**
    ******************************************************************************
    * IFU Stage 0
    * - send cacheline fetch request to ICacheMainPipe
    ******************************************************************************
    */

  val f0_valid                             = fromFtq.req.valid
  val f0_ftq_req                           = fromFtq.req.bits
  val f0_doubleLine                        = fromFtq.req.bits.crossCacheline
  val f0_vSetIdx                           = VecInit(get_idx((f0_ftq_req.startAddr)), get_idx(f0_ftq_req.nextlineStart))
  val f0_fire                              = fromFtq.req.fire()

  val f0_flush, f1_flush, f2_flush, f3_flush = WireInit(false.B)
  val from_bpu_f0_flush, from_bpu_f1_flush, from_bpu_f2_flush, from_bpu_f3_flush = WireInit(false.B)

  from_bpu_f0_flush := fromFtq.flushFromBpu.shouldFlushByStage2(f0_ftq_req.ftqIdx) ||
                       fromFtq.flushFromBpu.shouldFlushByStage3(f0_ftq_req.ftqIdx)

  val wb_redirect , mmio_redirect,  backend_redirect= WireInit(false.B)
  val f3_wb_not_flush = WireInit(false.B)

  backend_redirect := fromFtq.redirect.valid
  f3_flush := backend_redirect || (wb_redirect && !f3_wb_not_flush)
  f2_flush := backend_redirect || mmio_redirect || wb_redirect
  f1_flush := f2_flush || from_bpu_f1_flush
  f0_flush := f1_flush || from_bpu_f0_flush

  val f1_ready, f2_ready, f3_ready         = WireInit(false.B)

  fromFtq.req.ready := toICache(0).ready && toICache(1).ready && f1_ready //&& GTimer() > 500.U

  toICache(0).valid       := fromFtq.req.valid //&& !f0_flush
  toICache(0).bits.vaddr  := fromFtq.req.bits.startAddr
  toICache(1).valid       := fromFtq.req.valid && f0_doubleLine //&& !f0_flush
  toICache(1).bits.vaddr  := fromFtq.req.bits.nextlineStart//fromFtq.req.bits.startAddr + (PredictWidth * 2).U //TODO: timing critical

  /** <PERF> f0 fetch bubble */

  XSPerfAccumulate("fetch_bubble_ftq_not_valid",   !fromFtq.req.valid && fromFtq.req.ready  )
  XSPerfAccumulate("fetch_bubble_pipe_stall",    f0_valid && toICache(0).ready && toICache(1).ready && !f1_ready )
  XSPerfAccumulate("fetch_bubble_icache_0_busy",   f0_valid && !toICache(0).ready  )
  XSPerfAccumulate("fetch_bubble_icache_1_busy",   f0_valid && !toICache(1).ready  )
  XSPerfAccumulate("fetch_flush_backend_redirect",   backend_redirect  )
  XSPerfAccumulate("fetch_flush_wb_redirect",    wb_redirect  )
  XSPerfAccumulate("fetch_flush_bpu_f1_flush",   from_bpu_f1_flush  )
  XSPerfAccumulate("fetch_flush_bpu_f0_flush",   from_bpu_f0_flush  )


  /**
    ******************************************************************************
    * IFU Stage 1
    * - calculate pc/half_pc/cut_ptr for every instruction
    ******************************************************************************
    */

  val f1_valid      = RegInit(false.B)
<<<<<<< HEAD
  val f1_ftq_req    = RegEnable(next = f0_ftq_req,    enable=f0_fire)
  // val f1_situation  = RegEnable(next = f0_situation,  enable=f0_fire)
  val f1_doubleLine = RegEnable(next = f0_doubleLine, enable=f0_fire)
  val f1_vSetIdx    = RegEnable(next = f0_vSetIdx,    enable=f0_fire)
=======
  val f1_ftq_req    = RegEnable(f0_ftq_req,    f0_fire)
  // val f1_situation  = RegEnable(f0_situation,  f0_fire)
  val f1_doubleLine = RegEnable(f0_doubleLine, f0_fire)
  val f1_vSetIdx    = RegEnable(f0_vSetIdx,    f0_fire)
>>>>>>> 8e8cfe31
  val f1_fire       = f1_valid && f2_ready

  f1_ready := f1_fire || !f1_valid

  from_bpu_f1_flush := fromFtq.flushFromBpu.shouldFlushByStage3(f1_ftq_req.ftqIdx) && f1_valid
  // from_bpu_f1_flush := false.B

  when(f1_flush)                  {f1_valid  := false.B}
  .elsewhen(f0_fire && !f0_flush) {f1_valid  := true.B}
  .elsewhen(f1_fire)              {f1_valid  := false.B}

  val f1_pc                 = VecInit((0 until PredictWidth).map(i => f1_ftq_req.startAddr + (i * 2).U))
  val f1_half_snpc          = VecInit((0 until PredictWidth).map(i => f1_ftq_req.startAddr + ((i+2) * 2).U))
  val f1_cut_ptr            = if(HasCExtension)  VecInit((0 until PredictWidth + 1).map(i =>  Cat(0.U(1.W), f1_ftq_req.startAddr(blockOffBits-1, 1)) + i.U ))
                                  else           VecInit((0 until PredictWidth).map(i =>     Cat(0.U(1.W), f1_ftq_req.startAddr(blockOffBits-1, 2)) + i.U ))

  /**
    ******************************************************************************
    * IFU Stage 2
    * - icache response data (latched for pipeline stop)
    * - generate exceprion bits for every instruciton (page fault/access fault/mmio)
    * - generate predicted instruction range (1 means this instruciton is in this fetch packet)
    * - cut data from cachlines to packet instruction code
    * - instruction predecode and RVC expand
    ******************************************************************************
    */

  val icacheRespAllValid = WireInit(false.B)

  val f2_valid      = RegInit(false.B)
<<<<<<< HEAD
  val f2_ftq_req    = RegEnable(next = f1_ftq_req,    enable=f1_fire)
  // val f2_situation  = RegEnable(next = f1_situation,  enable=f1_fire)
  val f2_doubleLine = RegEnable(next = f1_doubleLine, enable=f1_fire)
  val f2_vSetIdx    = RegEnable(next = f1_vSetIdx,    enable=f1_fire)
=======
  val f2_ftq_req    = RegEnable(f1_ftq_req,    f1_fire)
  // val f2_situation  = RegEnable(f1_situation,  f1_fire)
  val f2_doubleLine = RegEnable(f1_doubleLine, f1_fire)
  val f2_vSetIdx    = RegEnable(f1_vSetIdx,    f1_fire)
>>>>>>> 8e8cfe31
  val f2_fire       = f2_valid && f3_ready && icacheRespAllValid

  f2_ready := f2_fire || !f2_valid
  //TODO: addr compare may be timing critical
  val f2_icache_all_resp_wire       =  fromICache(0).valid && (fromICache(0).bits.vaddr ===  f2_ftq_req.startAddr) && ((fromICache(1).valid && (fromICache(1).bits.vaddr ===  f2_ftq_req.nextlineStart)) || !f2_doubleLine)
  val f2_icache_all_resp_reg        = RegInit(false.B)

  icacheRespAllValid := f2_icache_all_resp_reg || f2_icache_all_resp_wire

  io.icacheStop := !f3_ready

  when(f2_flush)                                              {f2_icache_all_resp_reg := false.B}
  .elsewhen(f2_valid && f2_icache_all_resp_wire && !f3_ready) {f2_icache_all_resp_reg := true.B}
  .elsewhen(f2_fire && f2_icache_all_resp_reg)                {f2_icache_all_resp_reg := false.B}

  when(f2_flush)                  {f2_valid := false.B}
  .elsewhen(f1_fire && !f1_flush) {f2_valid := true.B }
  .elsewhen(f2_fire)              {f2_valid := false.B}

  // val f2_cache_response_data = ResultHoldBypass(valid = f2_icache_all_resp_wire, data = VecInit(fromICache.map(_.bits.readData)))
  val f2_cache_response_data = VecInit(fromICache.map(_.bits.readData))


  val f2_except_pf    = VecInit((0 until PortNumber).map(i => fromICache(i).bits.tlbExcp.pageFault))
  val f2_except_af    = VecInit((0 until PortNumber).map(i => fromICache(i).bits.tlbExcp.accessFault))
  val f2_mmio         = fromICache(0).bits.tlbExcp.mmio && !fromICache(0).bits.tlbExcp.accessFault &&
                                                           !fromICache(0).bits.tlbExcp.pageFault

  val f2_pc               = RegEnable(next = f1_pc, enable = f1_fire)
  val f2_half_snpc        = RegEnable(next = f1_half_snpc, enable = f1_fire)
  val f2_cut_ptr          = RegEnable(next = f1_cut_ptr, enable = f1_fire)

  val f2_resend_vaddr     = RegEnable(next = f1_ftq_req.startAddr + 2.U, enable = f1_fire)

  def isNextLine(pc: UInt, startAddr: UInt) = {
    startAddr(blockOffBits) ^ pc(blockOffBits)
  }

  def isLastInLine(pc: UInt) = {
    pc(blockOffBits - 1, 0) === "b111110".U
  }

  val f2_foldpc = VecInit(f2_pc.map(i => XORFold(i(VAddrBits-1,1), MemPredPCWidth)))
  val f2_jump_range = Fill(PredictWidth, !f2_ftq_req.ftqOffset.valid) | Fill(PredictWidth, 1.U(1.W)) >> ~f2_ftq_req.ftqOffset.bits
  val f2_ftr_range  = Fill(PredictWidth,  f2_ftq_req.ftqOffset.valid) | Fill(PredictWidth, 1.U(1.W)) >> ~getBasicBlockIdx(f2_ftq_req.nextStartAddr, f2_ftq_req.startAddr)
  val f2_instr_range = f2_jump_range & f2_ftr_range
  val f2_pf_vec = VecInit((0 until PredictWidth).map(i => (!isNextLine(f2_pc(i), f2_ftq_req.startAddr) && f2_except_pf(0)   ||  isNextLine(f2_pc(i), f2_ftq_req.startAddr) && f2_doubleLine &&  f2_except_pf(1))))
  val f2_af_vec = VecInit((0 until PredictWidth).map(i => (!isNextLine(f2_pc(i), f2_ftq_req.startAddr) && f2_except_af(0)   ||  isNextLine(f2_pc(i), f2_ftq_req.startAddr) && f2_doubleLine && f2_except_af(1))))

  val f2_paddrs       = VecInit((0 until PortNumber).map(i => fromICache(i).bits.paddr))
  val f2_perf_info    = io.icachePerfInfo

  def cut(cacheline: UInt, cutPtr: Vec[UInt]) : Vec[UInt] ={
    require(HasCExtension)
    // if(HasCExtension){
      val partCacheline = cacheline((blockBytes * 8 * 2 * 3) / 4 - 1, 0)
      val result   = Wire(Vec(PredictWidth + 1, UInt(16.W)))
      val dataVec  = cacheline.asTypeOf(Vec(blockBytes * 3 /4, UInt(16.W))) //47 16-bit data vector
      (0 until PredictWidth + 1).foreach( i =>
        result(i) := dataVec(cutPtr(i)) //the max ptr is 3*blockBytes/4-1
      )
      result
    // } else {
    //   val result   = Wire(Vec(PredictWidth, UInt(32.W)) )
    //   val dataVec  = cacheline.asTypeOf(Vec(blockBytes * 2/ 4, UInt(32.W)))
    //   (0 until PredictWidth).foreach( i =>
    //     result(i) := dataVec(cutPtr(i))
    //   )
    //   result
    // }
  }

  val f2_datas        = VecInit((0 until PortNumber).map(i => f2_cache_response_data(i)))
  val f2_cut_data = cut( Cat(f2_datas.map(cacheline => cacheline.asUInt ).reverse).asUInt, f2_cut_ptr )

  /** predecode (include RVC expander) */
  preDecoderIn.data := f2_cut_data
  preDecoderIn.frontendTrigger := io.frontendTrigger
  preDecoderIn.csrTriggerEnable := io.csrTriggerEnable
  preDecoderIn.pc  := f2_pc

  val f2_expd_instr   = preDecoderOut.expInstr
  val f2_pd           = preDecoderOut.pd
  val f2_jump_offset  = preDecoderOut.jumpOffset
  val f2_hasHalfValid  =  preDecoderOut.hasHalfValid
  val f2_crossPageFault = VecInit((0 until PredictWidth).map(i => isLastInLine(f2_pc(i)) && !f2_except_pf(0) && f2_doubleLine &&  f2_except_pf(1) && !f2_pd(i).isRVC ))

  val predecodeOutValid = WireInit(false.B)

  XSPerfAccumulate("fetch_bubble_icache_not_resp",   f2_valid && !icacheRespAllValid )


  /**
    ******************************************************************************
    * IFU Stage 3
    * - handle MMIO instruciton
    *  -send request to Uncache fetch Unit
    *  -every packet include 1 MMIO instruction
    *  -MMIO instructions will stop fetch pipeline until commiting from RoB
    *  -flush to snpc (send ifu_redirect to Ftq)
    * - Ibuffer enqueue
    * - check predict result in Frontend (jalFault/retFault/notCFIFault/invalidTakenFault/targetFault)
    * - handle last half RVI instruction
    ******************************************************************************
    */

  val f3_valid          = RegInit(false.B)
  val f3_ftq_req        = RegEnable(next = f2_ftq_req,    enable=f2_fire)
  // val f3_situation      = RegEnable(next = f2_situation,  enable=f2_fire)
  val f3_doubleLine     = RegEnable(next = f2_doubleLine, enable=f2_fire)
  val f3_fire           = io.toIbuffer.fire()

  f3_ready := f3_fire || !f3_valid

  val f3_cut_data       = RegEnable(next = f2_cut_data, enable=f2_fire)

  val f3_except_pf      = RegEnable(next = f2_except_pf, enable = f2_fire)
  val f3_except_af      = RegEnable(next = f2_except_af, enable = f2_fire)
  val f3_mmio           = RegEnable(next = f2_mmio   , enable = f2_fire)

  val f3_expd_instr     = RegEnable(next = f2_expd_instr,  enable = f2_fire)
  val f3_pd             = RegEnable(next = f2_pd,          enable = f2_fire)
  val f3_jump_offset    = RegEnable(next = f2_jump_offset, enable = f2_fire)
  val f3_af_vec         = RegEnable(next = f2_af_vec,      enable = f2_fire)
  val f3_pf_vec         = RegEnable(next = f2_pf_vec ,     enable = f2_fire)
  val f3_pc             = RegEnable(next = f2_pc,          enable = f2_fire)
  val f3_half_snpc        = RegEnable(next = f2_half_snpc, enable = f2_fire)
  val f3_instr_range    = RegEnable(next = f2_instr_range, enable = f2_fire)
  val f3_foldpc         = RegEnable(next = f2_foldpc,      enable = f2_fire)
  val f3_crossPageFault = RegEnable(next = f2_crossPageFault,      enable = f2_fire)
  val f3_hasHalfValid   = RegEnable(next = f2_hasHalfValid,      enable = f2_fire)
  val f3_except         = VecInit((0 until 2).map{i => f3_except_pf(i) || f3_except_af(i)})
  val f3_has_except     = f3_valid && (f3_except_af.reduce(_||_) || f3_except_pf.reduce(_||_))
  val f3_pAddrs   = RegEnable(next = f2_paddrs, enable = f2_fire)
  val f3_resend_vaddr   = RegEnable(next = f2_resend_vaddr,      enable = f2_fire)

  when(f3_valid && !f3_ftq_req.ftqOffset.valid){
    assert(f3_ftq_req.startAddr + 32.U >= f3_ftq_req.nextStartAddr , "More tha 32 Bytes fetch is not allowed!")
  }

  /*** MMIO State Machine***/
  val f3_mmio_data    = Reg(Vec(2, UInt(16.W)))
  val mmio_is_RVC     = RegInit(false.B)
  val mmio_resend_addr =RegInit(0.U(PAddrBits.W))
  val mmio_resend_af  = RegInit(false.B)
  val mmio_resend_pf  = RegInit(false.B)


  val m_idle :: m_sendReq :: m_waitResp :: m_sendTLB :: m_tlbResp :: m_sendPMP :: m_resendReq :: m_waitResendResp :: m_waitCommit :: m_commited :: Nil = Enum(10)
  val mmio_state = RegInit(m_idle)

  val f3_req_is_mmio     = f3_mmio && f3_valid
  val mmio_commit = VecInit(io.rob_commits.map{commit => commit.valid && commit.bits.ftqIdx === f3_ftq_req.ftqIdx &&  commit.bits.ftqOffset === 0.U}).asUInt.orR
  val f3_mmio_req_commit = f3_req_is_mmio && mmio_state === m_commited

  val f3_mmio_to_commit =  f3_req_is_mmio && mmio_state === m_waitCommit
  val f3_mmio_to_commit_next = RegNext(f3_mmio_to_commit)
  val f3_mmio_can_go      = f3_mmio_to_commit && !f3_mmio_to_commit_next

  val fromFtqRedirectReg = RegNext(fromFtq.redirect)
  val f3_ftq_flush_self     = fromFtqRedirectReg.valid && RedirectLevel.flushItself(fromFtqRedirectReg.bits.level)
  val f3_ftq_flush_by_older = fromFtqRedirectReg.valid && isBefore(fromFtqRedirectReg.bits.ftqIdx, f3_ftq_req.ftqIdx)

  val f3_need_not_flush = f3_req_is_mmio && fromFtqRedirectReg.valid && !f3_ftq_flush_self && !f3_ftq_flush_by_older

  when(f3_flush && !f3_need_not_flush)               {f3_valid := false.B}
  .elsewhen(f2_fire && !f2_flush )                   {f3_valid := true.B }
  .elsewhen(io.toIbuffer.fire() && !f3_req_is_mmio)          {f3_valid := false.B}
  .elsewhen{f3_req_is_mmio && f3_mmio_req_commit}            {f3_valid := false.B}

  val f3_mmio_use_seq_pc = RegInit(false.B)

  val (redirect_ftqIdx, redirect_ftqOffset)  = (fromFtqRedirectReg.bits.ftqIdx,fromFtqRedirectReg.bits.ftqOffset)
  val redirect_mmio_req = fromFtqRedirectReg.valid && redirect_ftqIdx === f3_ftq_req.ftqIdx && redirect_ftqOffset === 0.U

  when(RegNext(f2_fire && !f2_flush) && f3_req_is_mmio)        { f3_mmio_use_seq_pc := true.B  }
  .elsewhen(redirect_mmio_req)                                 { f3_mmio_use_seq_pc := false.B }

  f3_ready := Mux(f3_req_is_mmio, io.toIbuffer.ready && RegNext(f3_mmio_req_commit) || !f3_valid , io.toIbuffer.ready || !f3_valid)

  // when(fromUncache.fire())    {f3_mmio_data   :=  fromUncache.bits.data}


  switch(mmio_state){
    is(m_idle){
      when(f3_req_is_mmio){
        mmio_state :=  m_sendReq
      }
    }

    is(m_sendReq){
      mmio_state :=  Mux(toUncache.fire(), m_waitResp, m_sendReq )
    }

    is(m_waitResp){
      when(fromUncache.fire()){
          val isRVC =  fromUncache.bits.data(1,0) =/= 3.U
          val needResend = !isRVC && f3_pAddrs(0)(2,1) === 3.U
          mmio_state :=  Mux(needResend, m_sendTLB , m_waitCommit)

          mmio_is_RVC := isRVC
          f3_mmio_data(0)   :=  fromUncache.bits.data(15,0)
          f3_mmio_data(1)   :=  fromUncache.bits.data(31,16)
      }
    }

    is(m_sendTLB){
      when( io.iTLBInter.req.valid && !io.iTLBInter.resp.bits.miss ){
        mmio_state :=  m_tlbResp
      }
    }

    is(m_tlbResp){
      val tlbExept = io.iTLBInter.resp.bits.excp.pf.instr ||
                     io.iTLBInter.resp.bits.excp.af.instr
      mmio_state :=  Mux(tlbExept,m_waitCommit,m_sendPMP)
      mmio_resend_addr := io.iTLBInter.resp.bits.paddr
      mmio_resend_af := io.iTLBInter.resp.bits.excp.af.instr
      mmio_resend_pf := io.iTLBInter.resp.bits.excp.pf.instr
    }

    is(m_sendPMP){
          val pmpExcpAF = io.pmp.resp.instr || !io.pmp.resp.mmio
          mmio_state :=  Mux(pmpExcpAF, m_waitCommit , m_resendReq)
          mmio_resend_af := pmpExcpAF
    }

    is(m_resendReq){
      mmio_state :=  Mux(toUncache.fire(), m_waitResendResp, m_resendReq )
    }

    is(m_waitResendResp){
      when(fromUncache.fire()){
          mmio_state :=  m_waitCommit
          f3_mmio_data(1)   :=  fromUncache.bits.data(15,0)
      }
    }

    is(m_waitCommit){
      when(mmio_commit){
          mmio_state  :=  m_commited
      }
    }

    //normal mmio instruction
    is(m_commited){
        mmio_state := m_idle
        mmio_is_RVC := false.B
        mmio_resend_addr := 0.U
    }
  }

  //exception or flush by older branch prediction
  when(f3_ftq_flush_self || f3_ftq_flush_by_older)  {
    mmio_state := m_idle
    mmio_is_RVC := false.B
    mmio_resend_addr := 0.U
    mmio_resend_af := false.B
    f3_mmio_data.map(_ := 0.U)
  }

  toUncache.valid     :=  ((mmio_state === m_sendReq) || (mmio_state === m_resendReq)) && f3_req_is_mmio
  toUncache.bits.addr := Mux((mmio_state === m_resendReq), mmio_resend_addr, f3_pAddrs(0))
  fromUncache.ready   := true.B

  io.iTLBInter.req.valid         := (mmio_state === m_sendTLB) && f3_req_is_mmio
  io.iTLBInter.req.bits.size     := 3.U
  io.iTLBInter.req.bits.vaddr    := f3_resend_vaddr
  io.iTLBInter.req.bits.debug.pc := f3_resend_vaddr

  io.iTLBInter.req.bits.cmd                 := TlbCmd.exec
  io.iTLBInter.req.bits.robIdx              := DontCare
  io.iTLBInter.req.bits.debug.isFirstIssue  := DontCare

  io.pmp.req.valid := (mmio_state === m_sendPMP) && f3_req_is_mmio
  io.pmp.req.bits.addr  := mmio_resend_addr
  io.pmp.req.bits.size  := 3.U
  io.pmp.req.bits.cmd   := TlbCmd.exec

  val f3_lastHalf       = RegInit(0.U.asTypeOf(new LastHalfInfo))

  val f3_predecode_range = VecInit(preDecoderOut.pd.map(inst => inst.valid)).asUInt
  val f3_mmio_range      = VecInit((0 until PredictWidth).map(i => if(i ==0) true.B else false.B))
  val f3_instr_valid     = Wire(Vec(PredictWidth, Bool()))

  /*** prediction result check   ***/
  checkerIn.ftqOffset   := f3_ftq_req.ftqOffset
  checkerIn.jumpOffset  := f3_jump_offset
  checkerIn.target      := f3_ftq_req.nextStartAddr
  checkerIn.instrRange  := f3_instr_range.asTypeOf(Vec(PredictWidth, Bool()))
  checkerIn.instrValid  := f3_instr_valid.asTypeOf(Vec(PredictWidth, Bool()))
  checkerIn.pds         := f3_pd
  checkerIn.pc          := f3_pc

  /*** handle half RVI in the last 2 Bytes  ***/

  def hasLastHalf(idx: UInt) = {
    //!f3_pd(idx).isRVC && checkerOutStage1.fixedRange(idx) && f3_instr_valid(idx) && !checkerOutStage1.fixedTaken(idx) && !checkerOutStage2.fixedMissPred(idx) && ! f3_req_is_mmio
    !f3_pd(idx).isRVC && checkerOutStage1.fixedRange(idx) && f3_instr_valid(idx) && !checkerOutStage1.fixedTaken(idx) && ! f3_req_is_mmio
  }

  val f3_last_validIdx             = ~ParallelPriorityEncoder(checkerOutStage1.fixedRange.reverse)

  val f3_hasLastHalf         = hasLastHalf((PredictWidth - 1).U)
  val f3_false_lastHalf      = hasLastHalf(f3_last_validIdx)
  val f3_false_snpc          = f3_half_snpc(f3_last_validIdx)

  val f3_lastHalf_mask    = VecInit((0 until PredictWidth).map( i => if(i ==0) false.B else true.B )).asUInt()

  when (f3_flush) {
    f3_lastHalf.valid := false.B
  }.elsewhen (f3_fire) {
    f3_lastHalf.valid := f3_hasLastHalf
    f3_lastHalf.middlePC := f3_ftq_req.nextStartAddr
  }

  f3_instr_valid := Mux(f3_lastHalf.valid,f3_hasHalfValid ,VecInit(f3_pd.map(inst => inst.valid)))

  /*** frontend Trigger  ***/
  frontendTrigger.io.pds  := f3_pd
  frontendTrigger.io.pc   := f3_pc
  frontendTrigger.io.data   := f3_cut_data

  frontendTrigger.io.frontendTrigger  := io.frontendTrigger
  frontendTrigger.io.csrTriggerEnable := io.csrTriggerEnable

  val f3_triggered = frontendTrigger.io.triggered

  /*** send to Ibuffer  ***/

  io.toIbuffer.valid            := f3_valid && (!f3_req_is_mmio || f3_mmio_can_go) && !f3_flush
  io.toIbuffer.bits.instrs      := f3_expd_instr
  io.toIbuffer.bits.valid       := f3_instr_valid.asUInt
  io.toIbuffer.bits.enqEnable   := checkerOutStage1.fixedRange.asUInt & f3_instr_valid.asUInt
  io.toIbuffer.bits.pd          := f3_pd
  io.toIbuffer.bits.ftqPtr      := f3_ftq_req.ftqIdx
  io.toIbuffer.bits.pc          := f3_pc
  io.toIbuffer.bits.ftqOffset.zipWithIndex.map{case(a, i) => a.bits := i.U; a.valid := checkerOutStage1.fixedTaken(i) && !f3_req_is_mmio}
  io.toIbuffer.bits.foldpc      := f3_foldpc
  io.toIbuffer.bits.ipf         := VecInit(f3_pf_vec.zip(f3_crossPageFault).map{case (pf, crossPF) => pf || crossPF})
  io.toIbuffer.bits.acf         := f3_af_vec
  io.toIbuffer.bits.crossPageIPFFix := f3_crossPageFault
  io.toIbuffer.bits.triggered   := f3_triggered

  when(f3_lastHalf.valid){
    io.toIbuffer.bits.enqEnable := checkerOutStage1.fixedRange.asUInt & f3_instr_valid.asUInt & f3_lastHalf_mask
    io.toIbuffer.bits.valid     := f3_lastHalf_mask & f3_instr_valid.asUInt
  }

  /** external predecode for MMIO instruction */
  when(f3_req_is_mmio){
    val inst  = Cat(f3_mmio_data(1), f3_mmio_data(0))
    val currentIsRVC   = isRVC(inst)

    val brType::isCall::isRet::Nil = brInfo(inst)
    val jalOffset = jal_offset(inst, currentIsRVC)
    val brOffset  = br_offset(inst, currentIsRVC)

    io.toIbuffer.bits.instrs (0) := new RVCDecoder(inst, XLEN).decode.bits

    io.toIbuffer.bits.pd(0).valid   := true.B
    io.toIbuffer.bits.pd(0).isRVC   := currentIsRVC
    io.toIbuffer.bits.pd(0).brType  := brType
    io.toIbuffer.bits.pd(0).isCall  := isCall
    io.toIbuffer.bits.pd(0).isRet   := isRet

    io.toIbuffer.bits.acf(0) := mmio_resend_af
    io.toIbuffer.bits.ipf(0) := mmio_resend_pf
    io.toIbuffer.bits.crossPageIPFFix(0) := mmio_resend_pf

    io.toIbuffer.bits.enqEnable   := f3_mmio_range.asUInt
  }


  //Write back to Ftq
  val f3_cache_fetch = f3_valid && !(f2_fire && !f2_flush)
  val finishFetchMaskReg = RegNext(f3_cache_fetch)

  val mmioFlushWb = Wire(Valid(new PredecodeWritebackBundle))
  val f3_mmio_missOffset = Wire(ValidUndirectioned(UInt(log2Ceil(PredictWidth).W)))
  f3_mmio_missOffset.valid := f3_req_is_mmio
  f3_mmio_missOffset.bits  := 0.U

  mmioFlushWb.valid           := (f3_req_is_mmio && mmio_state === m_waitCommit && RegNext(fromUncache.fire())  && f3_mmio_use_seq_pc)
  mmioFlushWb.bits.pc         := f3_pc
  mmioFlushWb.bits.pd         := f3_pd
  mmioFlushWb.bits.pd.zipWithIndex.map{case(instr,i) => instr.valid :=  f3_mmio_range(i)}
  mmioFlushWb.bits.ftqIdx     := f3_ftq_req.ftqIdx
  mmioFlushWb.bits.ftqOffset  := f3_ftq_req.ftqOffset.bits
  mmioFlushWb.bits.misOffset  := f3_mmio_missOffset
  mmioFlushWb.bits.cfiOffset  := DontCare
  mmioFlushWb.bits.target     := Mux(mmio_is_RVC, f3_ftq_req.startAddr + 2.U , f3_ftq_req.startAddr + 4.U)
  mmioFlushWb.bits.jalTarget  := DontCare
  mmioFlushWb.bits.instrRange := f3_mmio_range

  mmio_redirect := (f3_req_is_mmio && mmio_state === m_waitCommit && RegNext(fromUncache.fire())  && f3_mmio_use_seq_pc)

  XSPerfAccumulate("fetch_bubble_ibuffer_not_ready",   io.toIbuffer.valid && !io.toIbuffer.ready )


  /**
    ******************************************************************************
    * IFU Write Back Stage
    * - write back predecode information to Ftq to update
    * - redirect if found fault prediction
    * - redirect if has false hit last half (last PC is not start + 32 Bytes, but in the midle of an notCFI RVI instruction)
    ******************************************************************************
    */

  val wb_valid          = RegNext(RegNext(f2_fire && !f2_flush) && !f3_req_is_mmio && !f3_flush)
  val wb_ftq_req        = RegNext(f3_ftq_req)

  val wb_check_result_stage1   = RegNext(checkerOutStage1)
  val wb_check_result_stage2   = checkerOutStage2
  val wb_instr_range    = RegNext(io.toIbuffer.bits.enqEnable)
  val wb_pc             = RegNext(f3_pc)
  val wb_pd             = RegNext(f3_pd)
  val wb_instr_valid    = RegNext(f3_instr_valid)

  /* false hit lastHalf */
  val wb_lastIdx        = RegNext(f3_last_validIdx)
  val wb_false_lastHalf = RegNext(f3_false_lastHalf) && wb_lastIdx =/= (PredictWidth - 1).U
  val wb_false_target   = RegNext(f3_false_snpc)

  val wb_half_flush = wb_false_lastHalf
  val wb_half_target = wb_false_target

  /* false oversize */
  val lastIsRVC = wb_instr_range.asTypeOf(Vec(PredictWidth,Bool())).last  && wb_pd.last.isRVC
  val lastIsRVI = wb_instr_range.asTypeOf(Vec(PredictWidth,Bool()))(PredictWidth - 2) && !wb_pd(PredictWidth - 2).isRVC
<<<<<<< HEAD
  val lastTaken = wb_check_result.fixedTaken.last
=======
  val lastTaken = wb_check_result_stage1.fixedTaken.last
>>>>>>> 8e8cfe31

  f3_wb_not_flush := wb_ftq_req.ftqIdx === f3_ftq_req.ftqIdx && f3_valid && wb_valid

  val checkFlushWb = Wire(Valid(new PredecodeWritebackBundle))
  checkFlushWb.valid                  := wb_valid
  checkFlushWb.bits.pc                := wb_pc
  checkFlushWb.bits.pd                := wb_pd
  checkFlushWb.bits.pd.zipWithIndex.map{case(instr,i) => instr.valid := wb_instr_valid(i)}
  checkFlushWb.bits.ftqIdx            := wb_ftq_req.ftqIdx
  checkFlushWb.bits.ftqOffset         := wb_ftq_req.ftqOffset.bits
<<<<<<< HEAD
  checkFlushWb.bits.misOffset.valid   := ParallelOR(wb_check_result.fixedMissPred) || wb_half_flush
  checkFlushWb.bits.misOffset.bits    := Mux(wb_half_flush, wb_lastIdx, ParallelPriorityEncoder(wb_check_result.fixedMissPred))
  checkFlushWb.bits.cfiOffset.valid   := ParallelOR(wb_check_result.fixedTaken)
  checkFlushWb.bits.cfiOffset.bits    := ParallelPriorityEncoder(wb_check_result.fixedTaken)
  checkFlushWb.bits.target            := Mux(wb_half_flush, wb_half_target, wb_check_result.fixedTarget(ParallelPriorityEncoder(wb_check_result.fixedMissPred)))
  checkFlushWb.bits.jalTarget         := wb_check_result.fixedTarget(ParallelPriorityEncoder(VecInit(wb_pd.zip(wb_instr_valid).map{case (pd, v) => v && pd.isJal })))
=======
  checkFlushWb.bits.misOffset.valid   := ParallelOR(wb_check_result_stage2.fixedMissPred) || wb_half_flush
  checkFlushWb.bits.misOffset.bits    := Mux(wb_half_flush, wb_lastIdx, ParallelPriorityEncoder(wb_check_result_stage2.fixedMissPred))
  checkFlushWb.bits.cfiOffset.valid   := ParallelOR(wb_check_result_stage1.fixedTaken)
  checkFlushWb.bits.cfiOffset.bits    := ParallelPriorityEncoder(wb_check_result_stage1.fixedTaken)
  checkFlushWb.bits.target            := Mux(wb_half_flush, wb_half_target, wb_check_result_stage2.fixedTarget(ParallelPriorityEncoder(wb_check_result_stage2.fixedMissPred)))
  checkFlushWb.bits.jalTarget         := wb_check_result_stage2.fixedTarget(ParallelPriorityEncoder(VecInit(wb_pd.zip(wb_instr_valid).map{case (pd, v) => v && pd.isJal })))
>>>>>>> 8e8cfe31
  checkFlushWb.bits.instrRange        := wb_instr_range.asTypeOf(Vec(PredictWidth, Bool()))

  toFtq.pdWb := Mux(wb_valid, checkFlushWb,  mmioFlushWb)

  wb_redirect := checkFlushWb.bits.misOffset.valid && wb_valid

  /*write back flush type*/
  val checkFaultType = wb_check_result_stage2.faultType
  val checkJalFault =  wb_valid && checkFaultType.map(_.isjalFault).reduce(_||_)
  val checkRetFault =  wb_valid && checkFaultType.map(_.isRetFault).reduce(_||_)
  val checkTargetFault =  wb_valid && checkFaultType.map(_.istargetFault).reduce(_||_)
  val checkNotCFIFault =  wb_valid && checkFaultType.map(_.notCFIFault).reduce(_||_)
  val checkInvalidTaken =  wb_valid && checkFaultType.map(_.invalidTakenFault).reduce(_||_)


  XSPerfAccumulate("predecode_flush_jalFault",   checkJalFault )
  XSPerfAccumulate("predecode_flush_retFault",   checkRetFault )
  XSPerfAccumulate("predecode_flush_targetFault",   checkTargetFault )
  XSPerfAccumulate("predecode_flush_notCFIFault",   checkNotCFIFault )
  XSPerfAccumulate("predecode_flush_incalidTakenFault",   checkInvalidTaken )

  when(checkRetFault){
    XSDebug("startAddr:%x  nextstartAddr:%x  taken:%d    takenIdx:%d\n",
        wb_ftq_req.startAddr, wb_ftq_req.nextStartAddr, wb_ftq_req.ftqOffset.valid, wb_ftq_req.ftqOffset.bits)
  }

  /** performance counter */
  val f3_perf_info     = RegEnable(next = f2_perf_info, enable = f2_fire)
  val f3_req_0    = io.toIbuffer.fire()
  val f3_req_1    = io.toIbuffer.fire() && f3_doubleLine
  val f3_hit_0    = io.toIbuffer.fire() && f3_perf_info.bank_hit(0)
  val f3_hit_1    = io.toIbuffer.fire() && f3_doubleLine & f3_perf_info.bank_hit(1)
  val f3_hit      = f3_perf_info.hit
  val perfEvents = Seq(
    ("frontendFlush                ", wb_redirect                                ),
    ("ifu_req                      ", io.toIbuffer.fire()                        ),
    ("ifu_miss                     ", io.toIbuffer.fire() && !f3_perf_info.hit   ),
    ("ifu_req_cacheline_0          ", f3_req_0                                   ),
    ("ifu_req_cacheline_1          ", f3_req_1                                   ),
    ("ifu_req_cacheline_0_hit      ", f3_hit_1                                   ),
    ("ifu_req_cacheline_1_hit      ", f3_hit_1                                   ),
    ("only_0_hit                   ", f3_perf_info.only_0_hit       && io.toIbuffer.fire() ),
    ("only_0_miss                  ", f3_perf_info.only_0_miss      && io.toIbuffer.fire() ),
    ("hit_0_hit_1                  ", f3_perf_info.hit_0_hit_1      && io.toIbuffer.fire() ),
    ("hit_0_miss_1                 ", f3_perf_info.hit_0_miss_1     && io.toIbuffer.fire() ),
    ("miss_0_hit_1                 ", f3_perf_info.miss_0_hit_1     && io.toIbuffer.fire() ),
    ("miss_0_miss_1                ", f3_perf_info.miss_0_miss_1    && io.toIbuffer.fire() ),
  )
  generatePerfEvent()

  XSPerfAccumulate("ifu_req",   io.toIbuffer.fire() )
  XSPerfAccumulate("ifu_miss",  io.toIbuffer.fire() && !f3_hit )
  XSPerfAccumulate("ifu_req_cacheline_0", f3_req_0  )
  XSPerfAccumulate("ifu_req_cacheline_1", f3_req_1  )
  XSPerfAccumulate("ifu_req_cacheline_0_hit",   f3_hit_0 )
  XSPerfAccumulate("ifu_req_cacheline_1_hit",   f3_hit_1 )
  XSPerfAccumulate("frontendFlush",  wb_redirect )
  XSPerfAccumulate("only_0_hit",      f3_perf_info.only_0_hit   && io.toIbuffer.fire()  )
  XSPerfAccumulate("only_0_miss",     f3_perf_info.only_0_miss  && io.toIbuffer.fire()  )
  XSPerfAccumulate("hit_0_hit_1",     f3_perf_info.hit_0_hit_1  && io.toIbuffer.fire()  )
  XSPerfAccumulate("hit_0_miss_1",    f3_perf_info.hit_0_miss_1  && io.toIbuffer.fire()  )
  XSPerfAccumulate("miss_0_hit_1",    f3_perf_info.miss_0_hit_1   && io.toIbuffer.fire() )
  XSPerfAccumulate("miss_0_miss_1",   f3_perf_info.miss_0_miss_1 && io.toIbuffer.fire() )
  XSPerfAccumulate("hit_0_except_1",   f3_perf_info.hit_0_except_1 && io.toIbuffer.fire() )
  XSPerfAccumulate("miss_0_except_1",   f3_perf_info.miss_0_except_1 && io.toIbuffer.fire() )
  XSPerfAccumulate("except_0",   f3_perf_info.except_0 && io.toIbuffer.fire() )
}
<|MERGE_RESOLUTION|>--- conflicted
+++ resolved
@@ -182,17 +182,10 @@
     */
 
   val f1_valid      = RegInit(false.B)
-<<<<<<< HEAD
-  val f1_ftq_req    = RegEnable(next = f0_ftq_req,    enable=f0_fire)
-  // val f1_situation  = RegEnable(next = f0_situation,  enable=f0_fire)
-  val f1_doubleLine = RegEnable(next = f0_doubleLine, enable=f0_fire)
-  val f1_vSetIdx    = RegEnable(next = f0_vSetIdx,    enable=f0_fire)
-=======
   val f1_ftq_req    = RegEnable(f0_ftq_req,    f0_fire)
   // val f1_situation  = RegEnable(f0_situation,  f0_fire)
   val f1_doubleLine = RegEnable(f0_doubleLine, f0_fire)
   val f1_vSetIdx    = RegEnable(f0_vSetIdx,    f0_fire)
->>>>>>> 8e8cfe31
   val f1_fire       = f1_valid && f2_ready
 
   f1_ready := f1_fire || !f1_valid
@@ -223,17 +216,10 @@
   val icacheRespAllValid = WireInit(false.B)
 
   val f2_valid      = RegInit(false.B)
-<<<<<<< HEAD
-  val f2_ftq_req    = RegEnable(next = f1_ftq_req,    enable=f1_fire)
-  // val f2_situation  = RegEnable(next = f1_situation,  enable=f1_fire)
-  val f2_doubleLine = RegEnable(next = f1_doubleLine, enable=f1_fire)
-  val f2_vSetIdx    = RegEnable(next = f1_vSetIdx,    enable=f1_fire)
-=======
   val f2_ftq_req    = RegEnable(f1_ftq_req,    f1_fire)
   // val f2_situation  = RegEnable(f1_situation,  f1_fire)
   val f2_doubleLine = RegEnable(f1_doubleLine, f1_fire)
   val f2_vSetIdx    = RegEnable(f1_vSetIdx,    f1_fire)
->>>>>>> 8e8cfe31
   val f2_fire       = f2_valid && f3_ready && icacheRespAllValid
 
   f2_ready := f2_fire || !f2_valid
@@ -664,11 +650,7 @@
   /* false oversize */
   val lastIsRVC = wb_instr_range.asTypeOf(Vec(PredictWidth,Bool())).last  && wb_pd.last.isRVC
   val lastIsRVI = wb_instr_range.asTypeOf(Vec(PredictWidth,Bool()))(PredictWidth - 2) && !wb_pd(PredictWidth - 2).isRVC
-<<<<<<< HEAD
-  val lastTaken = wb_check_result.fixedTaken.last
-=======
   val lastTaken = wb_check_result_stage1.fixedTaken.last
->>>>>>> 8e8cfe31
 
   f3_wb_not_flush := wb_ftq_req.ftqIdx === f3_ftq_req.ftqIdx && f3_valid && wb_valid
 
@@ -679,21 +661,12 @@
   checkFlushWb.bits.pd.zipWithIndex.map{case(instr,i) => instr.valid := wb_instr_valid(i)}
   checkFlushWb.bits.ftqIdx            := wb_ftq_req.ftqIdx
   checkFlushWb.bits.ftqOffset         := wb_ftq_req.ftqOffset.bits
-<<<<<<< HEAD
-  checkFlushWb.bits.misOffset.valid   := ParallelOR(wb_check_result.fixedMissPred) || wb_half_flush
-  checkFlushWb.bits.misOffset.bits    := Mux(wb_half_flush, wb_lastIdx, ParallelPriorityEncoder(wb_check_result.fixedMissPred))
-  checkFlushWb.bits.cfiOffset.valid   := ParallelOR(wb_check_result.fixedTaken)
-  checkFlushWb.bits.cfiOffset.bits    := ParallelPriorityEncoder(wb_check_result.fixedTaken)
-  checkFlushWb.bits.target            := Mux(wb_half_flush, wb_half_target, wb_check_result.fixedTarget(ParallelPriorityEncoder(wb_check_result.fixedMissPred)))
-  checkFlushWb.bits.jalTarget         := wb_check_result.fixedTarget(ParallelPriorityEncoder(VecInit(wb_pd.zip(wb_instr_valid).map{case (pd, v) => v && pd.isJal })))
-=======
   checkFlushWb.bits.misOffset.valid   := ParallelOR(wb_check_result_stage2.fixedMissPred) || wb_half_flush
   checkFlushWb.bits.misOffset.bits    := Mux(wb_half_flush, wb_lastIdx, ParallelPriorityEncoder(wb_check_result_stage2.fixedMissPred))
   checkFlushWb.bits.cfiOffset.valid   := ParallelOR(wb_check_result_stage1.fixedTaken)
   checkFlushWb.bits.cfiOffset.bits    := ParallelPriorityEncoder(wb_check_result_stage1.fixedTaken)
   checkFlushWb.bits.target            := Mux(wb_half_flush, wb_half_target, wb_check_result_stage2.fixedTarget(ParallelPriorityEncoder(wb_check_result_stage2.fixedMissPred)))
   checkFlushWb.bits.jalTarget         := wb_check_result_stage2.fixedTarget(ParallelPriorityEncoder(VecInit(wb_pd.zip(wb_instr_valid).map{case (pd, v) => v && pd.isJal })))
->>>>>>> 8e8cfe31
   checkFlushWb.bits.instrRange        := wb_instr_range.asTypeOf(Vec(PredictWidth, Bool()))
 
   toFtq.pdWb := Mux(wb_valid, checkFlushWb,  mmioFlushWb)
@@ -760,4 +733,4 @@
   XSPerfAccumulate("hit_0_except_1",   f3_perf_info.hit_0_except_1 && io.toIbuffer.fire() )
   XSPerfAccumulate("miss_0_except_1",   f3_perf_info.miss_0_except_1 && io.toIbuffer.fire() )
   XSPerfAccumulate("except_0",   f3_perf_info.except_0 && io.toIbuffer.fire() )
-}
+}