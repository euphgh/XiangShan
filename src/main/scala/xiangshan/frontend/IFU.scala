--- conflicted
+++ resolved
@@ -201,14 +201,11 @@
     }
   }
 
-<<<<<<< HEAD
-=======
   class TlbExept(implicit p: Parameters) extends XSBundle{
     val pageFault = Bool()
     val accessFault = Bool()
     val mmio = Bool()
   }
->>>>>>> 9de78046
 
   val preDecoders       = Seq.fill(4){ Module(new PreDecode) }
 
@@ -476,36 +473,21 @@
 
   val f3_pd_wire        = RegEnable(f2_pd,          f2_fire)
   val f3_pd             = WireInit(f3_pd_wire)
-<<<<<<< HEAD
-  val f3_jump_offset    = RegEnable(next = f2_jump_offset, enable = f2_fire)
-  val f3_af_vec         = RegEnable(next = f2_af_vec,      enable = f2_fire)
-  val f3_pf_vec         = RegEnable(next = f2_pf_vec ,     enable = f2_fire)
-  val f3_gpf_vec        = RegEnable(next = f2_gpf_vec,     enable = f2_fire)
-  val f3_gpaddrs        = RegEnable(next = f2_gpaddrs_vec, enable = f2_fire)
-  val f3_pc             = RegEnable(next = f2_pc,          enable = f2_fire)
-  val f3_half_snpc      = RegEnable(next = f2_half_snpc,   enable = f2_fire)
-  val f3_instr_range    = RegEnable(next = f2_instr_range, enable = f2_fire)
-  val f3_foldpc         = RegEnable(next = f2_foldpc,      enable = f2_fire)
-  val f3_crossPageFault = RegEnable(next = f2_crossPageFault,      enable = f2_fire)
-  val f3_crossGuestPageFault = RegEnable(next = f2_crossGuestPageFault, enable = f2_fire)
-  val f3_hasHalfValid   = RegEnable(next = f2_hasHalfValid,      enable = f2_fire)
-  val f3_except         = VecInit((0 until 2).map{i => f3_except_pf(i) || f3_except_af(i) || f3_except_gpf(i)})
-  val f3_has_except     = f3_valid && (f3_except_af.reduce(_||_) || f3_except_pf.reduce(_||_) || f3_except_gpf.reduce(_||_))
-  val f3_pAddrs         = RegEnable(f2_paddrs,  f2_fire)
-=======
   val f3_jump_offset    = RegEnable(f2_jump_offset, f2_fire)
   val f3_af_vec         = RegEnable(f2_af_vec,      f2_fire)
   val f3_pf_vec         = RegEnable(f2_pf_vec ,     f2_fire)
+  val f3_gpf_vec        = RegEnable(f2_gpf_vec,     f2_fire)
+  val f3_gpaddrs        = RegEnable(f2_gpaddrs_vec, f2_fire)
   val f3_pc             = RegEnable(f2_pc,          f2_fire)
   val f3_half_snpc      = RegEnable(f2_half_snpc,   f2_fire)
   val f3_instr_range    = RegEnable(f2_instr_range, f2_fire)
   val f3_foldpc         = RegEnable(f2_foldpc,      f2_fire)
   val f3_crossPageFault = RegEnable(f2_crossPageFault,      f2_fire)
+  val f3_crossGuestPageFault = RegEnable(next = f2_crossGuestPageFault, enable = f2_fire)
   val f3_hasHalfValid   = RegEnable(f2_hasHalfValid,      f2_fire)
-  val f3_except         = VecInit((0 until 2).map{i => f3_except_pf(i) || f3_except_af(i)})
-  val f3_has_except     = f3_valid && (f3_except_af.reduce(_||_) || f3_except_pf.reduce(_||_))
-  val f3_pAddrs   = RegEnable(f2_paddrs,  f2_fire)
->>>>>>> 9de78046
+  val f3_except         = VecInit((0 until 2).map{i => f3_except_pf(i) || f3_except_af(i) || f3_except_gpf(i)})
+  val f3_has_except     = f3_valid && (f3_except_af.reduce(_||_) || f3_except_pf.reduce(_||_) || f3_except_gpf.reduce(_||_))
+  val f3_pAddrs         = RegEnable(f2_paddrs,  f2_fire)
   val f3_resend_vaddr   = RegEnable(f2_resend_vaddr,       f2_fire)
 
   // Expand 1 bit to prevent overflow when assert
