--- conflicted
+++ resolved
@@ -141,23 +141,10 @@
     {
       if1_npc := if4_tage_target
     }
-<<<<<<< HEAD
+
     //redirect: tage result differ btb
-    if4_btb_missPre := if4_tage_taken && if4_valid
-
-
-    //redirect: miss predict
-    when(io.redirectInfo.flush()){
-      if1_npc := io.redirectInfo.redirect.target
-    }
-    XSDebug(io.redirectInfo.flush(),"[IFU-REDIRECT] target:0x%x  \n",io.redirectInfo.redirect.target.asUInt)
-    
-=======
-
-    //redirect: tage result differ btb
-    if4_btb_missPre := if4_valid &&  ((if4_tage_taken ^ if4_btb_taken) || (if4_tage_taken && if4_btb_taken && (if4_tage_target =/=  if4_btb_target)))
+    if4_btb_missPre := if4_valid && if4_tage_taken
  
->>>>>>> 9b349fde
   
     //flush pipline
     //-> backend redirect (frontend miss predict) (if enable BPD)
@@ -187,36 +174,7 @@
     //-------------------------
     io.fetchPacket.valid := if4_valid && io.icacheResp.valid && !io.redirectInfo.flush()
     io.fetchPacket.bits.instrs := io.icacheResp.bits.icacheOut
-<<<<<<< HEAD
-    if(EnableBPU){
-      io.fetchPacket.bits.mask := Mux(if4_tage_taken,(Fill(FetchWidth*2, 1.U(1.W)) & Reverse(Cat(if4_tage_insMask.map(i => Fill(2, i.asUInt))).asUInt)),
-        Mux(if4_btb_taken, Fill(FetchWidth*2, 1.U(1.W)) & Reverse(Cat(if4_btb_insMask.map(i => Fill(2, i.asUInt))).asUInt),
-        Fill(FetchWidth*2, 1.U(1.W)))
-      )
-    }
-    else{
-      io.fetchPacket.bits.mask := Fill(FetchWidth*2, 1.U(1.W)) //TODO : consider cross cacheline fetch
-    }
     io.fetchPacket.bits.pc := if4_pc
-
-    XSDebug(io.fetchPacket.fire,"[IFU-Out-FetchPacket] starPC:0x%x   GroupPC:0x%xn\n",if4_pc.asUInt,groupPC(if4_pc).asUInt)
-    XSDebug(io.fetchPacket.fire,"[IFU-Out-FetchPacket] instrmask %b\n",io.fetchPacket.bits.mask.asUInt)
-    for(i <- 0 until FetchWidth){
-      //io.fetchPacket.bits.pnpc(i) := if1_npc
-      when (if4_btb_taken && !if4_tage_taken && i.U === OHToUInt(HighestBit(if4_btb_insMask.asUInt, FetchWidth))) {
-        // When tage agrees with btb, use btb targets
-        io.fetchPacket.bits.pnpc(i) := if4_btb_target
-      }.elsewhen (if4_tage_taken && i.U === OHToUInt(HighestBit(if4_tage_insMask.asUInt, FetchWidth))) {
-        // When tage disagrees with btb, use tage targets
-        io.fetchPacket.bits.pnpc(i) := if1_npc
-      }.otherwise {
-        io.fetchPacket.bits.pnpc(i) := if4_pc + ((i + 1).U << 2.U) //use fetch PC
-      }
-      XSDebug(io.fetchPacket.fire,"[IFU-Out-FetchPacket] instruction %x    pnpc:0x%x\n",io.fetchPacket.bits.instrs(i).asUInt,io.fetchPacket.bits.pnpc(i).asUInt)
-    }    
-=======
-    io.fetchPacket.bits.pc := if4_pc
->>>>>>> 9b349fde
     io.fetchPacket.bits.hist := bpu.io.tageOut.bits.hist
     io.fetchPacket.bits.predCtr := bpu.io.tageOut.bits.predCtr
     io.fetchPacket.bits.btbHitWay := bpu.io.tageOut.bits.btbHitWay
@@ -238,6 +196,8 @@
       if(EnableBPD){
         when (if4_tage_taken && i.U === OHToUInt(HighestBit(if4_tage_insMask.asUInt, FetchWidth))){
           io.fetchPacket.bits.pnpc(i) := if4_tage_target
+        } .elsewhen (if4_btb_taken && !if4_tage_taken && i.U === OHToUInt(HighestBit(if4_btb_insMask.asUInt, FetchWidth))){
+          io.fetchPacket.bits.pnpc(i) := if4_btb_target
         } .otherwise{
           io.fetchPacket.bits.pnpc(i) := if4_pc + ((i + 1).U << 2.U) //use fetch PC
         }
