/***************************************************************************************
* Copyright (c) 2020-2021 Institute of Computing Technology, Chinese Academy of Sciences
* Copyright (c) 2020-2021 Peng Cheng Laboratory
*
* XiangShan is licensed under Mulan PSL v2.
* You can use this software according to the terms and conditions of the Mulan PSL v2.
* You may obtain a copy of Mulan PSL v2 at:
*          http://license.coscl.org.cn/MulanPSL2
*
* THIS SOFTWARE IS PROVIDED ON AN "AS IS" BASIS, WITHOUT WARRANTIES OF ANY KIND,
* EITHER EXPRESS OR IMPLIED, INCLUDING BUT NOT LIMITED TO NON-INFRINGEMENT,
* MERCHANTABILITY OR FIT FOR A PARTICULAR PURPOSE.
*
* See the Mulan PSL v2 for more details.
***************************************************************************************/

package xiangshan.frontend

import chipsalliance.rocketchip.config.Parameters
import chisel3._
import chisel3.util._
import freechips.rocketchip.rocket.RVCDecoder
import xiangshan._
import xiangshan.cache.mmu._
import xiangshan.frontend.icache._
import utils._
import xiangshan.backend.fu.{PMPReqBundle, PMPRespBundle}

trait HasInstrMMIOConst extends HasXSParameter with HasIFUConst{
  def mmioBusWidth = 64
  def mmioBusBytes = mmioBusWidth / 8
  def maxInstrLen = 32
}

trait HasIFUConst extends HasXSParameter{
  def addrAlign(addr: UInt, bytes: Int, highest: Int): UInt = Cat(addr(highest-1, log2Ceil(bytes)), 0.U(log2Ceil(bytes).W))
  def fetchQueueSize = 2

  def getBasicBlockIdx( pc: UInt, start:  UInt ): UInt = {
    val byteOffset = pc - start
    (byteOffset - instBytes.U)(log2Ceil(PredictWidth),instOffsetBits)
  }
}

class IfuToFtqIO(implicit p:Parameters) extends XSBundle {
  val pdWb = Valid(new PredecodeWritebackBundle)
}

class FtqInterface(implicit p: Parameters) extends XSBundle {
  val fromFtq = Flipped(new FtqToIfuIO)
  val toFtq   = new IfuToFtqIO
}

class UncacheInterface(implicit p: Parameters) extends XSBundle {
  val fromUncache = Flipped(DecoupledIO(new InsUncacheResp))
  val toUncache   = DecoupledIO( new InsUncacheReq )
}
class NewIFUIO(implicit p: Parameters) extends XSBundle {
  val ftqInter        = new FtqInterface
  val icacheInter     = Vec(2, Flipped(new ICacheMainPipeBundle))
  val icacheStop      = Output(Bool())
  val icachePerfInfo  = Input(new ICachePerfInfo)
  val toIbuffer       = Decoupled(new FetchToIBuffer)
  val uncacheInter   =  new UncacheInterface
  val frontendTrigger = Flipped(new FrontendTdataDistributeIO)
  val csrTriggerEnable = Input(Vec(4, Bool()))
  val rob_commits = Flipped(Vec(CommitWidth, Valid(new RobCommitInfo)))
  val iTLBInter       = new BlockTlbRequestIO
  val pmp             =   new IPrefetchPMPBundle
}

// record the situation in which fallThruAddr falls into
// the middle of an RVI inst
class LastHalfInfo(implicit p: Parameters) extends XSBundle {
  val valid = Bool()
  val middlePC = UInt(VAddrBits.W)
  def matchThisBlock(startAddr: UInt) = valid && middlePC === startAddr
}

class IfuToPreDecode(implicit p: Parameters) extends XSBundle {
  val data                =  if(HasCExtension) Vec(PredictWidth + 1, UInt(16.W)) else Vec(PredictWidth, UInt(32.W))
  val frontendTrigger     = new FrontendTdataDistributeIO
  val csrTriggerEnable    = Vec(4, Bool())
  val pc                  = Vec(PredictWidth, UInt(VAddrBits.W))
}


class IfuToPredChecker(implicit p: Parameters) extends XSBundle {
  val ftqOffset     = Valid(UInt(log2Ceil(PredictWidth).W))
  val jumpOffset    = Vec(PredictWidth, UInt(XLEN.W))
  val target        = UInt(VAddrBits.W)
  val instrRange    = Vec(PredictWidth, Bool())
  val instrValid    = Vec(PredictWidth, Bool())
  val pds           = Vec(PredictWidth, new PreDecodeInfo)
  val pc            = Vec(PredictWidth, UInt(VAddrBits.W))
}

class NewIFU(implicit p: Parameters) extends XSModule
  with HasICacheParameters
  with HasIFUConst
  with HasPdConst
  with HasCircularQueuePtrHelper
  with HasPerfEvents
{
  println(s"icache ways: ${nWays} sets:${nSets}")
  val io = IO(new NewIFUIO)
  val (toFtq, fromFtq)    = (io.ftqInter.toFtq, io.ftqInter.fromFtq)
  val (toICache, fromICache) = (VecInit(io.icacheInter.map(_.req)), VecInit(io.icacheInter.map(_.resp)))
  val (toUncache, fromUncache) = (io.uncacheInter.toUncache , io.uncacheInter.fromUncache)

  def isCrossLineReq(start: UInt, end: UInt): Bool = start(blockOffBits) ^ end(blockOffBits)

  def isLastInCacheline(addr: UInt): Bool = addr(blockOffBits - 1, 1) === 0.U

  class TlbExept(implicit p: Parameters) extends XSBundle{
    val pageFault = Bool()
    val accessFault = Bool()
    val mmio = Bool()
  }

  val preDecoder      = Module(new PreDecode)
  val predChecker     = Module(new PredChecker)
  val frontendTrigger = Module(new FrontendTrigger)
  val (preDecoderIn, preDecoderOut)   = (preDecoder.io.in, preDecoder.io.out)
  val (checkerIn, checkerOut)         = (predChecker.io.in, predChecker.io.out)

  io.iTLBInter.resp.ready := true.B 

  /**
    ******************************************************************************
    * IFU Stage 0
    * - send cacheline fetch request to ICacheMainPipe
    ******************************************************************************
    */

  val f0_valid                             = fromFtq.req.valid
  val f0_ftq_req                           = fromFtq.req.bits
  val f0_doubleLine                        = fromFtq.req.bits.crossCacheline
  val f0_vSetIdx                           = VecInit(get_idx((f0_ftq_req.startAddr)), get_idx(f0_ftq_req.nextlineStart))
  val f0_fire                              = fromFtq.req.fire()

  val f0_flush, f1_flush, f2_flush, f3_flush = WireInit(false.B)
  val from_bpu_f0_flush, from_bpu_f1_flush, from_bpu_f2_flush, from_bpu_f3_flush = WireInit(false.B)

  from_bpu_f0_flush := fromFtq.flushFromBpu.shouldFlushByStage2(f0_ftq_req.ftqIdx)/*  ||
                       fromFtq.flushFromBpu.shouldFlushByStage3(f0_ftq_req.ftqIdx) */

  val wb_redirect , mmio_redirect,  backend_redirect= WireInit(false.B)
  val f3_wb_not_flush = WireInit(false.B)

  backend_redirect := fromFtq.redirect.valid
  f3_flush := backend_redirect || (wb_redirect && !f3_wb_not_flush)
  f2_flush := backend_redirect || mmio_redirect || wb_redirect
  f1_flush := f2_flush || from_bpu_f1_flush
  f0_flush := f1_flush || from_bpu_f0_flush

  val f1_ready, f2_ready, f3_ready         = WireInit(false.B)

  fromFtq.req.ready := toICache(0).ready && toICache(1).ready && f2_ready && GTimer() > 500.U

  toICache(0).valid       := fromFtq.req.valid && !f0_flush
  toICache(0).bits.vaddr  := fromFtq.req.bits.startAddr
  toICache(1).valid       := fromFtq.req.valid && f0_doubleLine && !f0_flush
  toICache(1).bits.vaddr  := fromFtq.req.bits.nextlineStart//fromFtq.req.bits.startAddr + (PredictWidth * 2).U //TODO: timing critical

  /** <PERF> f0 fetch bubble */

  XSPerfAccumulate("fetch_bubble_ftq_not_valid",   !f0_valid )
  XSPerfAccumulate("fetch_bubble_pipe_stall",    f0_valid && toICache(0).ready && toICache(1).ready && !f1_ready )
  XSPerfAccumulate("fetch_bubble_sram_0_busy",   f0_valid && !toICache(0).ready  )
  XSPerfAccumulate("fetch_bubble_sram_1_busy",   f0_valid && !toICache(1).ready  )


  /**
    ******************************************************************************
    * IFU Stage 1
    * - calculate pc/half_pc/cut_ptr for every instruction
    ******************************************************************************
    */

  val f1_valid      = RegInit(false.B)
  val f1_ftq_req    = RegEnable(next = f0_ftq_req,    enable=f0_fire)
  // val f1_situation  = RegEnable(next = f0_situation,  enable=f0_fire)
  val f1_doubleLine = RegEnable(next = f0_doubleLine, enable=f0_fire)
  val f1_vSetIdx    = RegEnable(next = f0_vSetIdx,    enable=f0_fire)
  val f1_fire       = f1_valid && f1_ready

  f1_ready := f2_ready || !f1_valid

  // from_bpu_f1_flush := fromFtq.flushFromBpu.shouldFlushByStage3(f1_ftq_req.ftqIdx)
  from_bpu_f1_flush := false.B

  when(f1_flush)                  {f1_valid  := false.B}
  .elsewhen(f0_fire && !f0_flush) {f1_valid  := true.B}
  .elsewhen(f1_fire)              {f1_valid  := false.B}

  val f1_pc                 = VecInit((0 until PredictWidth).map(i => f1_ftq_req.startAddr + (i * 2).U))
  val f1_half_snpc          = VecInit((0 until PredictWidth).map(i => f1_ftq_req.startAddr + ((i+2) * 2).U))
  val f1_cut_ptr            = if(HasCExtension)  VecInit((0 until PredictWidth + 1).map(i =>  Cat(0.U(1.W), f1_ftq_req.startAddr(blockOffBits-1, 1)) + i.U ))
                                  else           VecInit((0 until PredictWidth).map(i =>     Cat(0.U(1.W), f1_ftq_req.startAddr(blockOffBits-1, 2)) + i.U ))

  /**
    ******************************************************************************
    * IFU Stage 2
    * - icache response data (latched for pipeline stop)
    * - generate exceprion bits for every instruciton (page fault/access fault/mmio)
    * - generate predicted instruction range (1 means this instruciton is in this fetch packet)
    * - cut data from cachlines to packet instruction code
    * - instruction predecode and RVC expand
    ******************************************************************************
    */

  val icacheRespAllValid = WireInit(false.B)

  val f2_valid      = RegInit(false.B)
  val f2_ftq_req    = RegEnable(next = f1_ftq_req,    enable=f1_fire)
  // val f2_situation  = RegEnable(next = f1_situation,  enable=f1_fire)
  val f2_doubleLine = RegEnable(next = f1_doubleLine, enable=f1_fire)
  val f2_vSetIdx    = RegEnable(next = f1_vSetIdx,    enable=f1_fire)
  val f2_fire       = f2_valid && f2_ready

  f2_ready := f3_ready && icacheRespAllValid || !f2_valid
  //TODO: addr compare may be timing critical
  val f2_icache_all_resp_wire       =  fromICache(0).valid && (fromICache(0).bits.vaddr ===  f2_ftq_req.startAddr) && ((fromICache(1).valid && (fromICache(1).bits.vaddr ===  f2_ftq_req.nextlineStart)) || !f2_doubleLine)
  val f2_icache_all_resp_reg        = RegInit(false.B)

  icacheRespAllValid := f2_icache_all_resp_reg || f2_icache_all_resp_wire

  io.icacheStop := !f3_ready

  when(f2_flush)                                              {f2_icache_all_resp_reg := false.B}
  .elsewhen(f2_valid && f2_icache_all_resp_wire && !f3_ready) {f2_icache_all_resp_reg := true.B}
  .elsewhen(f2_fire && f2_icache_all_resp_reg)                {f2_icache_all_resp_reg := false.B}

  when(f2_flush)                  {f2_valid := false.B}
  .elsewhen(f1_fire && !f1_flush) {f2_valid := true.B }
  .elsewhen(f2_fire)              {f2_valid := false.B}

  val f2_cache_response_data = ResultHoldBypass(valid = f2_icache_all_resp_wire, data = VecInit(fromICache.map(_.bits.readData)))

  val f2_except_pf    = VecInit((0 until PortNumber).map(i => fromICache(i).bits.tlbExcp.pageFault))
  val f2_except_af    = VecInit((0 until PortNumber).map(i => fromICache(i).bits.tlbExcp.accessFault))
  val f2_mmio         = fromICache(0).bits.tlbExcp.mmio && !fromICache(0).bits.tlbExcp.accessFault && 
                                                           !fromICache(0).bits.tlbExcp.pageFault

  val f2_pc               = RegEnable(next = f1_pc, enable = f1_fire)
  val f2_half_snpc        = RegEnable(next = f1_half_snpc, enable = f1_fire)
  val f2_cut_ptr          = RegEnable(next = f1_cut_ptr, enable = f1_fire)

<<<<<<< HEAD
=======
  val f2_resend_vaddr     = RegEnable(next = f1_ftq_req.startAddr + 2.U, enable = f1_fire)

>>>>>>> a108d429
  def isNextLine(pc: UInt, startAddr: UInt) = {
    startAddr(blockOffBits) ^ pc(blockOffBits)
  }

  def isLastInLine(pc: UInt) = {
    pc(blockOffBits - 1, 0) === "b111110".U
  }

  val f2_foldpc = VecInit(f2_pc.map(i => XORFold(i(VAddrBits-1,1), MemPredPCWidth)))
  val f2_jump_range = Fill(PredictWidth, !f2_ftq_req.ftqOffset.valid) | Fill(PredictWidth, 1.U(1.W)) >> ~f2_ftq_req.ftqOffset.bits
  val f2_ftr_range  = Fill(PredictWidth, f2_ftq_req.oversize || f2_ftq_req.ftqOffset.valid) | Fill(PredictWidth, 1.U(1.W)) >> ~getBasicBlockIdx(f2_ftq_req.nextStartAddr, f2_ftq_req.startAddr)
  val f2_instr_range = f2_jump_range & f2_ftr_range
  val f2_pf_vec = VecInit((0 until PredictWidth).map(i => (!isNextLine(f2_pc(i), f2_ftq_req.startAddr) && f2_except_pf(0)   ||  isNextLine(f2_pc(i), f2_ftq_req.startAddr) && f2_doubleLine &&  f2_except_pf(1))))
  val f2_af_vec = VecInit((0 until PredictWidth).map(i => (!isNextLine(f2_pc(i), f2_ftq_req.startAddr) && f2_except_af(0)   ||  isNextLine(f2_pc(i), f2_ftq_req.startAddr) && f2_doubleLine && f2_except_af(1))))

  val f2_paddrs       = VecInit((0 until PortNumber).map(i => fromICache(i).bits.paddr))
  val f2_perf_info    = io.icachePerfInfo

  def cut(cacheline: UInt, cutPtr: Vec[UInt]) : Vec[UInt] ={
    if(HasCExtension){
      val result   = Wire(Vec(PredictWidth + 1, UInt(16.W)))
      val dataVec  = cacheline.asTypeOf(Vec(blockBytes * 2/ 2, UInt(16.W)))
      (0 until PredictWidth + 1).foreach( i =>
        result(i) := dataVec(cutPtr(i))
      )
      result
    } else {
      val result   = Wire(Vec(PredictWidth, UInt(32.W)) )
      val dataVec  = cacheline.asTypeOf(Vec(blockBytes * 2/ 4, UInt(32.W)))
      (0 until PredictWidth).foreach( i =>
        result(i) := dataVec(cutPtr(i))
      )
      result
    }
  }

  val f2_datas        = VecInit((0 until PortNumber).map(i => f2_cache_response_data(i)))
  val f2_cut_data = cut( Cat(f2_datas.map(cacheline => cacheline.asUInt ).reverse).asUInt, f2_cut_ptr )

  /** predecode (include RVC expander) */
  preDecoderIn.data := f2_cut_data
  preDecoderIn.frontendTrigger := io.frontendTrigger
  preDecoderIn.csrTriggerEnable := io.csrTriggerEnable
  preDecoderIn.pc  := f2_pc

  val f2_expd_instr   = preDecoderOut.expInstr
  val f2_pd           = preDecoderOut.pd
  val f2_jump_offset  = preDecoderOut.jumpOffset
  val f2_hasHalfValid  =  preDecoderOut.hasHalfValid
  val f2_crossPageFault = VecInit((0 until PredictWidth).map(i => isLastInLine(f2_pc(i)) && !f2_except_pf(0) && f2_doubleLine &&  f2_except_pf(1) && !f2_pd(i).isRVC ))

  val predecodeOutValid = WireInit(false.B)


  /**
    ******************************************************************************
    * IFU Stage 3
    * - handle MMIO instruciton
    *  -send request to Uncache fetch Unit
    *  -every packet include 1 MMIO instruction
    *  -MMIO instructions will stop fetch pipeline until commiting from RoB
    *  -flush to snpc (send ifu_redirect to Ftq)
    * - Ibuffer enqueue
    * - check predict result in Frontend (jalFault/retFault/notCFIFault/invalidTakenFault/targetFault)
    * - handle last half RVI instruction 
    ******************************************************************************
    */

  val f3_valid          = RegInit(false.B)
  val f3_ftq_req        = RegEnable(next = f2_ftq_req,    enable=f2_fire)
  // val f3_situation      = RegEnable(next = f2_situation,  enable=f2_fire)
  val f3_doubleLine     = RegEnable(next = f2_doubleLine, enable=f2_fire)
  val f3_fire           = io.toIbuffer.fire()

  f3_ready := io.toIbuffer.ready || !f3_valid

  val f3_cut_data       = RegEnable(next = f2_cut_data, enable=f2_fire)

  val f3_except_pf      = RegEnable(next = f2_except_pf, enable = f2_fire)
  val f3_except_af      = RegEnable(next = f2_except_af, enable = f2_fire)
  val f3_mmio           = RegEnable(next = f2_mmio   , enable = f2_fire)

  val f3_expd_instr     = RegEnable(next = f2_expd_instr,  enable = f2_fire)
  val f3_pd             = RegEnable(next = f2_pd,          enable = f2_fire)
  val f3_jump_offset    = RegEnable(next = f2_jump_offset, enable = f2_fire)
  val f3_af_vec         = RegEnable(next = f2_af_vec,      enable = f2_fire)
  val f3_pf_vec         = RegEnable(next = f2_pf_vec ,     enable = f2_fire)
  val f3_pc             = RegEnable(next = f2_pc,          enable = f2_fire)
  val f3_half_snpc        = RegEnable(next = f2_half_snpc, enable = f2_fire)
  val f3_instr_range    = RegEnable(next = f2_instr_range, enable = f2_fire)
  val f3_foldpc         = RegEnable(next = f2_foldpc,      enable = f2_fire)
  val f3_crossPageFault = RegEnable(next = f2_crossPageFault,      enable = f2_fire)
  val f3_hasHalfValid   = RegEnable(next = f2_hasHalfValid,      enable = f2_fire)
  val f3_except         = VecInit((0 until 2).map{i => f3_except_pf(i) || f3_except_af(i)})
  val f3_has_except     = f3_valid && (f3_except_af.reduce(_||_) || f3_except_pf.reduce(_||_))
  val f3_pAddrs   = RegEnable(next = f2_paddrs, enable = f2_fire)
  val f3_resend_vaddr   = RegEnable(next = f2_resend_vaddr,      enable = f2_fire)


  val f3_oversize_target = f3_pc.last + 2.U

  /*** MMIO State Machine***/
  val f3_mmio_data    = Reg(Vec(2, UInt(16.W)))
  val mmio_is_RVC     = RegInit(false.B)
  val mmio_resend_addr =RegInit(0.U(PAddrBits.W))
  val mmio_resend_af  = RegInit(false.B)

  val m_idle :: m_sendReq :: m_waitResp :: m_sendTLB :: m_tlbResp :: m_sendPMP :: m_resendReq :: m_waitResendResp :: m_waitCommit :: m_commited :: Nil = Enum(10)
  val mmio_state = RegInit(m_idle)

  val f3_req_is_mmio     = f3_mmio && f3_valid
  val mmio_commit = VecInit(io.rob_commits.map{commit => commit.valid && commit.bits.ftqIdx === f3_ftq_req.ftqIdx &&  commit.bits.ftqOffset === 0.U}).asUInt.orR
  val f3_mmio_req_commit = f3_req_is_mmio && mmio_state === m_commited
   
  val f3_mmio_to_commit =  f3_req_is_mmio && mmio_state === m_waitCommit
  val f3_mmio_to_commit_next = RegNext(f3_mmio_to_commit)
  val f3_mmio_can_go      = f3_mmio_to_commit && !f3_mmio_to_commit_next

  val f3_ftq_flush_self     = fromFtq.redirect.valid && RedirectLevel.flushItself(fromFtq.redirect.bits.level)
  val f3_ftq_flush_by_older = fromFtq.redirect.valid && isBefore(fromFtq.redirect.bits.ftqIdx, f3_ftq_req.ftqIdx)

  val f3_need_not_flush = f3_req_is_mmio && fromFtq.redirect.valid && !f3_ftq_flush_self && !f3_ftq_flush_by_older

  when(f3_flush && !f3_need_not_flush)               {f3_valid := false.B}
  .elsewhen(f2_fire && !f2_flush )                   {f3_valid := true.B }
  .elsewhen(io.toIbuffer.fire() && !f3_req_is_mmio)          {f3_valid := false.B}
  .elsewhen{f3_req_is_mmio && f3_mmio_req_commit}            {f3_valid := false.B}

  val f3_mmio_use_seq_pc = RegInit(false.B)

  val (redirect_ftqIdx, redirect_ftqOffset)  = (fromFtq.redirect.bits.ftqIdx,fromFtq.redirect.bits.ftqOffset)
  val redirect_mmio_req = fromFtq.redirect.valid && redirect_ftqIdx === f3_ftq_req.ftqIdx && redirect_ftqOffset === 0.U

  when(RegNext(f2_fire && !f2_flush) && f3_req_is_mmio)        { f3_mmio_use_seq_pc := true.B  }
  .elsewhen(redirect_mmio_req)                                 { f3_mmio_use_seq_pc := false.B }

  f3_ready := Mux(f3_req_is_mmio, io.toIbuffer.ready && f3_mmio_req_commit || !f3_valid , io.toIbuffer.ready || !f3_valid)

  // when(fromUncache.fire())    {f3_mmio_data   :=  fromUncache.bits.data}


  switch(mmio_state){
    is(m_idle){
      when(f3_req_is_mmio){
        mmio_state :=  m_sendReq
      }
    }
  
    is(m_sendReq){
      mmio_state :=  Mux(toUncache.fire(), m_waitResp, m_sendReq )
    }

    is(m_waitResp){
      when(fromUncache.fire()){
          val isRVC =  fromUncache.bits.data(1,0) =/= 3.U
          val needResend = !isRVC && f3_pAddrs(0)(2,1) === 3.U
          mmio_state :=  Mux(needResend, m_sendTLB , m_waitCommit)

          mmio_is_RVC := isRVC
          f3_mmio_data(0)   :=  fromUncache.bits.data(15,0)
          f3_mmio_data(1)   :=  fromUncache.bits.data(31,16)
      }
    }  

    is(m_sendTLB){
          mmio_state :=  m_tlbResp
    }

    is(m_tlbResp){
          mmio_state :=  m_sendPMP
          mmio_resend_addr := io.iTLBInter.resp.bits.paddr
    }

    is(m_sendPMP){
          val pmpExcpAF = io.pmp.resp.instr
          mmio_state :=  Mux(pmpExcpAF, m_waitCommit , m_resendReq)
          mmio_resend_af := pmpExcpAF
    }

    is(m_resendReq){
      mmio_state :=  Mux(toUncache.fire(), m_waitResendResp, m_resendReq )
    }  

    is(m_waitResendResp){
      when(fromUncache.fire()){
          mmio_state :=  m_waitCommit
          f3_mmio_data(1)   :=  fromUncache.bits.data(15,0)
      }
    }  

    is(m_waitCommit){
      when(mmio_commit){
          mmio_state  :=  m_commited
      }
    }  

    //normal mmio instruction 
    is(m_commited){
        mmio_state := m_idle
        mmio_is_RVC := false.B 
        mmio_resend_addr := 0.U 
    }
  }

  //exception or flush by older branch prediction
  when(f3_ftq_flush_self || f3_ftq_flush_by_older)  {
    mmio_state := m_idle 
    mmio_is_RVC := false.B 
    mmio_resend_addr := 0.U 
    mmio_resend_af := false.B
    f3_mmio_data.map(_ := 0.U) 
  }

  toUncache.valid     :=  ((mmio_state === m_sendReq) || (mmio_state === m_resendReq)) && f3_req_is_mmio
  toUncache.bits.addr := Mux((mmio_state === m_resendReq), mmio_resend_addr, f3_pAddrs(0))
  fromUncache.ready   := true.B

  io.iTLBInter.req.valid         := (mmio_state === m_sendTLB) && f3_req_is_mmio
  io.iTLBInter.req.bits.size     := 3.U 
  io.iTLBInter.req.bits.vaddr    := f3_resend_vaddr
  io.iTLBInter.req.bits.debug.pc := f3_resend_vaddr

  io.iTLBInter.req.bits.cmd                 := TlbCmd.exec
  io.iTLBInter.req.bits.robIdx              := DontCare
  io.iTLBInter.req.bits.debug.isFirstIssue  := DontCare

  io.pmp.req.valid := (mmio_state === m_sendPMP) && f3_req_is_mmio
  io.pmp.req.bits.addr  := mmio_resend_addr
  io.pmp.req.bits.size  := 3.U
  io.pmp.req.bits.cmd   := TlbCmd.exec

  val f3_lastHalf       = RegInit(0.U.asTypeOf(new LastHalfInfo))

  val f3_predecode_range = VecInit(preDecoderOut.pd.map(inst => inst.valid)).asUInt
  val f3_mmio_range      = VecInit((0 until PredictWidth).map(i => if(i ==0) true.B else false.B))
  val f3_instr_valid     = Wire(Vec(PredictWidth, Bool()))

  /*** prediction result check   ***/
  checkerIn.ftqOffset   := f3_ftq_req.ftqOffset
  checkerIn.jumpOffset  := f3_jump_offset
  checkerIn.target      := f3_ftq_req.nextStartAddr
  checkerIn.instrRange  := f3_instr_range.asTypeOf(Vec(PredictWidth, Bool()))
  checkerIn.instrValid  := f3_instr_valid.asTypeOf(Vec(PredictWidth, Bool()))
  checkerIn.pds         := f3_pd
  checkerIn.pc          := f3_pc

  /*** handle half RVI in the last 2 Bytes  ***/

  def hasLastHalf(idx: UInt) = {
    !f3_pd(idx).isRVC && checkerOut.fixedRange(idx) && f3_instr_valid(idx) && !checkerOut.fixedTaken(idx) && !checkerOut.fixedMissPred(idx) && ! f3_req_is_mmio && !f3_ftq_req.oversize
  }

  val f3_last_validIdx             = ~ParallelPriorityEncoder(checkerOut.fixedRange.reverse)

  val f3_hasLastHalf         = hasLastHalf((PredictWidth - 1).U)
  val f3_false_lastHalf      = hasLastHalf(f3_last_validIdx)
  val f3_false_snpc          = f3_half_snpc(f3_last_validIdx)

  val f3_lastHalf_mask    = VecInit((0 until PredictWidth).map( i => if(i ==0) false.B else true.B )).asUInt()

  when (f3_flush) {
    f3_lastHalf.valid := false.B
  }.elsewhen (f3_fire) {
    f3_lastHalf.valid := f3_hasLastHalf
    f3_lastHalf.middlePC := f3_ftq_req.nextStartAddr
  }

  f3_instr_valid := Mux(f3_lastHalf.valid,f3_hasHalfValid ,VecInit(f3_pd.map(inst => inst.valid)))

  /*** frontend Trigger  ***/
  frontendTrigger.io.pds  := f3_pd
  frontendTrigger.io.pc   := f3_pc
  frontendTrigger.io.data   := f3_cut_data

  frontendTrigger.io.frontendTrigger  := io.frontendTrigger
  frontendTrigger.io.csrTriggerEnable := io.csrTriggerEnable

  val f3_triggered = frontendTrigger.io.triggered

  /*** send to Ibuffer  ***/

  io.toIbuffer.valid            := f3_valid && (!f3_req_is_mmio || f3_mmio_can_go) && !f3_flush
  io.toIbuffer.bits.instrs      := f3_expd_instr
  io.toIbuffer.bits.valid       := f3_instr_valid.asUInt
  io.toIbuffer.bits.enqEnable   := checkerOut.fixedRange.asUInt & f3_instr_valid.asUInt
  io.toIbuffer.bits.pd          := f3_pd
  io.toIbuffer.bits.ftqPtr      := f3_ftq_req.ftqIdx
  io.toIbuffer.bits.pc          := f3_pc
  io.toIbuffer.bits.ftqOffset.zipWithIndex.map{case(a, i) => a.bits := i.U; a.valid := checkerOut.fixedTaken(i) && !f3_req_is_mmio}
  io.toIbuffer.bits.foldpc      := f3_foldpc
  io.toIbuffer.bits.ipf         := f3_pf_vec
  io.toIbuffer.bits.acf         := f3_af_vec
  io.toIbuffer.bits.crossPageIPFFix := f3_crossPageFault
  io.toIbuffer.bits.triggered   := f3_triggered

  val lastHalfMask = VecInit((0 until PredictWidth).map(i => if(i ==0) false.B else true.B))
  when(f3_lastHalf.valid){
    io.toIbuffer.bits.enqEnable := checkerOut.fixedRange.asUInt & f3_instr_valid.asUInt & lastHalfMask.asUInt
    io.toIbuffer.bits.valid     := f3_lastHalf_mask & f3_instr_valid.asUInt
  }

  /** external predecode for MMIO instruction */
  when(f3_req_is_mmio){
    val inst  = Cat(f3_mmio_data(1), f3_mmio_data(0))
    val currentIsRVC   = isRVC(inst)

    val brType::isCall::isRet::Nil = brInfo(inst)
    val jalOffset = jal_offset(inst, currentIsRVC)
    val brOffset  = br_offset(inst, currentIsRVC)

    io.toIbuffer.bits.instrs (0) := new RVCDecoder(inst, XLEN).decode.bits

    io.toIbuffer.bits.pd(0).valid   := true.B
    io.toIbuffer.bits.pd(0).isRVC   := currentIsRVC
    io.toIbuffer.bits.pd(0).brType  := brType
    io.toIbuffer.bits.pd(0).isCall  := isCall
    io.toIbuffer.bits.pd(0).isRet   := isRet

    io.toIbuffer.bits.acf(0) := mmio_resend_af

    io.toIbuffer.bits.enqEnable   := f3_mmio_range.asUInt
  }


  //Write back to Ftq
  val f3_cache_fetch = f3_valid && !(f2_fire && !f2_flush)
  val finishFetchMaskReg = RegNext(f3_cache_fetch)

  val mmioFlushWb = Wire(Valid(new PredecodeWritebackBundle))
  val f3_mmio_missOffset = Wire(ValidUndirectioned(UInt(log2Ceil(PredictWidth).W)))
  f3_mmio_missOffset.valid := f3_req_is_mmio
  f3_mmio_missOffset.bits  := 0.U

  mmioFlushWb.valid           := (f3_req_is_mmio && mmio_state === m_waitCommit && RegNext(fromUncache.fire())  && f3_mmio_use_seq_pc)
  mmioFlushWb.bits.pc         := f3_pc
  mmioFlushWb.bits.pd         := f3_pd
  mmioFlushWb.bits.pd.zipWithIndex.map{case(instr,i) => instr.valid :=  f3_mmio_range(i)}
  mmioFlushWb.bits.ftqIdx     := f3_ftq_req.ftqIdx
  mmioFlushWb.bits.ftqOffset  := f3_ftq_req.ftqOffset.bits
  mmioFlushWb.bits.misOffset  := f3_mmio_missOffset
  mmioFlushWb.bits.cfiOffset  := DontCare
  mmioFlushWb.bits.target     := Mux(mmio_is_RVC, f3_ftq_req.startAddr + 2.U , f3_ftq_req.startAddr + 4.U)
  mmioFlushWb.bits.jalTarget  := DontCare
  mmioFlushWb.bits.instrRange := f3_mmio_range

  mmio_redirect := (f3_req_is_mmio && mmio_state === m_waitCommit && RegNext(fromUncache.fire())  && f3_mmio_use_seq_pc)

  /**
    ******************************************************************************
    * IFU Write Back Stage
    * - write back predecode information to Ftq to update
    * - redirect if found fault prediction 
    * - redirect if has false hit last half (last PC is not start + 32 Bytes, but in the midle of an notCFI RVI instruction)
    ******************************************************************************
    */

  val wb_valid          = RegNext(RegNext(f2_fire && !f2_flush) && !f3_req_is_mmio && !f3_flush)
  val wb_ftq_req        = RegNext(f3_ftq_req)

  val wb_check_result   = RegNext(checkerOut)
  val wb_instr_range    = RegNext(io.toIbuffer.bits.enqEnable)
  val wb_pc             = RegNext(f3_pc)
  val wb_pd             = RegNext(f3_pd)
  val wb_instr_valid    = RegNext(f3_instr_valid)

  /* false hit lastHalf */
  val wb_lastIdx        = RegNext(f3_last_validIdx)
  val wb_false_lastHalf = RegNext(f3_false_lastHalf) && wb_lastIdx =/= (PredictWidth - 1).U 
  val wb_false_target   = RegNext(f3_false_snpc)
  
  val wb_half_flush = wb_false_lastHalf
  val wb_half_target = wb_false_target

  /* false oversize */
  val lastIsRVC = wb_instr_range.asTypeOf(Vec(PredictWidth,Bool())).last  && wb_pd.last.isRVC
  val lastIsRVI = wb_instr_range.asTypeOf(Vec(PredictWidth,Bool()))(PredictWidth - 2) && !wb_pd(PredictWidth - 2).isRVC 
  val lastTaken = wb_check_result.fixedTaken.last
  val wb_false_oversize = wb_valid &&  wb_ftq_req.oversize && (lastIsRVC || lastIsRVI) && !lastTaken
  val wb_oversize_target = RegNext(f3_oversize_target)

  when(wb_valid){
    assert(!wb_false_oversize || !wb_half_flush, "False oversize and false half should be exclusive. ")
  }

  f3_wb_not_flush := wb_ftq_req.ftqIdx === f3_ftq_req.ftqIdx && f3_valid && wb_valid

  val checkFlushWb = Wire(Valid(new PredecodeWritebackBundle))
  checkFlushWb.valid                  := wb_valid
  checkFlushWb.bits.pc                := wb_pc
  checkFlushWb.bits.pd                := wb_pd
  checkFlushWb.bits.pd.zipWithIndex.map{case(instr,i) => instr.valid := wb_instr_valid(i)}
  checkFlushWb.bits.ftqIdx            := wb_ftq_req.ftqIdx
  checkFlushWb.bits.ftqOffset         := wb_ftq_req.ftqOffset.bits
  checkFlushWb.bits.misOffset.valid   := ParallelOR(wb_check_result.fixedMissPred) || wb_half_flush || wb_false_oversize
  checkFlushWb.bits.misOffset.bits    := Mux(wb_half_flush, (PredictWidth - 1).U, ParallelPriorityEncoder(wb_check_result.fixedMissPred))
  checkFlushWb.bits.cfiOffset.valid   := ParallelOR(wb_check_result.fixedTaken)
  checkFlushWb.bits.cfiOffset.bits    := ParallelPriorityEncoder(wb_check_result.fixedTaken)
  checkFlushWb.bits.target            := Mux(wb_false_oversize, wb_oversize_target,
                                            Mux(wb_half_flush, wb_half_target, wb_check_result.fixedTarget(ParallelPriorityEncoder(wb_check_result.fixedMissPred))))
  checkFlushWb.bits.jalTarget         := wb_check_result.fixedTarget(ParallelPriorityEncoder(VecInit(wb_pd.zip(wb_instr_valid).map{case (pd, v) => v && pd.isJal })))
  checkFlushWb.bits.instrRange        := wb_instr_range.asTypeOf(Vec(PredictWidth, Bool()))

  toFtq.pdWb := Mux(f3_req_is_mmio, mmioFlushWb,  checkFlushWb)

  wb_redirect := checkFlushWb.bits.misOffset.valid && wb_valid


  /** performance counter */
  val f3_perf_info     = RegEnable(next = f2_perf_info, enable = f2_fire)
  val f3_req_0    = io.toIbuffer.fire()
  val f3_req_1    = io.toIbuffer.fire() && f3_doubleLine
  val f3_hit_0    = io.toIbuffer.fire() && f3_perf_info.bank_hit(0)
  val f3_hit_1    = io.toIbuffer.fire() && f3_doubleLine & f3_perf_info.bank_hit(1)
  val f3_hit      = f3_perf_info.hit
  val perfEvents = Seq(
    ("frontendFlush                ", wb_redirect                                ),
    ("ifu_req                      ", io.toIbuffer.fire()                        ),
    ("ifu_miss                     ", io.toIbuffer.fire() && !f3_perf_info.hit   ),
    ("ifu_req_cacheline_0          ", f3_req_0                                   ),
    ("ifu_req_cacheline_1          ", f3_req_1                                   ),
    ("ifu_req_cacheline_0_hit      ", f3_hit_1                                   ),
    ("ifu_req_cacheline_1_hit      ", f3_hit_1                                   ),
    ("only_0_hit                   ", f3_perf_info.only_0_hit       && io.toIbuffer.fire() ),
    ("only_0_miss                  ", f3_perf_info.only_0_miss      && io.toIbuffer.fire() ),
    ("hit_0_hit_1                  ", f3_perf_info.hit_0_hit_1      && io.toIbuffer.fire() ),
    ("hit_0_miss_1                 ", f3_perf_info.hit_0_miss_1     && io.toIbuffer.fire() ),
    ("miss_0_hit_1                 ", f3_perf_info.miss_0_hit_1     && io.toIbuffer.fire() ),
    ("miss_0_miss_1                ", f3_perf_info.miss_0_miss_1    && io.toIbuffer.fire() ),
    // ("cross_line_block             ", io.toIbuffer.fire() && f3_situation(0)     ),
    // ("fall_through_is_cacheline_end", io.toIbuffer.fire() && f3_situation(1)     ),
  )
  generatePerfEvent()

  XSPerfAccumulate("ifu_req",   io.toIbuffer.fire() )
  XSPerfAccumulate("ifu_miss",  io.toIbuffer.fire() && !f3_hit )
  XSPerfAccumulate("ifu_req_cacheline_0", f3_req_0  )
  XSPerfAccumulate("ifu_req_cacheline_1", f3_req_1  )
  XSPerfAccumulate("ifu_req_cacheline_0_hit",   f3_hit_0 )
  XSPerfAccumulate("ifu_req_cacheline_1_hit",   f3_hit_1 )
  XSPerfAccumulate("frontendFlush",  wb_redirect )
  XSPerfAccumulate("only_0_hit",      f3_perf_info.only_0_hit   && io.toIbuffer.fire()  )
  XSPerfAccumulate("only_0_miss",     f3_perf_info.only_0_miss  && io.toIbuffer.fire()  )
  XSPerfAccumulate("hit_0_hit_1",     f3_perf_info.hit_0_hit_1  && io.toIbuffer.fire()  )
  XSPerfAccumulate("hit_0_miss_1",    f3_perf_info.hit_0_miss_1  && io.toIbuffer.fire()  )
  XSPerfAccumulate("miss_0_hit_1",    f3_perf_info.miss_0_hit_1   && io.toIbuffer.fire() )
  XSPerfAccumulate("miss_0_miss_1",   f3_perf_info.miss_0_miss_1 && io.toIbuffer.fire() )
<<<<<<< HEAD
  // XSPerfAccumulate("cross_line_block", io.toIbuffer.fire() && f3_situation(0) )
  // XSPerfAccumulate("fall_through_is_cacheline_end", io.toIbuffer.fire() && f3_situation(1) )
=======
  XSPerfAccumulate("hit_0_except_1",   f3_perf_info.hit_0_except_1 && io.toIbuffer.fire() )
  XSPerfAccumulate("miss_0_except_1",   f3_perf_info.miss_0_except_1 && io.toIbuffer.fire() )
  XSPerfAccumulate("except_0",   f3_perf_info.except_0 && io.toIbuffer.fire() )
  XSPerfAccumulate("cross_line_block", io.toIbuffer.fire() && f3_situation(0) )
  XSPerfAccumulate("fall_through_is_cacheline_end", io.toIbuffer.fire() && f3_situation(1) )
>>>>>>> a108d429
}<|MERGE_RESOLUTION|>--- conflicted
+++ resolved
@@ -247,11 +247,8 @@
   val f2_half_snpc        = RegEnable(next = f1_half_snpc, enable = f1_fire)
   val f2_cut_ptr          = RegEnable(next = f1_cut_ptr, enable = f1_fire)
 
-<<<<<<< HEAD
-=======
   val f2_resend_vaddr     = RegEnable(next = f1_ftq_req.startAddr + 2.U, enable = f1_fire)
 
->>>>>>> a108d429
   def isNextLine(pc: UInt, startAddr: UInt) = {
     startAddr(blockOffBits) ^ pc(blockOffBits)
   }
@@ -698,14 +695,7 @@
   XSPerfAccumulate("hit_0_miss_1",    f3_perf_info.hit_0_miss_1  && io.toIbuffer.fire()  )
   XSPerfAccumulate("miss_0_hit_1",    f3_perf_info.miss_0_hit_1   && io.toIbuffer.fire() )
   XSPerfAccumulate("miss_0_miss_1",   f3_perf_info.miss_0_miss_1 && io.toIbuffer.fire() )
-<<<<<<< HEAD
-  // XSPerfAccumulate("cross_line_block", io.toIbuffer.fire() && f3_situation(0) )
-  // XSPerfAccumulate("fall_through_is_cacheline_end", io.toIbuffer.fire() && f3_situation(1) )
-=======
   XSPerfAccumulate("hit_0_except_1",   f3_perf_info.hit_0_except_1 && io.toIbuffer.fire() )
   XSPerfAccumulate("miss_0_except_1",   f3_perf_info.miss_0_except_1 && io.toIbuffer.fire() )
   XSPerfAccumulate("except_0",   f3_perf_info.except_0 && io.toIbuffer.fire() )
-  XSPerfAccumulate("cross_line_block", io.toIbuffer.fire() && f3_situation(0) )
-  XSPerfAccumulate("fall_through_is_cacheline_end", io.toIbuffer.fire() && f3_situation(1) )
->>>>>>> a108d429
 }