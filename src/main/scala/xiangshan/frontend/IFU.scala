package xiangshan.frontend

import chisel3._
import chisel3.util._
import device.RAMHelper
import xiangshan._
import utils._
import xiangshan.cache._
import chisel3.experimental.chiselName
import freechips.rocketchip.tile.HasLazyRoCC
import chisel3.ExcitingUtils._
import xiangshan.backend.ftq.FtqPtr

trait HasInstrMMIOConst extends HasXSParameter with HasIFUConst{
  def mmioBusWidth = 64
  def mmioBusBytes = mmioBusWidth /8
  def mmioBeats = FetchWidth * 4 * 8 / mmioBusWidth
  def mmioMask  = VecInit(List.fill(PredictWidth)(true.B)).asUInt
  def mmioBusAligned(pc :UInt): UInt = align(pc, mmioBusBytes)
}

trait HasIFUConst extends HasXSParameter {
  val resetVector = 0x10000000L//TODO: set reset vec
  def align(pc: UInt, bytes: Int): UInt = Cat(pc(VAddrBits-1, log2Ceil(bytes)), 0.U(log2Ceil(bytes).W))
  val groupBytes = 64 // correspond to cache line size
  val groupOffsetBits = log2Ceil(groupBytes)
  val groupWidth = groupBytes / instBytes
  val packetBytes = PredictWidth * instBytes
  val packetOffsetBits = log2Ceil(packetBytes)
  def offsetInPacket(pc: UInt) = pc(packetOffsetBits-1, instOffsetBits)
  def packetIdx(pc: UInt) = pc(VAddrBits-1, log2Ceil(packetBytes))
  def groupAligned(pc: UInt)  = align(pc, groupBytes)
  def packetAligned(pc: UInt) = align(pc, packetBytes)
  def mask(pc: UInt): UInt = ((~(0.U(PredictWidth.W))) << offsetInPacket(pc))(PredictWidth-1,0)
  def snpc(pc: UInt): UInt = packetAligned(pc) + packetBytes.U

  val enableGhistRepair = true
  val IFUDebug = true
}

class GlobalHistory extends XSBundle {
  val predHist = UInt(HistoryLength.W)
  def update(sawNTBr: Bool, takenOnBr: Bool, hist: UInt = predHist): GlobalHistory = {
    val g = Wire(new GlobalHistory)
    val shifted = takenOnBr || sawNTBr
    g.predHist := Mux(shifted, (hist << 1) | takenOnBr.asUInt, hist)
    g
  }

  final def === (that: GlobalHistory): Bool = {
    predHist === that.predHist
  }

  final def =/= (that: GlobalHistory): Bool = !(this === that)

  implicit val name = "IFU"
  def debug(where: String) = XSDebug(p"[${where}_GlobalHistory] hist=${Binary(predHist)}\n")
  // override def toString(): String = "histPtr=%d, sawNTBr=%d, takenOnBr=%d, saveHalfRVI=%d".format(histPtr, sawNTBr, takenOnBr, saveHalfRVI)
}


class IFUIO extends XSBundle
{
  // to ibuffer
  val fetchPacket = DecoupledIO(new FetchPacket)
  // from backend
  val redirect = Flipped(ValidIO(new Redirect))
  val commitUpdate = Flipped(ValidIO(new FtqEntry))
  val ftqEnqPtr = Input(new FtqPtr)
  val ftqLeftOne = Input(Bool())
  // to backend
  val toFtq = DecoupledIO(new FtqEntry)
  // to icache
  val icacheMemGrant = Flipped(DecoupledIO(new L1plusCacheResp))
  val fencei = Input(Bool())
  // from icache
  val icacheMemAcq = DecoupledIO(new L1plusCacheReq)
  val l1plusFlush = Output(Bool())
  val prefetchTrainReq = ValidIO(new IcacheMissReq)
  // to tlb
  val sfence = Input(new SfenceBundle)
  val tlbCsr = Input(new TlbCsrBundle)
  // from tlb
  val ptw = new TlbPtwIO
  // icache uncache
  val mmio_acquire = DecoupledIO(new InsUncacheReq)
  val mmio_grant  = Flipped(DecoupledIO(new InsUncacheResp))
  val mmio_flush = Output(Bool())
}

class PrevHalfInstr extends XSBundle {
  val taken = Bool()
  val ghInfo = new GlobalHistory()
  val fetchpc = UInt(VAddrBits.W) // only for debug
  val idx = UInt(VAddrBits.W) // only for debug
  val pc = UInt(VAddrBits.W)
  val npc = UInt(VAddrBits.W)
  val target = UInt(VAddrBits.W)
  val instr = UInt(16.W)
  val ipf = Bool()
  val meta = new BpuMeta
}

@chiselName
class IFU extends XSModule with HasIFUConst with HasCircularQueuePtrHelper
{
  val io = IO(new IFUIO)
  val bpu = BPU(EnableBPU)
  val icache = Module(new ICache)

  io.ptw <> TLB(
    in = Seq(icache.io.tlb),
    sfence = io.sfence,
    csr = io.tlbCsr,
    width = 1,
    isDtlb = false,
    shouldBlock = true
  )

  val if2_redirect, if3_redirect, if4_redirect = WireInit(false.B)
  val if1_flush, if2_flush, if3_flush, if4_flush = WireInit(false.B)

  val icacheResp = icache.io.resp.bits

  if4_flush := io.redirect.valid
  if3_flush := if4_flush || if4_redirect
  if2_flush := if3_flush || if3_redirect
  if1_flush := if2_flush || if2_redirect

  //********************** IF1 ****************************//
  val if1_valid = !reset.asBool && GTimer() > 500.U
  val if1_npc = WireInit(0.U(VAddrBits.W))
  val if2_ready = WireInit(false.B)
  val if2_valid = RegInit(init = false.B)
  val if2_allReady = WireInit(if2_ready && icache.io.req.ready)
  val if1_fire = (if1_valid &&  if2_allReady) && (icache.io.tlb.resp.valid || !if2_valid)
  val if1_can_go = if1_fire || if3_flush

  val if1_gh, if2_gh, if3_gh, if4_gh = Wire(new GlobalHistory)
  val if2_predicted_gh, if3_predicted_gh, if4_predicted_gh = Wire(new GlobalHistory)
  val final_gh = RegInit(0.U.asTypeOf(new GlobalHistory))
  val final_gh_bypass = WireInit(0.U.asTypeOf(new GlobalHistory))
  val flush_final_gh = WireInit(false.B)

  //********************** IF2 ****************************//
  val if2_allValid = if2_valid && icache.io.tlb.resp.valid
  val if3_ready = WireInit(false.B)
  val if2_fire = (if2_valid && if3_ready) && icache.io.tlb.resp.valid
  val if2_pc = RegEnable(next = if1_npc, init = resetVector.U, enable = if1_can_go)
  val if2_snpc = snpc(if2_pc)
  val if2_predHist = RegEnable(if1_gh.predHist, enable=if1_can_go)
  if2_ready := if3_ready || !if2_valid
  when (if1_can_go)       { if2_valid := true.B }
  .elsewhen (if2_flush) { if2_valid := false.B }
  .elsewhen (if2_fire)  { if2_valid := false.B }

  val npcGen = new PriorityMuxGenerator[UInt]
  npcGen.register(true.B, RegNext(if1_npc), Some("stallPC"))
  val if2_bp = bpu.io.out(0)
  
  // if taken, bp_redirect should be true
  // when taken on half RVI, we suppress this redirect signal

  npcGen.register(if2_valid, Mux(if2_bp.taken, if2_bp.target, if2_snpc), Some("if2_target"))

  if2_predicted_gh := if2_gh.update(if2_bp.hasNotTakenBrs, if2_bp.takenOnBr)

  //********************** IF3 ****************************//
  // if3 should wait for instructions resp to arrive
  val if3_valid = RegInit(init = false.B)
  val if4_ready = WireInit(false.B)
  val if3_allValid = if3_valid && icache.io.resp.valid
  val if3_fire = if3_allValid && if4_ready
  val if3_pc = RegEnable(if2_pc, if2_fire)
  val if3_snpc = RegEnable(if2_snpc, if2_fire)
  val if3_predHist = RegEnable(if2_predHist, enable=if2_fire)
  if3_ready := if4_ready && icache.io.resp.valid || !if3_valid
  when (if3_flush) {
    if3_valid := false.B
  }.elsewhen (if2_fire && !if2_flush) {
    if3_valid := true.B
  }.elsewhen (if3_fire) {
    if3_valid := false.B
  }

  val if3_bp = bpu.io.out(1)
  if3_predicted_gh := if3_gh.update(if3_bp.hasNotTakenBrs, if3_bp.takenOnBr)


  val prevHalfInstrReq = WireInit(0.U.asTypeOf(ValidUndirectioned(new PrevHalfInstr)))
  // only valid when if4_fire
  val hasPrevHalfInstrReq = prevHalfInstrReq.valid && HasCExtension.B

  val if3_prevHalfInstr = RegInit(0.U.asTypeOf(ValidUndirectioned(new PrevHalfInstr)))

  // 32-bit instr crosses 2 pages, and the higher 16-bit triggers page fault
  val crossPageIPF = WireInit(false.B)

  val if3_pendingPrevHalfInstr = if3_prevHalfInstr.valid && HasCExtension.B

  // the previous half of RVI instruction waits until it meets its last half
  val if3_prevHalfInstrMet = if3_pendingPrevHalfInstr && if3_prevHalfInstr.bits.npc === if3_pc && if3_valid
  // set to invalid once consumed or redirect from backend
  val if3_prevHalfConsumed = if3_prevHalfInstrMet && if3_fire
  val if3_prevHalfFlush = if4_flush
  when (if3_prevHalfFlush) {
    if3_prevHalfInstr.valid := false.B
  }.elsewhen (hasPrevHalfInstrReq) {
    if3_prevHalfInstr.valid := true.B
  }.elsewhen (if3_prevHalfConsumed) {
    if3_prevHalfInstr.valid := false.B
  }
  when (hasPrevHalfInstrReq) {
    if3_prevHalfInstr.bits := prevHalfInstrReq.bits
  }
  // when bp signal a redirect, we distinguish between taken and not taken
  // if taken and saveHalfRVI is true, we do not redirect to the target

  class IF3_PC_COMP extends XSModule {
    val io = IO(new Bundle {
      val if2_pc = Input(UInt(VAddrBits.W))
      val pc     = Input(UInt(VAddrBits.W))
      val if2_valid = Input(Bool())
      val res = Output(Bool())
    })
    io.res := !io.if2_valid || io.if2_valid && io.if2_pc =/= io.pc
  }
  def if3_nextValidPCNotEquals(pc: UInt) = {
    val comp = Module(new IF3_PC_COMP)
    comp.io.if2_pc := if2_pc
    comp.io.pc     := pc
    comp.io.if2_valid := if2_valid
    comp.io.res
  }

  val if3_predTakenRedirectVec = VecInit((0 until PredictWidth).map(i => !if3_pendingPrevHalfInstr && if3_bp.realTakens(i) && if3_nextValidPCNotEquals(if3_bp.targets(i))))
  val if3_prevHalfMetRedirect    = if3_pendingPrevHalfInstr && if3_prevHalfInstrMet && if3_prevHalfInstr.bits.taken && if3_nextValidPCNotEquals(if3_prevHalfInstr.bits.target)
  val if3_prevHalfNotMetRedirect = if3_pendingPrevHalfInstr && !if3_prevHalfInstrMet && if3_nextValidPCNotEquals(if3_prevHalfInstr.bits.npc)
  val if3_predTakenRedirect    = ParallelOR(if3_predTakenRedirectVec)
  val if3_predNotTakenRedirect = !if3_pendingPrevHalfInstr && !if3_bp.taken && if3_nextValidPCNotEquals(if3_snpc)
  // when pendingPrevHalfInstr, if3_GHInfo is set to the info of last prev half instr
  // val if3_ghInfoNotIdenticalRedirect = !if3_pendingPrevHalfInstr && if3_GHInfo =/= if3_lastGHInfo && enableGhistRepair.B

  if3_redirect := if3_valid && (
                    // prevHalf is consumed but the next packet is not where it meant to be
                    // we do not handle this condition because of the burden of building a correct GHInfo
                    // prevHalfMetRedirect ||
                    // prevHalf does not match if3_pc and the next fetch packet is not snpc
                    if3_prevHalfNotMetRedirect && HasCExtension.B ||
                    // pred taken and next fetch packet is not the predicted target
                    if3_predTakenRedirect ||
                    // pred not taken and next fetch packet is not snpc
                    if3_predNotTakenRedirect
                    // GHInfo from last pred does not corresponds with this packet
                    // if3_ghInfoNotIdenticalRedirect
                  )

  val if3_target = WireInit(if3_snpc)

  if3_target := Mux1H(Seq((if3_prevHalfNotMetRedirect -> if3_prevHalfInstr.bits.npc),
                          (if3_predTakenRedirect      -> if3_bp.target),
                          (if3_predNotTakenRedirect   -> if3_snpc)))

  npcGen.register(if3_redirect, if3_target, Some("if3_target"))


  //********************** IF4 ****************************//
  val ftqEnqBuf_ready = Wire(Bool())
  val if4_ftqEnqPtr = Wire(new FtqPtr)
  val if4_pd = RegEnable(icache.io.pd_out, if3_fire)
  val if4_ipf = RegEnable(icacheResp.ipf || if3_prevHalfInstrMet && if3_prevHalfInstr.bits.ipf, if3_fire)
  val if4_acf = RegEnable(icacheResp.acf, if3_fire)
  val if4_crossPageIPF = RegEnable(crossPageIPF, if3_fire)
  val if4_valid = RegInit(false.B)
  val if4_fire = if4_valid && io.fetchPacket.ready && ftqEnqBuf_ready
  val if4_pc = RegEnable(if3_pc, if3_fire)
  val if4_snpc = RegEnable(if3_snpc, if3_fire)
  // This is the real mask given from icache
  val if4_mask = RegEnable(icacheResp.mask, if3_fire)


  val if4_predHist = RegEnable(if3_predHist, enable=if3_fire)
  // wait until prevHalfInstr written into reg
  if4_ready := (io.fetchPacket.ready && !hasPrevHalfInstrReq && io.toFtq.ready || !if4_valid) && GTimer() > 500.U
  when (if4_flush) {
    if4_valid := false.B
  }.elsewhen (if3_fire && !if3_flush) {
    if4_valid := Mux(if3_pendingPrevHalfInstr, if3_prevHalfInstrMet, true.B)
  }.elsewhen (if4_fire) {
    if4_valid := false.B
  }

  val if4_bp = Wire(new BranchPrediction)
  if4_bp := bpu.io.out(2)

  if4_predicted_gh := if4_gh.update(if4_bp.hasNotTakenBrs, if4_bp.takenOnBr)

  def jal_offset(inst: UInt, rvc: Bool): SInt = {
    Mux(rvc,
      Cat(inst(12), inst(8), inst(10, 9), inst(6), inst(7), inst(2), inst(11), inst(5, 3), 0.U(1.W)).asSInt(),
      Cat(inst(31), inst(19, 12), inst(20), inst(30, 21), 0.U(1.W)).asSInt()
    )
  }
  def br_offset(inst: UInt, rvc: Bool): SInt = {
    Mux(rvc,
      Cat(inst(12), inst(6, 5), inst(2), inst(11, 10), inst(4, 3), 0.U(1.W)).asSInt,
      Cat(inst(31), inst(7), inst(30, 25), inst(11, 8), 0.U(1.W)).asSInt()  
    )
  }
  val if4_instrs = if4_pd.instrs
  val if4_jals = if4_bp.jalMask
  val if4_jal_tgts = VecInit((0 until PredictWidth).map(i => (if4_pd.pc(i).asSInt + jal_offset(if4_instrs(i), if4_pd.pd(i).isRVC)).asUInt))
  val if4_brs = if4_bp.brMask
  val if4_br_tgts = VecInit((0 until PredictWidth).map(i => (if4_pd.pc(i).asSInt + br_offset(if4_instrs(i), if4_pd.pd(i).isRVC)).asUInt))
  (0 until PredictWidth).foreach {i =>
    when (if4_jals(i)) {
      if4_bp.targets(i) := if4_jal_tgts(i)
    }.elsewhen (if4_brs(i)) {
      if4_bp.targets(i) := if4_br_tgts(i)
    }
  }

  // we need this to tell BPU the prediction of prev half
  // because the prediction is with the start of each inst
  val if4_prevHalfInstr = RegInit(0.U.asTypeOf(ValidUndirectioned(new PrevHalfInstr)))
  val if4_pendingPrevHalfInstr = if4_prevHalfInstr.valid && HasCExtension.B
  val if4_prevHalfInstrMet = if4_pendingPrevHalfInstr && if4_valid
  val if4_prevHalfConsumed = if4_prevHalfInstrMet && if4_fire
  val if4_prevHalfFlush = if4_flush

  val if4_takenPrevHalf = WireInit(if4_prevHalfInstrMet && if4_prevHalfInstr.bits.taken)
  when (if4_prevHalfFlush) {
    if4_prevHalfInstr.valid := false.B
  }.elsewhen (if3_prevHalfConsumed) {
    if4_prevHalfInstr.valid := if3_prevHalfInstr.valid
  }.elsewhen (if4_prevHalfConsumed) {
    if4_prevHalfInstr.valid := false.B
  }

  when (if3_prevHalfConsumed) {
    if4_prevHalfInstr.bits := if3_prevHalfInstr.bits
  }

  prevHalfInstrReq.valid := if4_fire && if4_bp.saveHalfRVI && HasCExtension.B
  val idx = if4_bp.lastHalfRVIIdx
  
  // // this is result of the last half RVI
  prevHalfInstrReq.bits.taken := if4_bp.lastHalfRVITaken
  prevHalfInstrReq.bits.ghInfo := if4_gh
  prevHalfInstrReq.bits.fetchpc := if4_pc
  prevHalfInstrReq.bits.idx := idx
  prevHalfInstrReq.bits.pc := if4_pd.pc(idx)
  prevHalfInstrReq.bits.npc := if4_pd.pc(idx) + 2.U
  prevHalfInstrReq.bits.target := if4_bp.lastHalfRVITarget
  prevHalfInstrReq.bits.instr := if4_pd.instrs(idx)(15, 0)
  prevHalfInstrReq.bits.ipf := if4_ipf
  prevHalfInstrReq.bits.meta := bpu.io.brInfo.metas(idx)

  class IF4_PC_COMP extends XSModule {
    val io = IO(new Bundle {
      val if2_pc = Input(UInt(VAddrBits.W))
      val if3_pc = Input(UInt(VAddrBits.W))
      val pc     = Input(UInt(VAddrBits.W))
      val if2_valid = Input(Bool())
      val if3_valid = Input(Bool())
      val res = Output(Bool())
    })
    io.res := io.if3_valid  && io.if3_pc =/= io.pc ||
              !io.if3_valid && (io.if2_valid && io.if2_pc =/= io.pc) ||
              !io.if3_valid && !io.if2_valid
  }
  def if4_nextValidPCNotEquals(pc: UInt) = {
    val comp = Module(new IF4_PC_COMP)
    comp.io.if2_pc := if2_pc
    comp.io.if3_pc := if3_pc
    comp.io.pc     := pc
    comp.io.if2_valid := if2_valid
    comp.io.if3_valid := if3_valid
    comp.io.res
  }

  val if4_predTakenRedirectVec = VecInit((0 until PredictWidth).map(i => if4_bp.realTakens(i) && if4_nextValidPCNotEquals(if4_bp.targets(i))))

  val if4_prevHalfNextNotMet = hasPrevHalfInstrReq && if4_nextValidPCNotEquals(prevHalfInstrReq.bits.pc+2.U)
  val if4_predTakenRedirect = ParallelORR(if4_predTakenRedirectVec)
  val if4_predNotTakenRedirect = !if4_bp.taken && if4_nextValidPCNotEquals(if4_snpc)
  // val if4_ghInfoNotIdenticalRedirect = if4_GHInfo =/= if4_lastGHInfo && enableGhistRepair.B

  if4_redirect := if4_valid && (
                    // when if4 has a lastHalfRVI, but the next fetch packet is not snpc
                    // if4_prevHalfNextNotMet ||
                    // when if4 preds taken, but the pc of next fetch packet is not the target
                    if4_predTakenRedirect ||
                    // when if4 preds not taken, but the pc of next fetch packet is not snpc
                    if4_predNotTakenRedirect
                    // GHInfo from last pred does not corresponds with this packet
                    // if4_ghInfoNotIdenticalRedirect
                  )

  val if4_target = WireInit(if4_snpc)

  if4_target := Mux(if4_bp.taken, if4_bp.target, if4_snpc)

  npcGen.register(if4_redirect, if4_target, Some("if4_target"))

  when (if4_fire) {
    final_gh := if4_predicted_gh
  }
  if4_gh := Mux(flush_final_gh, final_gh_bypass, final_gh)
  if3_gh := Mux(if4_valid && !if4_flush, if4_predicted_gh, if4_gh)
  if2_gh := Mux(if3_valid && !if3_flush, if3_predicted_gh, if3_gh)
  if1_gh := Mux(if2_valid && !if2_flush, if2_predicted_gh, if2_gh)

  // ***************** Ftq enq buffer ********************
  val toFtqBuf = Wire(new FtqEntry)
  val ftqEnqBuf = RegEnable(toFtqBuf, enable=if4_fire)
  val ftqEnqBuf_valid = RegInit(false.B)
  val ftqLeftOne = WireInit(false.B) // TODO: to be replaced
  ftqEnqBuf_ready := io.toFtq.ready && !(io.ftqLeftOne && ftqEnqBuf_valid)
  if4_ftqEnqPtr := Mux(ftqEnqBuf_valid, io.ftqEnqPtr+1.U, io.ftqEnqPtr)
  when (io.redirect.valid)  { ftqEnqBuf_valid := false.B }
  .elsewhen (if4_fire)      { ftqEnqBuf_valid := true.B }
  .elsewhen (io.toFtq.fire) { ftqEnqBuf_valid := false.B }

  io.toFtq.valid := ftqEnqBuf_valid
  io.toFtq.bits  := ftqEnqBuf
  
  toFtqBuf := DontCare
  toFtqBuf.ftqPC    := if4_pc
  toFtqBuf.hist     := final_gh
  toFtqBuf.predHist := if4_predHist.asTypeOf(new GlobalHistory)
  toFtqBuf.rasSp    := bpu.io.brInfo.rasSp
  toFtqBuf.rasTop   := bpu.io.brInfo.rasTop
  toFtqBuf.specCnt  := bpu.io.brInfo.specCnt
  toFtqBuf.metas    := bpu.io.brInfo.metas
  toFtqBuf.hasLastPrev := if4_pendingPrevHalfInstr

  // save it for update
  when (if4_pendingPrevHalfInstr) {
    toFtqBuf.metas(0) := if4_prevHalfInstr.bits.meta
  }
  val if4_jmpIdx = WireInit(if4_bp.jmpIdx)
  val if4_taken = WireInit(if4_bp.taken)
  val if4_real_valids = if4_pd.mask &
    (Fill(PredictWidth, !if4_taken) |
      (Fill(PredictWidth, 1.U(1.W)) >> (~if4_jmpIdx)))

  val cfiIsCall = if4_pd.pd(if4_jmpIdx).isCall
  val cfiIsRet  = if4_pd.pd(if4_jmpIdx).isRet
  val cfiIsRVC  = if4_pd.pd(if4_jmpIdx).isRVC
  toFtqBuf.cfiIsCall := cfiIsCall
  toFtqBuf.cfiIsRet  := cfiIsRet
  toFtqBuf.cfiIsRVC  := cfiIsRVC
  toFtqBuf.cfiIndex.valid := if4_taken
  toFtqBuf.cfiIndex.bits  := Mux(cfiIsRVC, if4_jmpIdx, if4_jmpIdx - 1.U)

  toFtqBuf.br_mask   := if4_bp.brMask.asTypeOf(Vec(PredictWidth, Bool()))
  toFtqBuf.rvc_mask  := VecInit(if4_pd.pd.map(_.isRVC))
  toFtqBuf.valids    := if4_real_valids.asTypeOf(Vec(PredictWidth, Bool()))
  toFtqBuf.target := Mux(if4_taken, if4_target, if4_snpc)



  val r = io.redirect
  val cfiUpdate = io.redirect.bits.cfiUpdate
  when (r.valid) {
    val isMisPred = r.bits.level === 0.U
    val b = cfiUpdate
    val oldGh = b.hist
    val sawNTBr = b.sawNotTakenBranch
    val isBr = b.pd.isBr
    val taken = Mux(isMisPred, b.taken, b.predTaken)
    val updatedGh = oldGh.update(sawNTBr, isBr && taken)
    final_gh := updatedGh
    final_gh_bypass := updatedGh
    flush_final_gh := true.B
  }

  npcGen.register(io.redirect.valid, io.redirect.bits.cfiUpdate.target, Some("backend_redirect"))
  npcGen.register(RegNext(reset.asBool) && !reset.asBool, resetVector.U(VAddrBits.W), Some("reset_vector"))

  if1_npc := npcGen()


  icache.io.req.valid := if1_can_go
  icache.io.resp.ready := if4_ready
  icache.io.req.bits.addr := if1_npc
  icache.io.req.bits.mask := mask(if1_npc)
  icache.io.flush := Cat(if3_flush, if2_flush)
  icache.io.mem_grant <> io.icacheMemGrant
  icache.io.fencei := io.fencei
  icache.io.prev.valid := if3_prevHalfInstrMet
  icache.io.prev.bits := if3_prevHalfInstr.bits.instr
  icache.io.prev_ipf := if3_prevHalfInstr.bits.ipf
  icache.io.prev_pc := if3_prevHalfInstr.bits.pc
  icache.io.mmio_acquire <> io.mmio_acquire
  icache.io.mmio_grant <> io.mmio_grant
  icache.io.mmio_flush <> io.mmio_flush
  io.icacheMemAcq <> icache.io.mem_acquire
  io.l1plusFlush := icache.io.l1plusflush
  io.prefetchTrainReq := icache.io.prefetchTrainReq

  bpu.io.commit <> io.commitUpdate
  bpu.io.redirect <> io.redirect

  bpu.io.inFire(0) := if1_can_go
  bpu.io.inFire(1) := if2_fire
  bpu.io.inFire(2) := if3_fire
  bpu.io.inFire(3) := if4_fire
  bpu.io.in.pc := if1_npc
  bpu.io.in.hist := if1_gh.asUInt
  bpu.io.in.inMask := mask(if1_npc)
  bpu.io.predecode.mask := if4_pd.mask
  bpu.io.predecode.lastHalf := if4_pd.lastHalf
  bpu.io.predecode.pd := if4_pd.pd
  bpu.io.predecode.hasLastHalfRVI := if4_prevHalfInstrMet
  bpu.io.realMask := if4_mask
  bpu.io.prevHalf := if4_prevHalfInstr


  when (if3_prevHalfInstrMet && icacheResp.ipf && !if3_prevHalfInstr.bits.ipf) {
    crossPageIPF := true.B // higher 16 bits page fault
  }

<<<<<<< HEAD
  val fetchPacketValid = if4_valid && !io.redirect.valid && ftqEnqBuf_ready
  val fetchPacketWire = Wire(new FetchPacket)


  fetchPacketWire.instrs := if4_pd.instrs
  fetchPacketWire.mask := if4_real_valids
=======
  //RVC expand
  val expandedInstrs = Wire(Vec(PredictWidth, UInt(32.W)))
  for(i <- 0 until PredictWidth){
      val expander = Module(new RVCExpander)
      expander.io.in := if4_pd.instrs(i)
      expandedInstrs(i) := expander.io.out.bits
  }

  val fetchPacketValid = if4_valid && !io.redirect.valid
  val fetchPacketWire = Wire(new FetchPacket)

  fetchPacketWire.instrs := expandedInstrs
  fetchPacketWire.mask := if4_pd.mask & (Fill(PredictWidth, !if4_bp.taken) | (Fill(PredictWidth, 1.U(1.W)) >> (~if4_bp.jmpIdx)))
>>>>>>> 12166308
  fetchPacketWire.pdmask := if4_pd.mask

  fetchPacketWire.pc := if4_pd.pc
  (0 until PredictWidth).foreach(i => fetchPacketWire.pnpc(i) := if4_pd.pc(i) + Mux(if4_pd.pd(i).isRVC, 2.U, 4.U))
  when (if4_bp.taken) {
    fetchPacketWire.pnpc(if4_bp.jmpIdx) := if4_bp.target
  }

  fetchPacketWire.pd := if4_pd.pd
  fetchPacketWire.ipf := if4_ipf
  fetchPacketWire.acf := if4_acf
  fetchPacketWire.crossPageIPFFix := if4_crossPageIPF
  fetchPacketWire.ftqPtr := if4_ftqEnqPtr

  // predTaken Vec
  fetchPacketWire.pred_taken := if4_bp.realTakens

  io.fetchPacket.bits := fetchPacketWire
  io.fetchPacket.valid := fetchPacketValid

//  if(IFUDebug) {
    val predictor_s3 = RegEnable(Mux(if3_redirect, 1.U(log2Up(4).W), 0.U(log2Up(4).W)), if3_fire)
    val predictor_s4 = Mux(if4_redirect, 2.U, predictor_s3)
    val predictor = predictor_s4
  toFtqBuf.metas.map(_.predictor := predictor)
 // }

  // val predRight = cfiUpdate.valid && !cfiUpdate.bits.isMisPred && !cfiUpdate.bits.isReplay
  // val predWrong = cfiUpdate.valid && cfiUpdate.bits.isMisPred && !cfiUpdate.bits.isReplay

  // val ubtbRight = predRight && cfiUpdate.bits.bpuMeta.predictor === 0.U
  // val ubtbWrong = predWrong && cfiUpdate.bits.bpuMeta.predictor === 0.U
  // val btbRight  = predRight && cfiUpdate.bits.bpuMeta.predictor === 1.U
  // val btbWrong  = predWrong && cfiUpdate.bits.bpuMeta.predictor === 1.U
  // val tageRight = predRight && cfiUpdate.bits.bpuMeta.predictor === 2.U
  // val tageWrong = predWrong && cfiUpdate.bits.bpuMeta.predictor === 2.U
  // val loopRight = predRight && cfiUpdate.bits.bpuMeta.predictor === 3.U
  // val loopWrong = predWrong && cfiUpdate.bits.bpuMeta.predictor === 3.U

  // ExcitingUtils.addSource(ubtbRight, "perfCntubtbRight", Perf)
  // ExcitingUtils.addSource(ubtbWrong, "perfCntubtbWrong", Perf)
  // ExcitingUtils.addSource(btbRight, "perfCntbtbRight", Perf)
  // ExcitingUtils.addSource(btbWrong, "perfCntbtbWrong", Perf)
  // ExcitingUtils.addSource(tageRight, "perfCnttageRight", Perf)
  // ExcitingUtils.addSource(tageWrong, "perfCnttageWrong", Perf)
  // ExcitingUtils.addSource(loopRight, "perfCntloopRight", Perf)
  // ExcitingUtils.addSource(loopWrong, "perfCntloopWrong", Perf)

  // debug info
  if (IFUDebug) {
    XSDebug(RegNext(reset.asBool) && !reset.asBool, "Reseting...\n")
    XSDebug(icache.io.flush(0).asBool, "Flush icache stage2...\n")
    XSDebug(icache.io.flush(1).asBool, "Flush icache stage3...\n")
    XSDebug(io.redirect.valid, p"Redirect from backend! target=${Hexadecimal(io.redirect.bits.cfiUpdate.target)}\n")

    XSDebug("[IF1] v=%d     fire=%d  cango=%d          flush=%d pc=%x mask=%b\n", if1_valid, if1_fire,if1_can_go, if1_flush, if1_npc, mask(if1_npc))
    XSDebug("[IF2] v=%d r=%d fire=%d redirect=%d flush=%d pc=%x snpc=%x\n", if2_valid, if2_ready, if2_fire, if2_redirect, if2_flush, if2_pc, if2_snpc)
    XSDebug("[IF3] v=%d r=%d fire=%d redirect=%d flush=%d pc=%x crossPageIPF=%d sawNTBrs=%d\n", if3_valid, if3_ready, if3_fire, if3_redirect, if3_flush, if3_pc, crossPageIPF, if3_bp.hasNotTakenBrs)
    XSDebug("[IF4] v=%d r=%d fire=%d redirect=%d flush=%d pc=%x crossPageIPF=%d sawNTBrs=%d\n", if4_valid, if4_ready, if4_fire, if4_redirect, if4_flush, if4_pc, if4_crossPageIPF, if4_bp.hasNotTakenBrs)
    XSDebug("[predictor] predictor_s3=%d, predictor_s4=%d, predictor=%d\n", predictor_s3, predictor_s4, predictor)
    XSDebug("[IF1][icacheReq] v=%d r=%d addr=%x\n", icache.io.req.valid, icache.io.req.ready, icache.io.req.bits.addr)
    XSDebug("[IF1][ghr] hist=%b\n", if1_gh.asUInt)
    XSDebug("[IF1][ghr] extHist=%b\n\n", if1_gh.asUInt)

    XSDebug("[IF2][bp] taken=%d jmpIdx=%d hasNTBrs=%d target=%x saveHalfRVI=%d\n\n", if2_bp.taken, if2_bp.jmpIdx, if2_bp.hasNotTakenBrs, if2_bp.target, if2_bp.saveHalfRVI)
    if2_gh.debug("if2")

    XSDebug("[IF3][icacheResp] v=%d r=%d pc=%x mask=%b\n", icache.io.resp.valid, icache.io.resp.ready, icache.io.resp.bits.pc, icache.io.resp.bits.mask)
    XSDebug("[IF3][bp] taken=%d jmpIdx=%d hasNTBrs=%d target=%x saveHalfRVI=%d\n", if3_bp.taken, if3_bp.jmpIdx, if3_bp.hasNotTakenBrs, if3_bp.target, if3_bp.saveHalfRVI)
    XSDebug("[IF3][redirect]: v=%d, prevMet=%d, prevNMet=%d, predT=%d, predNT=%d\n", if3_redirect, if3_prevHalfMetRedirect, if3_prevHalfNotMetRedirect, if3_predTakenRedirect, if3_predNotTakenRedirect)
    // XSDebug("[IF3][prevHalfInstr] v=%d redirect=%d fetchpc=%x idx=%d tgt=%x taken=%d instr=%x\n\n",
    //   prev_half_valid, prev_half_redirect, prev_half_fetchpc, prev_half_idx, prev_half_tgt, prev_half_taken, prev_half_instr)
    XSDebug("[IF3][if3_prevHalfInstr] v=%d taken=%d fetchpc=%x idx=%d pc=%x npc=%x tgt=%x instr=%x ipf=%d\n\n",
    if3_prevHalfInstr.valid, if3_prevHalfInstr.bits.taken, if3_prevHalfInstr.bits.fetchpc, if3_prevHalfInstr.bits.idx, if3_prevHalfInstr.bits.pc, if3_prevHalfInstr.bits.npc, if3_prevHalfInstr.bits.target, if3_prevHalfInstr.bits.instr, if3_prevHalfInstr.bits.ipf)
    if3_gh.debug("if3")
    
    XSDebug("[IF4][predecode] mask=%b\n", if4_pd.mask)
    XSDebug("[IF4][snpc]: %x, realMask=%b\n", if4_snpc, if4_mask)
    XSDebug("[IF4][bp] taken=%d jmpIdx=%d hasNTBrs=%d target=%x saveHalfRVI=%d\n", if4_bp.taken, if4_bp.jmpIdx, if4_bp.hasNotTakenBrs, if4_bp.target, if4_bp.saveHalfRVI)
    XSDebug("[IF4][redirect]: v=%d, prevNotMet=%d, predT=%d, predNT=%d\n", if4_redirect, if4_prevHalfNextNotMet, if4_predTakenRedirect, if4_predNotTakenRedirect)
    XSDebug(if4_pd.pd(if4_bp.jmpIdx).isJal && if4_bp.taken, "[IF4] cfi is jal!  instr=%x target=%x\n", if4_instrs(if4_bp.jmpIdx), if4_jal_tgts(if4_bp.jmpIdx))
    XSDebug("[IF4][ prevHalfInstrReq] v=%d taken=%d fetchpc=%x idx=%d pc=%x npc=%x tgt=%x instr=%x ipf=%d\n",
      prevHalfInstrReq.valid, prevHalfInstrReq.bits.taken, prevHalfInstrReq.bits.fetchpc, prevHalfInstrReq.bits.idx, prevHalfInstrReq.bits.pc, prevHalfInstrReq.bits.npc, prevHalfInstrReq.bits.target, prevHalfInstrReq.bits.instr, prevHalfInstrReq.bits.ipf)
    XSDebug("[IF4][if4_prevHalfInstr] v=%d taken=%d fetchpc=%x idx=%d pc=%x npc=%x tgt=%x instr=%x ipf=%d\n",
      if4_prevHalfInstr.valid, if4_prevHalfInstr.bits.taken, if4_prevHalfInstr.bits.fetchpc, if4_prevHalfInstr.bits.idx, if4_prevHalfInstr.bits.pc, if4_prevHalfInstr.bits.npc, if4_prevHalfInstr.bits.target, if4_prevHalfInstr.bits.instr, if4_prevHalfInstr.bits.ipf)
    if4_gh.debug("if4")
    XSDebug(io.fetchPacket.fire(), "[IF4][fetchPacket] v=%d r=%d mask=%b ipf=%d acf=%d crossPageIPF=%d\n",
      io.fetchPacket.valid, io.fetchPacket.ready, io.fetchPacket.bits.mask, io.fetchPacket.bits.ipf, io.fetchPacket.bits.acf, io.fetchPacket.bits.crossPageIPFFix)
    for (i <- 0 until PredictWidth) {
      XSDebug(io.fetchPacket.fire(), "[IF4][fetchPacket] %b %x pc=%x pnpc=%x pd: rvc=%d brType=%b call=%d ret=%d\n",
        io.fetchPacket.bits.mask(i),
        io.fetchPacket.bits.instrs(i),
        io.fetchPacket.bits.pc(i),
        io.fetchPacket.bits.pnpc(i),
        io.fetchPacket.bits.pd(i).isRVC,
        io.fetchPacket.bits.pd(i).brType,
        io.fetchPacket.bits.pd(i).isCall,
        io.fetchPacket.bits.pd(i).isRet
      )
    }
    val b = ftqEnqBuf
    XSDebug("[FtqEnqBuf] v=%d r=%d pc=%x cfiIndex(%d)=%d cfiIsCall=%d cfiIsRet=%d cfiIsRVC=%d\n",
      ftqEnqBuf_valid, ftqEnqBuf_ready, b.ftqPC, b.cfiIndex.valid, b.cfiIndex.bits, b.cfiIsCall, b.cfiIsRet, b.cfiIsRVC)
    XSDebug("[FtqEnqBuf] valids=%b br_mask=%b rvc_mask=%b hist=%x predHist=%x rasSp=%d rasTopAddr=%x rasTopCtr=%d\n",
      b.valids.asUInt, b.br_mask.asUInt, b.rvc_mask.asUInt, b.hist.asUInt, b.predHist.asUInt, b.rasSp, b.rasTop.retAddr, b.rasTop.ctr)
    XSDebug("[ToFTQ] v=%d r=%d leftOne=%d ptr=%d\n", io.toFtq.valid, io.toFtq.ready, io.ftqLeftOne, io.ftqEnqPtr.value)  
  }

}<|MERGE_RESOLUTION|>--- conflicted
+++ resolved
@@ -522,14 +522,10 @@
     crossPageIPF := true.B // higher 16 bits page fault
   }
 
-<<<<<<< HEAD
   val fetchPacketValid = if4_valid && !io.redirect.valid && ftqEnqBuf_ready
   val fetchPacketWire = Wire(new FetchPacket)
 
-
-  fetchPacketWire.instrs := if4_pd.instrs
   fetchPacketWire.mask := if4_real_valids
-=======
   //RVC expand
   val expandedInstrs = Wire(Vec(PredictWidth, UInt(32.W)))
   for(i <- 0 until PredictWidth){
@@ -537,14 +533,7 @@
       expander.io.in := if4_pd.instrs(i)
       expandedInstrs(i) := expander.io.out.bits
   }
-
-  val fetchPacketValid = if4_valid && !io.redirect.valid
-  val fetchPacketWire = Wire(new FetchPacket)
-
   fetchPacketWire.instrs := expandedInstrs
-  fetchPacketWire.mask := if4_pd.mask & (Fill(PredictWidth, !if4_bp.taken) | (Fill(PredictWidth, 1.U(1.W)) >> (~if4_bp.jmpIdx)))
->>>>>>> 12166308
-  fetchPacketWire.pdmask := if4_pd.mask
 
   fetchPacketWire.pc := if4_pd.pc
   (0 until PredictWidth).foreach(i => fetchPacketWire.pnpc(i) := if4_pd.pc(i) + Mux(if4_pd.pd(i).isRVC, 2.U, 4.U))
