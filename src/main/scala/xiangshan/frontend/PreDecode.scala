--- conflicted
+++ resolved
@@ -100,11 +100,6 @@
 
   val rawInsts = if (HasCExtension) VecInit((0 until PredictWidth).map(i => Cat(data(i+1), data(i))))
   else         VecInit((0 until PredictWidth).map(i => data(i)))
-<<<<<<< HEAD
-
-=======
->>>>>>> 026615fc
-
 
   for (i <- 0 until PredictWidth) {
     val inst           =WireInit(rawInsts(i))
@@ -127,7 +122,6 @@
     val h_lastIsValidEnd = if (i == 0) { false.B } else { h_validEnd(i-1) || !HasCExtension.B }
     h_validStart(i)   := (h_lastIsValidEnd || !HasCExtension.B)
     h_validEnd(i)     := h_validStart(i) && currentIsRVC || !h_validStart(i) || !HasCExtension.B
-<<<<<<< HEAD
 
     io.out.hasHalfValid(i)        := h_validStart(i)
 
@@ -140,28 +134,6 @@
     io.out.pd(i).isCall        := isCall
     io.out.pd(i).isRet         := isRet
 
-=======
-
-    io.out.hasHalfValid(i)        := h_validStart(i)
-
-    io.out.triggered(i).triggerTiming   := DontCare//VecInit(Seq.fill(10)(false.B))
-    io.out.triggered(i).triggerHitVec   := DontCare//VecInit(Seq.fill(10)(false.B))
-    io.out.triggered(i).triggerChainVec := DontCare//VecInit(Seq.fill(5)(false.B))
-    for (j <- 0 until 4) {
-      val hit = Mux(tdata(j).select, TriggerCmp(Mux(currentIsRVC, inst(15, 0), inst), tdata(j).tdata2, tdata(j).matchType, triggerEnable(j)),
-        TriggerCmp(currentPC, tdata(j).tdata2, tdata(j).matchType, triggerEnable(j)))
-      io.out.triggered(i).triggerHitVec(triggerMapping(j)) := hit
-      io.out.triggered(i).triggerTiming(triggerMapping(j)) := hit && tdata(j).timing
-      if(chainMapping.contains(j)) io.out.triggered(i).triggerChainVec(chainMapping(j)) := hit && tdata(j).chain
-    }
-
-    io.out.pd(i).valid         := validStart(i)
-    io.out.pd(i).isRVC         := currentIsRVC
-    io.out.pd(i).brType        := brType
-    io.out.pd(i).isCall        := isCall
-    io.out.pd(i).isRet         := isRet
-
->>>>>>> 026615fc
     io.out.expInstr(i)         := expander.io.out.bits
     io.out.jumpOffset(i)       := Mux(io.out.pd(i).isBr, brOffset, jalOffset)
   }
@@ -302,22 +274,16 @@
   io.triggered.map{i => i := 0.U.asTypeOf(new TriggerCf)}
   val triggerEnable = RegInit(VecInit(Seq.fill(4)(false.B))) // From CSR, controlled by priv mode, etc.
   triggerEnable := io.csrTriggerEnable
-<<<<<<< HEAD
   val triggerHitVec = Wire(Vec(4, Bool()))
   XSDebug(triggerEnable.asUInt.orR, "Debug Mode: At least one frontend trigger is enabled\n")
 
   for (i <- 0 until 4) {PrintTriggerInfo(triggerEnable(i), tdata(i))}
-=======
-  val triggerMapping = Map(0 -> 0, 1 -> 1, 2 -> 6, 3 -> 8)
-  val chainMapping = Map(0 -> 0, 2 -> 3, 3 -> 4)
->>>>>>> 026615fc
 
   for (i <- 0 until PredictWidth) {
     val currentPC = io.pc(i)
     val currentIsRVC = io.pds(i).isRVC
     val inst = WireInit(rawInsts(i))
 
-<<<<<<< HEAD
     for (j <- 0 until 4) {
       triggerHitVec(j) := Mux(tdata(j).select, TriggerCmp(Mux(currentIsRVC, inst(15, 0), inst), tdata(j).tdata2, tdata(j).matchType, triggerEnable(j)),
         TriggerCmp(currentPC, tdata(j).tdata2, tdata(j).matchType, triggerEnable(j)))
@@ -336,17 +302,5 @@
     }
     XSDebug(io.triggered(i).getHitFrontend, p"Debug Mode: Predecode Inst No. ${i} has trigger hit vec ${io.triggered(i).frontendHit}" +
       p"and backend en ${io.triggered(i).backendEn}\n")
-=======
-    io.triggered(i).triggerTiming := VecInit(Seq.fill(10)(false.B))
-    io.triggered(i).triggerHitVec := VecInit(Seq.fill(10)(false.B))
-    io.triggered(i).triggerChainVec := VecInit(Seq.fill(5)(false.B))
-    for (j <- 0 until 4) {
-      val hit = Mux(tdata(j).select, TriggerCmp(Mux(currentIsRVC, inst(15, 0), inst), tdata(j).tdata2, tdata(j).matchType, triggerEnable(j)),
-        TriggerCmp(currentPC, tdata(j).tdata2, tdata(j).matchType, triggerEnable(j)))
-      io.triggered(i).triggerHitVec(triggerMapping(j)) := hit
-      io.triggered(i).triggerTiming(triggerMapping(j)) := hit && tdata(j).timing
-      if(chainMapping.contains(j)) io.triggered(i).triggerChainVec(chainMapping(j)) := hit && tdata(j).chain
-    }
->>>>>>> 026615fc
   }  
 }