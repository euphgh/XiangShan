/***************************************************************************************
* Copyright (c) 2020-2021 Institute of Computing Technology, Chinese Academy of Sciences
* Copyright (c) 2020-2021 Peng Cheng Laboratory
*
* XiangShan is licensed under Mulan PSL v2.
* You can use this software according to the terms and conditions of the Mulan PSL v2.
* You may obtain a copy of Mulan PSL v2 at:
*          http://license.coscl.org.cn/MulanPSL2
*
* THIS SOFTWARE IS PROVIDED ON AN "AS IS" BASIS, WITHOUT WARRANTIES OF ANY KIND,
* EITHER EXPRESS OR IMPLIED, INCLUDING BUT NOT LIMITED TO NON-INFRINGEMENT,
* MERCHANTABILITY OR FIT FOR A PARTICULAR PURPOSE.
*
* See the Mulan PSL v2 for more details.
***************************************************************************************/

package  xiangshan.frontend.icache

import chipsalliance.rocketchip.config.Parameters
import chisel3._
import chisel3.util.{DecoupledIO, _}
import freechips.rocketchip.diplomacy.{IdRange, LazyModule, LazyModuleImp, TransferSizes}
import freechips.rocketchip.tilelink._
import freechips.rocketchip.util.BundleFieldBase
import huancun.mbist.MBISTPipeline.placePipelines
import huancun.utils.SRAMTemplate
import huancun.{AliasField, DirtyField, PreferCacheField, PrefetchField}
import utils._
import xiangshan._
import xiangshan.cache._
import xiangshan.cache.mmu.BlockTlbRequestIO
import xiangshan.frontend._

case class ICacheParameters(
    nSets: Int = 256,
    nWays: Int = 8,
    rowBits: Int = 64,
    nTLBEntries: Int = 32,
    tagECC: Option[String] = None,
    dataECC: Option[String] = None,
    replacer: Option[String] = Some("random"),
    nMissEntries: Int = 2,
    nReleaseEntries: Int = 1,
    nProbeEntries: Int = 2,
    nPrefetchEntries: Int = 4,
    hasPrefetch: Boolean = false,
    nMMIOs: Int = 1,
    blockBytes: Int = 64
)extends L1CacheParameters {

  val setBytes = nSets * blockBytes
  val aliasBitsOpt = if(setBytes > pageSize) Some(log2Ceil(setBytes / pageSize)) else None
  val reqFields: Seq[BundleFieldBase] = Seq(
    PrefetchField(),
    PreferCacheField()
  ) ++ aliasBitsOpt.map(AliasField)
  val echoFields: Seq[BundleFieldBase] = Seq(DirtyField())
  def tagCode: Code = Code.fromString(tagECC)
  def dataCode: Code = Code.fromString(dataECC)
  def replacement = ReplacementPolicy.fromString(replacer,nWays,nSets)
}

trait HasICacheParameters extends HasL1CacheParameters with HasInstrMMIOConst with HasIFUConst{
  val cacheParams = icacheParameters
  val dataCodeUnit = 16
  val dataCodeUnitNum  = blockBits/dataCodeUnit

  def highestIdxBit = log2Ceil(nSets) - 1
  def encDataUnitBits   = cacheParams.dataCode.width(dataCodeUnit)
  def dataCodeBits      = encDataUnitBits - dataCodeUnit
  def dataCodeEntryBits = dataCodeBits * dataCodeUnitNum

  val ICacheSets = cacheParams.nSets
  val ICacheWays = cacheParams.nWays

  val ICacheSameVPAddrLength = 12
  val ReplaceIdWid = 5

  val ICacheWordOffset = 0
  val ICacheSetOffset = ICacheWordOffset + log2Up(blockBytes)
  val ICacheAboveIndexOffset = ICacheSetOffset + log2Up(ICacheSets)
  val ICacheTagOffset = ICacheAboveIndexOffset min ICacheSameVPAddrLength

  def ReplacePipeKey = 0
  def MainPipeKey = 1
  def PortNumber = 2
  def ProbeKey   = 3

  def partWayNum = 4
  def pWay = nWays/partWayNum

  def nPrefetchEntries = cacheParams.nPrefetchEntries

  def getBits(num: Int) = log2Ceil(num).W


  def generatePipeControl(lastFire: Bool, thisFire: Bool, thisFlush: Bool, lastFlush: Bool): Bool = {
    val valid  = RegInit(false.B)
    when(thisFlush)                    {valid  := false.B}
      .elsewhen(lastFire && !lastFlush)  {valid  := true.B}
      .elsewhen(thisFire)                 {valid  := false.B}
    valid
  }

  def ResultHoldBypass[T<:Data](data: T, valid: Bool): T = {
    Mux(valid, data, RegEnable(data, valid))
  }

  require(isPow2(nSets), s"nSets($nSets) must be pow2")
  require(isPow2(nWays), s"nWays($nWays) must be pow2")
}

abstract class ICacheBundle(implicit p: Parameters) extends XSBundle
  with HasICacheParameters

abstract class ICacheModule(implicit p: Parameters) extends XSModule
  with HasICacheParameters

abstract class ICacheArray(implicit p: Parameters) extends XSModule
  with HasICacheParameters

class ICacheMetadata(implicit p: Parameters) extends ICacheBundle {
  val coh = new ClientMetadata
  val tag = UInt(tagBits.W)
}

object ICacheMetadata {
  def apply(tag: Bits, coh: ClientMetadata)(implicit p: Parameters) = {
    val meta = Wire(new L1Metadata)
    meta.tag := tag
    meta.coh := coh
    meta
  }
}


class ICacheMetaArray(parentName:String = "Unknown")(implicit p: Parameters) extends ICacheArray
{
  def onReset = ICacheMetadata(0.U, ClientMetadata.onReset)
  val metaBits = onReset.getWidth
  val metaEntryBits = cacheParams.tagCode.width(metaBits)

  val io=IO{new Bundle{
    val write    = Flipped(DecoupledIO(new ICacheMetaWriteBundle))
    val read     = Flipped(DecoupledIO(new ICacheReadBundle))
    val readResp = Output(new ICacheMetaRespBundle)
    val cacheOp  = Flipped(new L1CacheInnerOpIO) // customized cache op port
  }}

  io.read.ready := !io.write.valid

  val port_0_read_0 = io.read.valid  && !io.read.bits.vSetIdx(0)(0)
  val port_0_read_1 = io.read.valid  &&  io.read.bits.vSetIdx(0)(0)
  val port_1_read_1  = io.read.valid &&  io.read.bits.vSetIdx(1)(0) && io.read.bits.isDoubleLine
  val port_1_read_0  = io.read.valid && !io.read.bits.vSetIdx(1)(0) && io.read.bits.isDoubleLine

  val port_0_read_0_reg = RegEnable(next = port_0_read_0, enable = io.read.fire())
  val port_0_read_1_reg = RegEnable(next = port_0_read_1, enable = io.read.fire())
  val port_1_read_1_reg = RegEnable(next = port_1_read_1, enable = io.read.fire())
  val port_1_read_0_reg = RegEnable(next = port_1_read_0, enable = io.read.fire())

  val bank_0_idx = Mux(port_0_read_0, io.read.bits.vSetIdx(0), io.read.bits.vSetIdx(1))
  val bank_1_idx = Mux(port_0_read_1, io.read.bits.vSetIdx(0), io.read.bits.vSetIdx(1))
  val bank_idx   = Seq(bank_0_idx, bank_1_idx)

  val write_bank_0 = io.write.valid && !io.write.bits.bankIdx
  val write_bank_1 = io.write.valid &&  io.write.bits.bankIdx

  val write_meta_bits = Wire(UInt(metaEntryBits.W))

  val tagArrays = (0 until 2) map { bank =>
    val tagArray = Module(new SRAMTemplate(
      UInt(metaEntryBits.W),
      set=nSets/2,
      way=nWays,
      shouldReset = true,
      singlePort = true,
      parentName = parentName + s"bank${bank}_"
    ))

    //meta connection
    if(bank == 0) {
      tagArray.io.r.req.valid := port_0_read_0 || port_1_read_0
      tagArray.io.r.req.bits.apply(setIdx=bank_0_idx(highestIdxBit,1))
      tagArray.io.w.req.valid := write_bank_0
      tagArray.io.w.req.bits.apply(data=write_meta_bits, setIdx=io.write.bits.virIdx(highestIdxBit,1), waymask=io.write.bits.waymask)
    }
    else {
      tagArray.io.r.req.valid := port_0_read_1 || port_1_read_1
      tagArray.io.r.req.bits.apply(setIdx=bank_1_idx(highestIdxBit,1))
      tagArray.io.w.req.valid := write_bank_1
      tagArray.io.w.req.bits.apply(data=write_meta_bits, setIdx=io.write.bits.virIdx(highestIdxBit,1), waymask=io.write.bits.waymask)
    }

    tagArray
  }

  io.read.ready := !io.write.valid && tagArrays.map(_.io.r.req.ready).reduce(_&&_)

  //Parity Decode
  val read_metas = Wire(Vec(2,Vec(nWays,new ICacheMetadata())))
  for((tagArray,i) <- tagArrays.zipWithIndex){
    val read_meta_bits = tagArray.io.r.resp.asTypeOf(Vec(nWays,UInt(metaEntryBits.W)))
    val read_meta_decoded = read_meta_bits.map{ way_bits => cacheParams.tagCode.decode(way_bits)}
    val read_meta_wrong = read_meta_decoded.map{ way_bits_decoded => way_bits_decoded.error}
    val read_meta_corrected = VecInit(read_meta_decoded.map{ way_bits_decoded => way_bits_decoded.corrected})
    read_metas(i) := read_meta_corrected.asTypeOf(Vec(nWays,new ICacheMetadata()))
    (0 until nWays).map{ w => io.readResp.errors(i)(w) := RegNext(read_meta_wrong(w)) && RegNext(RegNext(io.read.fire))}
  }

  //Parity Encode
  val write = io.write.bits
  write_meta_bits := cacheParams.tagCode.encode(ICacheMetadata(tag = write.phyTag, coh = write.coh).asUInt)

  val wayNum   = OHToUInt(io.write.bits.waymask)
  val validPtr = Cat(io.write.bits.virIdx, wayNum)

  io.readResp.metaData <> DontCare
  when(port_0_read_0_reg){
    io.readResp.metaData(0) := read_metas(0)
  }.elsewhen(port_0_read_1_reg){
    io.readResp.metaData(0) := read_metas(1)
  }

  when(port_1_read_0_reg){
    io.readResp.metaData(1) := read_metas(0)
  }.elsewhen(port_1_read_1_reg){
    io.readResp.metaData(1) := read_metas(1)
  }


  io.write.ready := true.B
  // deal with customized cache op
  require(nWays <= 32)
  io.cacheOp.resp.bits := DontCare
  val cacheOpShouldResp = WireInit(false.B)
  when(io.cacheOp.req.valid){
    when(
      CacheInstrucion.isReadTag(io.cacheOp.req.bits.opCode) ||
      CacheInstrucion.isReadTagECC(io.cacheOp.req.bits.opCode)
    ){
      for (i <- 0 until 2) {
        tagArrays(i).io.r.req.valid := true.B
        tagArrays(i).io.r.req.bits.apply(setIdx = io.cacheOp.req.bits.index)
      }
      cacheOpShouldResp := true.B
    }
    when(CacheInstrucion.isWriteTag(io.cacheOp.req.bits.opCode)){
      for (i <- 0 until 2) {
        tagArrays(i).io.w.req.valid := true.B
        tagArrays(i).io.w.req.bits.apply(
          data = io.cacheOp.req.bits.write_tag_low,
          setIdx = io.cacheOp.req.bits.index,
          waymask = UIntToOH(io.cacheOp.req.bits.wayNum(4, 0))
        )
      }
      cacheOpShouldResp := true.B
    }
    // TODO
    // when(CacheInstrucion.isWriteTagECC(io.cacheOp.req.bits.opCode)){
    //   for (i <- 0 until readPorts) {
    //     array(i).io.ecc_write.valid := true.B
    //     array(i).io.ecc_write.bits.idx := io.cacheOp.req.bits.index
    //     array(i).io.ecc_write.bits.way_en := UIntToOH(io.cacheOp.req.bits.wayNum(4, 0))
    //     array(i).io.ecc_write.bits.ecc := io.cacheOp.req.bits.write_tag_ecc
    //   }
    //   cacheOpShouldResp := true.B
    // }
  }
  io.cacheOp.resp.valid := RegNext(io.cacheOp.req.valid && cacheOpShouldResp)
  io.cacheOp.resp.bits.read_tag_low := Mux(io.cacheOp.resp.valid,
    tagArrays(0).io.r.resp.asTypeOf(Vec(nWays, UInt(tagBits.W)))(io.cacheOp.req.bits.wayNum),
    0.U
  )
  io.cacheOp.resp.bits.read_tag_ecc := DontCare // TODO
  // TODO: deal with duplicated array
}



class ICacheDataArray(parentName:String = "Unknown")(implicit p: Parameters) extends ICacheArray
{

  def getECCFromEncUnit(encUnit: UInt) = {
    require(encUnit.getWidth == encDataUnitBits)
    if (encDataUnitBits == dataCodeUnit) {
      0.U.asTypeOf(UInt(1.W))
    } else {
      encUnit(encDataUnitBits - 1, dataCodeUnit)
    }
  }

  def getECCFromBlock(cacheblock: UInt) = {
    // require(cacheblock.getWidth == blockBits)
    VecInit((0 until dataCodeUnitNum).map { w =>
      val unit = cacheblock(dataCodeUnit * (w + 1) - 1, dataCodeUnit * w)
      getECCFromEncUnit(cacheParams.dataCode.encode(unit))
    })
  }

  val io=IO{new Bundle{
    val write    = Flipped(DecoupledIO(new ICacheDataWriteBundle))
    val read     = Flipped(DecoupledIO(Vec(partWayNum, new ICacheReadBundle)))
    val readResp = Output(new ICacheDataRespBundle)
    val cacheOp  = Flipped(new L1CacheInnerOpIO) // customized cache op port
  }}

  val write_data_bits = Wire(UInt(blockBits.W))

  val port_0_read_0_reg = RegEnable(next = io.read.valid && io.read.bits.head.port_0_read_0, enable = io.read.fire())
  val port_0_read_1_reg = RegEnable(next = io.read.valid && io.read.bits.head.port_0_read_1, enable = io.read.fire())
  val port_1_read_1_reg = RegEnable(next = io.read.valid && io.read.bits.head.port_1_read_1, enable = io.read.fire())
  val port_1_read_0_reg = RegEnable(next = io.read.valid && io.read.bits.head.port_1_read_0, enable = io.read.fire())

  val bank_0_idx_vec = io.read.bits.map(copy =>  Mux(io.read.valid && copy.port_0_read_0, copy.vSetIdx(0), copy.vSetIdx(1)))
  val bank_1_idx_vec = io.read.bits.map(copy =>  Mux(io.read.valid && copy.port_0_read_1, copy.vSetIdx(0), copy.vSetIdx(1)))

  val dataArrays = (0 until partWayNum).map{ i =>
    val dataArray = Module(new ICachePartWayArray(
      UInt(blockBits.W),
      pWay,
      parentName = parentName + s"dataArray${i}_"
    ))

    dataArray.io.read.req(0).valid :=  io.read.bits(i).read_bank_0 && io.read.valid
    dataArray.io.read.req(0).bits.ridx := bank_0_idx_vec(i)(highestIdxBit,1)
    dataArray.io.read.req(1).valid := io.read.bits(i).read_bank_1 && io.read.valid
    dataArray.io.read.req(1).bits.ridx := bank_1_idx_vec(i)(highestIdxBit,1)


    dataArray.io.write.valid         := io.write.valid
    dataArray.io.write.bits.wdata    := write_data_bits
    dataArray.io.write.bits.widx     := io.write.bits.virIdx(highestIdxBit,1)
    dataArray.io.write.bits.wbankidx := io.write.bits.bankIdx
    dataArray.io.write.bits.wmask    := io.write.bits.waymask.asTypeOf(Vec(partWayNum, Vec(pWay, Bool())))(i)

    dataArray
  }

  val read_datas = Wire(Vec(2,Vec(nWays,UInt(blockBits.W) )))

  (0 until PortNumber).map { port =>
    (0 until nWays).map { w =>
      read_datas(port)(w) := dataArrays(w / pWay).io.read.resp.rdata(port).asTypeOf(Vec(pWay, UInt(blockBits.W)))(w % pWay)
    }
  }

  io.readResp.datas(0) := Mux( port_0_read_1_reg, read_datas(1) , read_datas(0))
  io.readResp.datas(1) := Mux( port_1_read_0_reg, read_datas(0) , read_datas(1))


  val write_data_code = Wire(UInt(dataCodeEntryBits.W))
  val write_bank_0 = WireInit(io.write.valid && !io.write.bits.bankIdx)
  val write_bank_1 = WireInit(io.write.valid &&  io.write.bits.bankIdx)

  val bank_0_idx = bank_0_idx_vec.last
  val bank_1_idx = bank_1_idx_vec.last

  val codeArrays = (0 until 2) map { i =>
    val codeArray = Module(new SRAMTemplate(
      UInt(dataCodeEntryBits.W),
      set=nSets/2,
      way=nWays,
      shouldReset = true,
      singlePort = true,
      parentName = parentName + s"codeArray${i}_"
    ))

    if(i == 0) {
      codeArray.io.r.req.valid := io.read.valid && io.read.bits.last.read_bank_0
      codeArray.io.r.req.bits.apply(setIdx=bank_0_idx(highestIdxBit,1))
      codeArray.io.w.req.valid := write_bank_0
      codeArray.io.w.req.bits.apply(data=write_data_code, setIdx=io.write.bits.virIdx(highestIdxBit,1), waymask=io.write.bits.waymask)
    }
    else {
      codeArray.io.r.req.valid := io.read.valid && io.read.bits.last.read_bank_1
      codeArray.io.r.req.bits.apply(setIdx=bank_1_idx(highestIdxBit,1))
      codeArray.io.w.req.valid := write_bank_1
      codeArray.io.w.req.bits.apply(data=write_data_code, setIdx=io.write.bits.virIdx(highestIdxBit,1), waymask=io.write.bits.waymask)
    }

    codeArray
  }

  io.read.ready := !io.write.valid &&
                    dataArrays.map(_.io.read.req.map(_.ready).reduce(_&&_)).reduce(_&&_) &&
                    codeArrays.map(_.io.r.req.ready).reduce(_ && _)

  //Parity Decode
  val read_codes = Wire(Vec(2,Vec(nWays,UInt(dataCodeEntryBits.W) )))
  for(((dataArray,codeArray),i) <- dataArrays.zip(codeArrays).zipWithIndex){
    read_codes(i) := codeArray.io.r.resp.asTypeOf(Vec(nWays,UInt(dataCodeEntryBits.W)))
  }

  //Parity Encode
  val write = io.write.bits
  val write_data = WireInit(write.data)
  write_data_code := getECCFromBlock(write_data).asUInt
  write_data_bits := write_data

  io.readResp.codes(0) := Mux( port_0_read_1_reg, read_codes(1) , read_codes(0))
  io.readResp.codes(1) := Mux( port_1_read_0_reg, read_codes(0) , read_codes(1))

  io.write.ready := true.B

  // deal with customized cache op
  require(nWays <= 32)
  io.cacheOp.resp.bits := DontCare
  io.cacheOp.resp.valid := false.B
  val cacheOpShouldResp = WireInit(false.B)
  when(io.cacheOp.req.valid){
    when(
      CacheInstrucion.isReadData(io.cacheOp.req.bits.opCode)
    ){
      for (i <- 0 until 2) {
        dataArrays(i).io.read.req.map{ port =>
          port.valid     := !io.cacheOp.req.bits.index(0)
          port.bits.ridx := io.cacheOp.req.bits.index(highestIdxBit,1)
        }
      }
      cacheOpShouldResp := true.B
      io.cacheOp.resp.valid := RegNext(dataArrays.head.io.read.req.map(_.fire()).reduce(_||_) && cacheOpShouldResp)

      val dataresp = Mux(io.cacheOp.req.bits.bank_num(0).asBool,
        read_datas(1),
        read_datas(0)
      )

      val numICacheLineWords = blockBits / 64
      require(blockBits >= 64 && isPow2(blockBits))
      for (wordIndex <- 0 until numICacheLineWords) {
        io.cacheOp.resp.bits.read_data_vec(wordIndex) := dataresp(io.cacheOp.req.bits.wayNum(4, 0))(64*(wordIndex+1)-1, 64*wordIndex)
      }
    }
    when(CacheInstrucion.isWriteData(io.cacheOp.req.bits.opCode)){
      for (i <- 0 until 2) {
        dataArrays(i).io.write.valid := true.B
        dataArrays(i).io.write.bits.wdata := io.cacheOp.req.bits.write_data_vec.asTypeOf(write_data.cloneType)
        dataArrays(i).io.write.bits.wbankidx := io.cacheOp.req.bits.index(0)
        dataArrays(i).io.write.bits.widx := io.cacheOp.req.bits.index(highestIdxBit,1)
        dataArrays(i).io.write.bits.wmask  := UIntToOH(io.cacheOp.req.bits.wayNum(4, 0)).asTypeOf(Vec(partWayNum, Vec(pWay, Bool())))(i)
      }
      cacheOpShouldResp := true.B
    }
  }
}


class ICacheIO(implicit p: Parameters) extends ICacheBundle
{
  val prefetch    = Flipped(new FtqPrefechBundle)
  val stop        = Input(Bool())
  val fetch       = new ICacheMainPipeBundle
  val toIFU       = Output(Bool())
  val pmp         = Vec(PortNumber + 1, new ICachePMPBundle)
  val itlb        = Vec(PortNumber * 2 + 1, new BlockTlbRequestIO)
  val perfInfo    = Output(new ICachePerfInfo)
  val error       = new L1CacheErrorInfo
  /* Cache Instruction */
  val csr         = new L1CacheToCsrIO
  /* CSR control signal */
  val csr_pf_enable = Input(Bool())
  val csr_parity_enable = Input(Bool())
}

class ICache(parentName:String = "Unknown")(implicit p: Parameters) extends LazyModule with HasICacheParameters {

  val clientParameters = TLMasterPortParameters.v1(
    Seq(TLMasterParameters.v1(
      name = "icache",
      sourceId = IdRange(0, cacheParams.nMissEntries + cacheParams.nReleaseEntries),
      supportsProbe = TransferSizes(blockBytes),
      supportsHint = TransferSizes(blockBytes)
    )),
    requestFields = cacheParams.reqFields,
    echoFields = cacheParams.echoFields
  )

  val clientNode = TLClientNode(Seq(clientParameters))

  lazy val module = new ICacheImp(parentName)(this)
}

class ICacheImp(parentName:String = "Unknown")(outer: ICache) extends LazyModuleImp(outer) with HasICacheParameters with HasPerfEvents {
  val io = IO(new ICacheIO)

  println("ICache:")
  println("  ICacheSets: "          + cacheParams.nSets)
  println("  ICacheWays: "          + cacheParams.nWays)
  println("  ICacheBanks: "         + PortNumber)
  println("  hasPrefetch: "         + cacheParams.hasPrefetch)
  if(cacheParams.hasPrefetch){
    println("  nPrefetchEntries: "         + cacheParams.nPrefetchEntries)
  }

  val (bus, edge) = outer.clientNode.out.head

  val metaArray      = Module(new ICacheMetaArray(parentName = parentName + "metaArray_")(p))
  val dataArray      = Module(new ICacheDataArray(parentName = parentName + "dataArray_")(p))
  val mainPipe       = Module(new ICacheMainPipe)
  val missUnit      = Module(new ICacheMissUnit(edge))
  val releaseUnit    = Module(new ReleaseUnit(edge))
  val replacePipe     = Module(new ICacheReplacePipe)
  val probeQueue     = Module(new ICacheProbeQueue(edge))
  val prefetchPipe    = Module(new IPrefetchPipe)

  val meta_read_arb   = Module(new Arbiter(new ICacheReadBundle,  3))
  val data_read_arb   = Module(new Arbiter(Vec(partWayNum, new ICacheReadBundle),  2))
  val meta_write_arb  = Module(new Arbiter(new ICacheMetaWriteBundle(),  2 ))
  val replace_req_arb = Module(new Arbiter(new ReplacePipeReq, 2))
  // val tlb_req_arb     = Module(new Arbiter(new TlbReq, 2))

  meta_read_arb.io.in(ReplacePipeKey)   <> replacePipe.io.meta_read
  meta_read_arb.io.in(MainPipeKey)      <> mainPipe.io.metaArray.toIMeta
  meta_read_arb.io.in(2)                <> prefetchPipe.io.toIMeta
  metaArray.io.read                     <> meta_read_arb.io.out

  replacePipe.io.meta_response          <> metaArray.io.readResp
  mainPipe.io.metaArray.fromIMeta       <> metaArray.io.readResp
  prefetchPipe.io.fromIMeta             <> metaArray.io.readResp

  data_read_arb.io.in(ReplacePipeKey) <> replacePipe.io.data_read
  data_read_arb.io.in(MainPipeKey)    <> mainPipe.io.dataArray.toIData
  dataArray.io.read                   <> data_read_arb.io.out
  replacePipe.io.data_response        <> dataArray.io.readResp
  mainPipe.io.dataArray.fromIData     <> dataArray.io.readResp

  mainPipe.io.respStall := io.stop
  io.perfInfo := mainPipe.io.perfInfo

  meta_write_arb.io.in(ReplacePipeKey)  <> replacePipe.io.meta_write
  meta_write_arb.io.in(MainPipeKey)     <> missUnit.io.meta_write

  metaArray.io.write <> meta_write_arb.io.out
  dataArray.io.write <> missUnit.io.data_write

  mainPipe.io.csr_parity_enable := io.csr_parity_enable
  replacePipe.io.csr_parity_enable := io.csr_parity_enable

  if(cacheParams.hasPrefetch){
    prefetchPipe.io.fromFtq <> io.prefetch
    when(!io.csr_pf_enable){
      prefetchPipe.io.fromFtq.req.valid := false.B
      io.prefetch.req.ready := true.B
    }
  } else {
    prefetchPipe.io.fromFtq <> DontCare
  }

  io.pmp(0) <> mainPipe.io.pmp(0)
  io.pmp(1) <> mainPipe.io.pmp(1)
  io.pmp(2) <> prefetchPipe.io.pmp

  prefetchPipe.io.prefetchEnable := mainPipe.io.prefetchEnable
  prefetchPipe.io.prefetchDisable := mainPipe.io.prefetchDisable

  //notify IFU that Icache pipeline is available
  io.toIFU := mainPipe.io.fetch.req.ready

  // tlb_req_arb.io.in(0) <> mainPipe.io.itlb(0).req
  // tlb_req_arb.io.in(1) <> prefetchPipe.io.iTLBInter.req
  // io.itlb(0).req       <>    tlb_req_arb.io.out

  // mainPipe.io.itlb(0).resp  <>  io.itlb(0).resp
  // prefetchPipe.io.iTLBInter.resp  <>  io.itlb(0).resp

  // when(mainPipe.io.itlb(0).req.fire() && prefetchPipe.io.iTLBInter.req.fire())
  // {
  //   assert(false.B, "Both mainPipe ITLB and prefetchPipe ITLB fire!")
  // }

  io.itlb(0)        <>    mainPipe.io.itlb(0)
  io.itlb(1)        <>    mainPipe.io.itlb(1)
  io.itlb(2)        <>    mainPipe.io.itlb(2)
  io.itlb(3)        <>    mainPipe.io.itlb(3)
  io.itlb(4)        <>    prefetchPipe.io.iTLBInter


  io.fetch.resp     <>    mainPipe.io.fetch.resp

  for(i <- 0 until PortNumber){
<<<<<<< HEAD
    io.fetch(i).resp     <>    mainPipe.io.fetch(i).resp
=======
>>>>>>> 80e95c9b
    missUnit.io.req(i)           <>   mainPipe.io.mshr(i).toMSHR
    mainPipe.io.mshr(i).fromMSHR <>   missUnit.io.resp(i)
  }

  missUnit.io.prefetch_req <> prefetchPipe.io.toMissUnit.enqReq

  prefetchPipe.io.fromMSHR <> missUnit.io.prefetch_check

  bus.b.ready := false.B
  bus.c.valid := false.B
  bus.c.bits  := DontCare
  bus.e.valid := false.B
  bus.e.bits  := DontCare

  bus.a <> missUnit.io.mem_acquire
  bus.e <> missUnit.io.mem_finish

  releaseUnit.io.req <>  replacePipe.io.release_req
  replacePipe.io.release_finish := releaseUnit.io.finish
  bus.c <> releaseUnit.io.mem_release

  // connect bus d
  missUnit.io.mem_grant.valid := false.B
  missUnit.io.mem_grant.bits  := DontCare

  releaseUnit.io.mem_grant.valid := false.B
  releaseUnit.io.mem_grant.bits  := DontCare

  //Probe through bus b
  probeQueue.io.mem_probe    <> bus.b

  //Parity error port
  val errors = mainPipe.io.errors ++ Seq(replacePipe.io.error)
  io.error <> RegNext(Mux1H(errors.map(e => e.valid -> e)))


  /** Block set-conflict request */
 val probeReqValid = probeQueue.io.pipe_req.valid
 val probeReqVidx  = probeQueue.io.pipe_req.bits.vidx

  val hasVictim = VecInit(missUnit.io.victimInfor.map(_.valid))
  val victimSetSeq = VecInit(missUnit.io.victimInfor.map(_.vidx))

  val probeShouldBlock = VecInit(hasVictim.zip(victimSetSeq).map{case(valid, idx) =>  valid && probeReqValid && idx === probeReqVidx }).reduce(_||_)

 val releaseReqValid = missUnit.io.release_req.valid
 val releaseReqVidx  = missUnit.io.release_req.bits.vidx

  val hasConflict = VecInit(Seq(
        replacePipe.io.status.r1_set.valid,
        replacePipe.io.status.r2_set.valid,
        replacePipe.io.status.r3_set.valid
  ))

  val conflictIdx = VecInit(Seq(
        replacePipe.io.status.r1_set.bits,
        replacePipe.io.status.r2_set.bits,
        replacePipe.io.status.r3_set.bits
  ))

  val releaseShouldBlock = VecInit(hasConflict.zip(conflictIdx).map{case(valid, idx) =>  valid && releaseReqValid && idx === releaseReqVidx }).reduce(_||_)

  replace_req_arb.io.in(ReplacePipeKey) <> probeQueue.io.pipe_req
  replace_req_arb.io.in(ReplacePipeKey).valid := probeQueue.io.pipe_req.valid && !probeShouldBlock
  replace_req_arb.io.in(MainPipeKey)   <> missUnit.io.release_req
  replace_req_arb.io.in(MainPipeKey).valid := missUnit.io.release_req.valid && !releaseShouldBlock
  replacePipe.io.pipe_req               <> replace_req_arb.io.out

  when(releaseShouldBlock){
    missUnit.io.release_req.ready := false.B
  }

  when(probeShouldBlock){
    probeQueue.io.pipe_req.ready := false.B
  }


  missUnit.io.release_resp <> replacePipe.io.pipe_resp

<<<<<<< HEAD

  (0 until PortNumber).map{i =>
      mainPipe.io.fetch(i).req.valid := io.fetch(i).req.valid //&& !fetchShouldBlock(i)
      io.fetch(i).req.ready          :=  mainPipe.io.fetch(i).req.ready //&& !fetchShouldBlock(i)
      mainPipe.io.fetch(i).req.bits  := io.fetch(i).req.bits
  }

=======
  
  mainPipe.io.fetch.req <> io.fetch.req //&& !fetchShouldBlock(i)
>>>>>>> 80e95c9b
  // in L1ICache, we only expect GrantData and ReleaseAck
  bus.d.ready := false.B
  when ( bus.d.bits.opcode === TLMessages.GrantData) {
    missUnit.io.mem_grant <> bus.d
  } .elsewhen (bus.d.bits.opcode === TLMessages.ReleaseAck) {
    releaseUnit.io.mem_grant <> bus.d
  } .otherwise {
    assert (!bus.d.fire())
  }

  val perfEvents = Seq(
    ("icache_miss_cnt  ", false.B),
    ("icache_miss_penalty", BoolStopWatch(start = false.B, stop = false.B || false.B, startHighPriority = true)),
  )
  generatePerfEvent()

  // Customized csr cache op support
  val cacheOpDecoder = Module(new CSRCacheOpDecoder("icache", CacheInstrucion.COP_ID_ICACHE))
  cacheOpDecoder.io.csr <> io.csr
  dataArray.io.cacheOp.req := cacheOpDecoder.io.cache.req
  metaArray.io.cacheOp.req := cacheOpDecoder.io.cache.req
  cacheOpDecoder.io.cache.resp.valid :=
    dataArray.io.cacheOp.resp.valid ||
    metaArray.io.cacheOp.resp.valid
  cacheOpDecoder.io.cache.resp.bits := Mux1H(List(
    dataArray.io.cacheOp.resp.valid -> dataArray.io.cacheOp.resp.bits,
    metaArray.io.cacheOp.resp.valid -> metaArray.io.cacheOp.resp.bits,
  ))
  cacheOpDecoder.io.error := io.error
  assert(!((dataArray.io.cacheOp.resp.valid +& metaArray.io.cacheOp.resp.valid) > 1.U))

  val (icacheMbistPipelineSram,icacheMbistPipelineRf,icacheMbistPipelineSramRepair,icacheMbistPipelineRfRepair) = placePipelines(level = 2,infoName = s"MBISTPipeline_icache")
}

class ICachePartWayReadBundle[T <: Data](gen: T, pWay: Int)(implicit p: Parameters)
  extends ICacheBundle
{
  val req = Flipped(Vec(PortNumber, Decoupled(new Bundle{
    val ridx = UInt((log2Ceil(nSets) - 1).W)
  })))
  val resp = Output(new Bundle{
    val rdata  = Vec(PortNumber,Vec(pWay, gen))
  })
}

class ICacheWriteBundle[T <: Data](gen: T, pWay: Int)(implicit p: Parameters)
  extends ICacheBundle
{
  val wdata = gen
  val widx = UInt((log2Ceil(nSets) - 1).W)
  val wbankidx = Bool()
  val wmask = Vec(pWay, Bool())
}

class ICachePartWayArray[T <: Data](gen: T, pWay: Int, parentName: String = "Unknown")(implicit p: Parameters) extends ICacheArray
{

  //including part way data
  val io = IO{new Bundle {
    val read      = new  ICachePartWayReadBundle(gen,pWay)
    val write     = Flipped(ValidIO(new ICacheWriteBundle(gen, pWay)))
  }}

  io.read.req.map(_.ready := !io.write.valid)

  val srams = (0 until PortNumber) map { bank =>
    val sramBank = Module(new SRAMTemplate(
      gen,
      set=nSets/2,
      way=pWay,
      shouldReset = true,
      singlePort = true,
      parentName = parentName + s"bank${bank}_"
    ))

    sramBank.io.r.req.valid := io.read.req(bank).valid
    sramBank.io.r.req.bits.apply(setIdx= io.read.req(bank).bits.ridx)

    if(bank == 0) sramBank.io.w.req.valid := io.write.valid && !io.write.bits.wbankidx
    else sramBank.io.w.req.valid := io.write.valid && io.write.bits.wbankidx
    sramBank.io.w.req.bits.apply(data=io.write.bits.wdata, setIdx=io.write.bits.widx, waymask=io.write.bits.wmask.asUInt())

    sramBank
  }

  io.read.req.map(_.ready := !io.write.valid && srams.map(_.io.r.req.ready).reduce(_&&_))

  io.read.resp.rdata := VecInit(srams.map(bank => bank.io.r.resp.asTypeOf(Vec(pWay,gen))))

}<|MERGE_RESOLUTION|>--- conflicted
+++ resolved
@@ -579,10 +579,6 @@
   io.fetch.resp     <>    mainPipe.io.fetch.resp
 
   for(i <- 0 until PortNumber){
-<<<<<<< HEAD
-    io.fetch(i).resp     <>    mainPipe.io.fetch(i).resp
-=======
->>>>>>> 80e95c9b
     missUnit.io.req(i)           <>   mainPipe.io.mshr(i).toMSHR
     mainPipe.io.mshr(i).fromMSHR <>   missUnit.io.resp(i)
   }
@@ -662,18 +658,7 @@
 
   missUnit.io.release_resp <> replacePipe.io.pipe_resp
 
-<<<<<<< HEAD
-
-  (0 until PortNumber).map{i =>
-      mainPipe.io.fetch(i).req.valid := io.fetch(i).req.valid //&& !fetchShouldBlock(i)
-      io.fetch(i).req.ready          :=  mainPipe.io.fetch(i).req.ready //&& !fetchShouldBlock(i)
-      mainPipe.io.fetch(i).req.bits  := io.fetch(i).req.bits
-  }
-
-=======
-  
   mainPipe.io.fetch.req <> io.fetch.req //&& !fetchShouldBlock(i)
->>>>>>> 80e95c9b
   // in L1ICache, we only expect GrantData and ReleaseAck
   bus.d.ready := false.B
   when ( bus.d.bits.opcode === TLMessages.GrantData) {
