--- conflicted
+++ resolved
@@ -28,14 +28,8 @@
 import utils._
 import xiangshan._
 import xiangshan.cache._
-<<<<<<< HEAD
 import xiangshan.cache.mmu.BlockTlbRequestIO
 import xiangshan.frontend._
-=======
-import utils.{SRAMTemplate, _}
-import xiangshan.backend.fu.PMPReqBundle
-import xiangshan.cache.mmu.{BlockTlbRequestIO, TlbReq}
->>>>>>> fa371abe
 
 case class ICacheParameters(
     nSets: Int = 256,
@@ -150,7 +144,7 @@
     val write    = Flipped(DecoupledIO(new ICacheMetaWriteBundle))
     val read     = Flipped(DecoupledIO(new ICacheReadBundle))
     val readResp = Output(new ICacheMetaRespBundle)
-    val cacheOp  = Flipped(new L1CacheInnerOpIO) // customized cache op port 
+    val cacheOp  = Flipped(new L1CacheInnerOpIO) // customized cache op port
   }}
 
   io.read.ready := !io.write.valid
@@ -239,7 +233,7 @@
   // deal with customized cache op
   require(nWays <= 32)
   io.cacheOp.resp.bits := DontCare
-  val cacheOpShouldResp = WireInit(false.B) 
+  val cacheOpShouldResp = WireInit(false.B)
   when(io.cacheOp.req.valid){
     when(
       CacheInstrucion.isReadTag(io.cacheOp.req.bits.opCode) ||
@@ -255,8 +249,8 @@
       for (i <- 0 until 2) {
         tagArrays(i).io.w.req.valid := true.B
         tagArrays(i).io.w.req.bits.apply(
-          data = io.cacheOp.req.bits.write_tag_low, 
-          setIdx = io.cacheOp.req.bits.index, 
+          data = io.cacheOp.req.bits.write_tag_low,
+          setIdx = io.cacheOp.req.bits.index,
           waymask = UIntToOH(io.cacheOp.req.bits.wayNum(4, 0))
         )
       }
@@ -274,7 +268,7 @@
     // }
   }
   io.cacheOp.resp.valid := RegNext(io.cacheOp.req.valid && cacheOpShouldResp)
-  io.cacheOp.resp.bits.read_tag_low := Mux(io.cacheOp.resp.valid, 
+  io.cacheOp.resp.bits.read_tag_low := Mux(io.cacheOp.resp.valid,
     tagArrays(0).io.r.resp.asTypeOf(Vec(nWays, UInt(tagBits.W)))(io.cacheOp.req.bits.wayNum),
     0.U
   )
@@ -283,12 +277,8 @@
 }
 
 
-<<<<<<< HEAD
+
 class ICacheDataArray(parentName:String = "Unknown")(implicit p: Parameters) extends ICacheArray
-=======
-
-class ICacheDataArray(implicit p: Parameters) extends ICacheArray
->>>>>>> fa371abe
 {
 
   def getECCFromEncUnit(encUnit: UInt) = {
@@ -328,15 +318,8 @@
   val dataArrays = (0 until partWayNum).map{ i =>
     val dataArray = Module(new ICachePartWayArray(
       UInt(blockBits.W),
-<<<<<<< HEAD
-      set=nSets/2,
-      way=nWays,
-      shouldReset = true,
-      singlePort = true,
+      pWay,
       parentName = parentName + s"dataArray${i}_"
-=======
-      pWay,
->>>>>>> fa371abe
     ))
 
     dataArray.io.read.req(0).valid :=  io.read.bits(i).read_bank_0 && io.read.valid
@@ -373,7 +356,7 @@
   val bank_0_idx = bank_0_idx_vec.last
   val bank_1_idx = bank_1_idx_vec.last
 
-  val codeArrays = (0 until 2) map { i => 
+  val codeArrays = (0 until 2) map { i =>
     val codeArray = Module(new SRAMTemplate(
       UInt(dataCodeEntryBits.W),
       set=nSets/2,
@@ -395,10 +378,10 @@
       codeArray.io.w.req.valid := write_bank_1
       codeArray.io.w.req.bits.apply(data=write_data_code, setIdx=io.write.bits.virIdx(highestIdxBit,1), waymask=io.write.bits.waymask)
     }
-    
+
     codeArray
   }
-  
+
   io.read.ready := !io.write.valid &&
                     dataArrays.map(_.io.read.req.map(_.ready).reduce(_&&_)).reduce(_&&_) &&
                     codeArrays.map(_.io.r.req.ready).reduce(_ && _)
@@ -407,7 +390,7 @@
   val read_codes = Wire(Vec(2,Vec(nWays,UInt(dataCodeEntryBits.W) )))
   for(((dataArray,codeArray),i) <- dataArrays.zip(codeArrays).zipWithIndex){
     read_codes(i) := codeArray.io.r.resp.asTypeOf(Vec(nWays,UInt(dataCodeEntryBits.W)))
-  } 
+  }
 
   //Parity Encode
   val write = io.write.bits
@@ -424,7 +407,7 @@
   require(nWays <= 32)
   io.cacheOp.resp.bits := DontCare
   io.cacheOp.resp.valid := false.B
-  val cacheOpShouldResp = WireInit(false.B) 
+  val cacheOpShouldResp = WireInit(false.B)
   when(io.cacheOp.req.valid){
     when(
       CacheInstrucion.isReadData(io.cacheOp.req.bits.opCode)
@@ -590,7 +573,7 @@
   io.itlb(4)        <>    prefetchPipe.io.iTLBInter
 
   for(i <- 0 until PortNumber){
-    io.fetch(i).resp     <>    mainPipe.io.fetch(i).resp       
+    io.fetch(i).resp     <>    mainPipe.io.fetch(i).resp
     missUnit.io.req(i)           <>   mainPipe.io.mshr(i).toMSHR
     mainPipe.io.mshr(i).fromMSHR <>   missUnit.io.resp(i)
 
@@ -671,8 +654,8 @@
 
   missUnit.io.release_resp <> replacePipe.io.pipe_resp
 
-  
-  (0 until PortNumber).map{i => 
+
+  (0 until PortNumber).map{i =>
       mainPipe.io.fetch(i).req.valid := io.fetch(i).req.valid //&& !fetchShouldBlock(i)
       io.fetch(i).req.ready          :=  mainPipe.io.fetch(i).req.ready //&& !fetchShouldBlock(i)
       mainPipe.io.fetch(i).req.bits  := io.fetch(i).req.bits
@@ -699,7 +682,7 @@
   cacheOpDecoder.io.csr <> io.csr
   dataArray.io.cacheOp.req := cacheOpDecoder.io.cache.req
   metaArray.io.cacheOp.req := cacheOpDecoder.io.cache.req
-  cacheOpDecoder.io.cache.resp.valid := 
+  cacheOpDecoder.io.cache.resp.valid :=
     dataArray.io.cacheOp.resp.valid ||
     metaArray.io.cacheOp.resp.valid
   cacheOpDecoder.io.cache.resp.bits := Mux1H(List(
@@ -709,10 +692,7 @@
   cacheOpDecoder.io.error := io.error
   assert(!((dataArray.io.cacheOp.resp.valid +& metaArray.io.cacheOp.resp.valid) > 1.U))
 
-<<<<<<< HEAD
   val (icacheMbistPipelineSram,icacheMbistPipelineRf,icacheMbistPipelineSramRepair,icacheMbistPipelineRfRepair) = placePipelines(level = 2,infoName = s"MBISTPipeline_icache")
-} 
-=======
 }
 
 class ICachePartWayReadBundle[T <: Data](gen: T, pWay: Int)(implicit p: Parameters)
@@ -735,7 +715,7 @@
   val wmask = Vec(pWay, Bool())
 }
 
-class ICachePartWayArray[T <: Data](gen: T, pWay: Int)(implicit p: Parameters) extends ICacheArray
+class ICachePartWayArray[T <: Data](gen: T, pWay: Int, parentName: String = "Unknown")(implicit p: Parameters) extends ICacheArray
 {
 
   //including part way data
@@ -752,8 +732,8 @@
       set=nSets/2,
       way=pWay,
       shouldReset = true,
-      holdRead = true,
-      singlePort = true
+      singlePort = true,
+      parentName = parentName
     ))
 
     sramBank.io.r.req.valid := io.read.req(bank).valid
@@ -770,5 +750,4 @@
 
   io.read.resp.rdata := VecInit(srams.map(bank => bank.io.r.resp.asTypeOf(Vec(pWay,gen))))
 
-}
->>>>>>> fa371abe
+}