--- conflicted
+++ resolved
@@ -205,7 +205,7 @@
       tagArrays(i).io.w.req.valid := RegNext(tag_sram_write(i).valid)
       tagArrays(i).io.w.req.bits  := RegNext(tag_sram_write(i).bits)
 
-    }  
+    }
   }
 
   io.read.ready := !io.write.valid && tagArrays.map(_.io.r.req.ready).reduce(_&&_)
@@ -260,17 +260,10 @@
     }
     when(CacheInstrucion.isWriteTag(io.cacheOp.req.bits.opCode)){
       for (i <- 0 until 2) {
-<<<<<<< HEAD
-        tagArrays(i).io.w.req.valid := true.B
-        tagArrays(i).io.w.req.bits.apply(
+        tag_sram_write(i).valid := true.B
+        tag_sram_write(i).bits.apply(
           data = io.cacheOp.req.bits.write_tag_low,
           setIdx = io.cacheOp.req.bits.index,
-=======
-        tag_sram_write(i).valid := true.B
-        tag_sram_write(i).bits.apply(
-          data = io.cacheOp.req.bits.write_tag_low, 
-          setIdx = io.cacheOp.req.bits.index, 
->>>>>>> 97cc41a9
           waymask = UIntToOH(io.cacheOp.req.bits.wayNum(4, 0))
         )
       }
@@ -380,7 +373,7 @@
   val write_data_code = Wire(UInt(dataCodeEntryBits.W))
   val write_bank_0 = WireInit(io.write.valid && !io.write.bits.bankIdx)
   val write_bank_1 = WireInit(io.write.valid &&  io.write.bits.bankIdx)
-  
+
 
   val bank_0_idx = bank_0_idx_vec.last
   val bank_1_idx = bank_1_idx_vec.last
@@ -394,7 +387,7 @@
       singlePort = true,
       parentName = parentName + s"codeArray${i}_"
     ))
-    
+
     codeArray
   }
 
@@ -423,11 +416,6 @@
       codeArrays(i).io.w.req.valid := RegNext(code_sram_write(i).valid)
       codeArrays(i).io.w.req.bits := RegNext(code_sram_write(i).bits)
     }
-<<<<<<< HEAD
-
-    codeArray
-=======
->>>>>>> 97cc41a9
   }
 
   io.read.ready := !io.write.valid &&
@@ -455,7 +443,7 @@
   require(nWays <= 32)
   io.cacheOp.resp.bits := DontCare
   io.cacheOp.resp.valid := false.B
-  val cacheOpShouldResp = WireInit(false.B) 
+  val cacheOpShouldResp = WireInit(false.B)
   val dataresp = Wire(Vec(nWays,UInt(blockBits.W) ))
   dataresp := DontCare
 
@@ -482,7 +470,7 @@
       }
     }
   }
-  
+
   io.cacheOp.resp.valid := RegNext(cacheOpShouldResp)
   val numICacheLineWords = blockBits / 64
   require(blockBits >= 64 && isPow2(blockBits))
