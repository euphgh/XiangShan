/***************************************************************************************
  * Copyright (c) 2020-2021 Institute of Computing Technology, Chinese Academy of Sciences
  * Copyright (c) 2020-2021 Peng Cheng Laboratory
  *
  * XiangShan is licensed under Mulan PSL v2.
  * You can use this software according to the terms and conditions of the Mulan PSL v2.
  * You may obtain a copy of Mulan PSL v2 at:
  *          http://license.coscl.org.cn/MulanPSL2
  *
  * THIS SOFTWARE IS PROVIDED ON AN "AS IS" BASIS, WITHOUT WARRANTIES OF ANY KIND,
  * EITHER EXPRESS OR IMPLIED, INCLUDING BUT NOT LIMITED TO NON-INFRINGEMENT,
  * MERCHANTABILITY OR FIT FOR A PARTICULAR PURPOSE.
  *
  * See the Mulan PSL v2 for more details.
  ***************************************************************************************/

package xiangshan.frontend.icache

import chipsalliance.rocketchip.config.Parameters
import chisel3._
import chisel3.util._
import difftest.DifftestRefillEvent
import freechips.rocketchip.tilelink._
import utils._
import xiangshan.cache.mmu._
import xiangshan.frontend._
import xiangshan.backend.fu.{PMPReqBundle, PMPRespBundle}
import huancun.PreferCacheKey
import xiangshan.XSCoreParamsKey
import utility._


abstract class IPrefetchBundle(implicit p: Parameters) extends ICacheBundle
abstract class IPrefetchModule(implicit p: Parameters) extends ICacheModule

//TODO: remove this
object DebugFlags {
  val fdip = false
}

class PIQReq(implicit p: Parameters) extends IPrefetchBundle {
  val paddr      = UInt(PAddrBits.W)
  val vSetIdx   = UInt(idxBits.W)
}

class PIQData(implicit p: Parameters) extends IPrefetchBundle {
  val ptage = UInt(tagBits.W)
  val vSetIdx = UInt(idxBits.W)
  val cacheline = UInt(blockBits.W)
  val writeBack = Bool()
}

class PIQToMainPipe(implicit  p: Parameters) extends IPrefetchBundle{
  val info = DecoupledIO(new PIQData)
}
/* need change name */
class MainPipeToPrefetchPipe(implicit p: Parameters) extends IPrefetchBundle {
  val ptage = UInt(tagBits.W)
  val vSetIdx = UInt(idxBits.W)
}

class MainPipeMissInfo(implicit p: Parameters) extends IPrefetchBundle {
  val s1_already_check_ipf = Output(Bool())
  val s2_miss_info = Vec(PortNumber, ValidIO(new MainPipeToPrefetchPipe))
}

class IPrefetchToMissUnit(implicit  p: Parameters) extends IPrefetchBundle{
  val enqReq  = DecoupledIO(new PIQReq)
}

class IPredfetchIO(implicit p: Parameters) extends IPrefetchBundle {
  val fromFtq         = Flipped(new FtqPrefechBundle)
  val iTLBInter       = new TlbRequestIO
  val pmp             = new ICachePMPBundle
  val toIMeta         = Decoupled(new ICacheMetaReadReqBundle)
  val fromIMeta       = Input(new ICacheMetaReadRespBundle)
  val toMissUnit      = new IPrefetchToMissUnit
  val freePIQEntry    = Input(UInt(log2Ceil(nPrefetchEntries).W))
  val fromMSHR        = Flipped(Vec(totalMSHRNum,ValidIO(UInt(PAddrBits.W))))
  val IPFBufferRead   = Flipped(new IPFBufferFilterRead)
  /** icache main pipe to prefetch pipe*/
  val mainPipeMissSlotInfo = Flipped(Vec(PortNumber,ValidIO(new MainPipeToPrefetchPipe)))

  val prefetchEnable = Input(Bool())
  val prefetchDisable = Input(Bool())
  val fencei         = Input(Bool())
}

/** Prefetch Buffer **/

class IPFWritePtrQueue(implicit p: Parameters) extends IPrefetchModule with HasCircularQueuePtrHelper
{
  val io = IO(new Bundle{
    val free_ptr = DecoupledIO(UInt(log2Ceil(nIPFBufferSize).W))
    val release_ptr = Flipped(ValidIO(UInt(log2Ceil(nIPFBufferSize).W)))
    val flush = Input(Bool())
  })
  /* define ptr */
  class IPFPtr(implicit p: Parameters) extends CircularQueuePtr[IPFPtr](
    p => p(XSCoreParamsKey).icacheParameters.nPrefBufferEntries
  ){
  }

  object IPFPtr {
    def apply(f: Bool, v: UInt)(implicit p: Parameters): IPFPtr = {
      val ptr = Wire(new IPFPtr)
      ptr.flag := f
      ptr.value := v
      ptr
    }
  }

  val queue = RegInit(VecInit((0 until nIPFBufferSize).map(i => i.U(log2Ceil(nIPFBufferSize).W))))
  val enq_ptr = RegInit(IPFPtr(true.B, 0.U))
  val deq_ptr = RegInit(IPFPtr(false.B, 0.U))

  io.free_ptr.valid := !isEmpty(enq_ptr, deq_ptr)
  io.free_ptr.bits := queue(deq_ptr.value)
  deq_ptr := deq_ptr + io.free_ptr.fire

  when (io.release_ptr.valid) {
    queue(enq_ptr.value) := io.release_ptr.bits
    enq_ptr := enq_ptr + 1.U
  }

  when (io.flush) {
    queue := RegInit(VecInit((0 until nIPFBufferSize).map(i => i.U(log2Ceil(nIPFBufferSize).W))))
    enq_ptr := RegInit(IPFPtr(true.B, 0.U))
    deq_ptr := RegInit(IPFPtr(false.B, 0.U))
  }

  XSError(isBefore(enq_ptr, deq_ptr) && !isFull(enq_ptr, deq_ptr), "enq_ptr should not before deq_ptr\n")
}


class PrefetchBuffer(implicit p: Parameters) extends IPrefetchModule
{
  val io = IO(new Bundle{
    val hartId = Input(UInt(8.W))
    val read  = new IPFBufferRead
    val filter_read = Vec(prefetchPipeNum, new IPFBufferFilterRead)
    val write = Flipped(ValidIO(new IPFBufferWrite))
    /** to ICache replacer */
    val replace = new IPFBufferMove
    /** move & move filter port */
    val mainpipe_missinfo = Flipped(new MainPipeMissInfo)
    val meta_filter_read_req = Decoupled(new ICacheMetaReadReqBundle)
    val meta_filter_read_resp = Input(new ICacheMetaReadRespBundle)
    val move  = new Bundle() {
      val meta_write = DecoupledIO(new ICacheMetaWriteBundle)
      val data_write = DecoupledIO(new ICacheDataWriteBundle)
    }
    val fencei = Input(Bool())
  })

  class IPFBufferEntryMeta(implicit p: Parameters) extends IPrefetchBundle
  {
    val tag = UInt(tagBits.W)
    val index = UInt(idxBits.W)
    val paddr = UInt(PAddrBits.W)
    val valid = Bool()
    val confidence = UInt(log2Ceil(maxIPFMoveConf + 1).W)
    val move = Bool()
    val has_been_hit = Bool()
  }

  class IPFBufferEntryData(implicit p: Parameters) extends IPrefetchBundle
  {
    val cachline = UInt(blockBits.W)
  }

  def InitQueue[T <: Data](entry: T, size: Int): Vec[T] ={
    return RegInit(VecInit(Seq.fill(size)(0.U.asTypeOf(entry.cloneType))))
  }

  val meta_buffer = InitQueue(new IPFBufferEntryMeta, size = nIPFBufferSize)
  val data_buffer = InitQueue(new IPFBufferEntryData, size = nIPFBufferSize)

  val ipf_write_ptr_queue = Module(new IPFWritePtrQueue())
  ipf_write_ptr_queue.io.flush := io.fencei

  val meta_buffer_empty_oh = WireInit(VecInit(Seq.fill(nIPFBufferSize)(false.B)))
  (0 until nIPFBufferSize).foreach { i =>
    meta_buffer_empty_oh(i) := !meta_buffer(i).valid
  }
  XSPerfAccumulate("ipfbuffer_empty_entry_multi_cycle", PopCount(meta_buffer_empty_oh))

  /** filter read logic */
  val fr_vidx = (0 until prefetchPipeNum).map (i => io.filter_read(i).req.vSetIdx)
  val fr_ptag = (0 until prefetchPipeNum).map (i => get_phy_tag(io.filter_read(i).req.paddr))

  val fr_hit_in_buffer = (0 until prefetchPipeNum).map (i => meta_buffer.map(e => e.valid && (e.tag === fr_ptag(i)) && (e.index === fr_vidx(i))).reduce(_||_))
  val fr_hit_in_s1, fr_hit_in_s2, fr_hit_in_s3 = Wire(Vec(prefetchPipeNum, Bool()))

  (0 until prefetchPipeNum).foreach(i => io.filter_read(i).resp.ipf_hit := fr_hit_in_buffer(i) || fr_hit_in_s1(i) || fr_hit_in_s2(i) || fr_hit_in_s3(i))

  /** read logic */
  (0 until PortNumber).foreach(i => io.read.req(i).ready := true.B)
  val r_valid = VecInit((0 until PortNumber).map( i => io.read.req(i).valid)).reduce(_||_)
  val r_vidx = VecInit((0 until PortNumber).map(i => get_idx(io.read.req(i).bits.vaddr)))
  val r_ptag = VecInit((0 until PortNumber).map(i => get_phy_tag(io.read.req(i).bits.paddr)))
  val r_hit_oh = VecInit((0 until PortNumber).map(i =>
    VecInit(meta_buffer.map(entry =>
      io.read.req(i).valid && // need this condition
        entry.valid &&
        entry.tag === r_ptag(i) &&
        entry.index === r_vidx(i)
    ))))
  val r_buffer_hit = VecInit(r_hit_oh.map(_.reduce(_||_)))
  val r_buffer_hit_idx = VecInit(r_hit_oh.map(PriorityEncoder(_)))
  val r_buffer_hit_data = VecInit((0 until PortNumber).map(i => Mux1H(r_hit_oh(i), data_buffer.map(_.cachline)))) // TODO : be careful of Mux1H

  /** "read" also check data in move pipeline */
  val r_moves1pipe_hit_s1, r_moves1pipe_hit_s2, r_moves1pipe_hit_s3 = WireInit(VecInit(Seq.fill(PortNumber)(false.B)))
  val s1_move_data_cacheline, s2_move_data_cacheline, s3_move_data_cacheline = Wire(UInt(blockBits.W))

  (0 until PortNumber).foreach{ i =>
    io.read.resp(i).valid := io.read.req(i).valid
    io.read.resp(i).bits.ipf_hit := r_buffer_hit(i) || r_moves1pipe_hit_s1(i) || r_moves1pipe_hit_s2(i) || r_moves1pipe_hit_s3(i)
    io.read.resp(i).bits.cacheline := Mux(r_buffer_hit(i), r_buffer_hit_data(i),
      Mux(r_moves1pipe_hit_s1(i), s1_move_data_cacheline,
        Mux(r_moves1pipe_hit_s2(i), s2_move_data_cacheline, s3_move_data_cacheline)))
  }

  (0 until PortNumber).foreach { i =>
    when(io.read.req(i).valid && r_hit_oh(i).reduce(_ || _)) {
      meta_buffer(r_buffer_hit_idx(i)).has_been_hit := true.B
    }
    XSPerfAccumulate("ipf_entry_first_hit_by_port_" + i, io.read.req(i).valid && r_hit_oh(i).reduce(_ || _) &&
      meta_buffer(r_buffer_hit_idx(i)).has_been_hit === false.B)
  }


  /** move logic */
  val r_buffer_hit_s2     = RegNext(r_buffer_hit, init=0.U.asTypeOf(r_buffer_hit.cloneType))
  val r_buffer_hit_idx_s2 = RegNext(r_buffer_hit_idx)
  val r_rvalid_s2         = RegNext(r_valid, init=false.B)

  val s2_move_valid_0 = r_rvalid_s2 && r_buffer_hit_s2(0)
  val s2_move_valid_1 = r_rvalid_s2 && r_buffer_hit_s2(1)

  XSPerfAccumulate("prefetch_hit_bank_0", r_rvalid_s2 && r_buffer_hit_s2(0))
  XSPerfAccumulate("prefetch_hit_bank_1", r_rvalid_s2 && r_buffer_hit_s2(1))

  val move_queue    = RegInit(VecInit(Seq.fill(nIPFBufferSize)(0.U.asTypeOf(r_buffer_hit_idx_s2(0)))))

  val curr_move_ptr = RegInit(0.U(log2Ceil(nIPFBufferSize).W))
  val curr_hit_ptr  = RegInit(0.U(log2Ceil(nIPFBufferSize).W))

  val s2_move_conf_full_0 = meta_buffer(r_buffer_hit_idx_s2(0)).confidence === (maxIPFMoveConf).U
  val s2_move_conf_full_1 = meta_buffer(r_buffer_hit_idx_s2(1)).confidence === (maxIPFMoveConf).U

  val move_repeat_0 = meta_buffer(r_buffer_hit_idx_s2(0)).move
  val move_repeat_1 = meta_buffer(r_buffer_hit_idx_s2(1)).move || (r_buffer_hit_idx_s2(0) === r_buffer_hit_idx_s2(1))

  val s2_move_0 = s2_move_valid_0 && !move_repeat_0
  val s2_move_1 = s2_move_valid_1 && !move_repeat_1

  val s2_move_enqueue_0 = s2_move_0 && s2_move_conf_full_0
  val s2_move_enqueue_1 = s2_move_1 && s2_move_conf_full_1

  when(s2_move_0) {
    when(s2_move_conf_full_0) {
      meta_buffer(r_buffer_hit_idx_s2(0)).move := true.B
    }.otherwise {
      meta_buffer(r_buffer_hit_idx_s2(0)).confidence := meta_buffer(r_buffer_hit_idx_s2(0)).confidence + 1.U
    }
  }
  when(s2_move_1) {
    when(s2_move_conf_full_1) {
      meta_buffer(r_buffer_hit_idx_s2(1)).move := true.B
    }.otherwise {
      meta_buffer(r_buffer_hit_idx_s2(1)).confidence := meta_buffer(r_buffer_hit_idx_s2(1)).confidence + 1.U
    }
  }

  when(s2_move_enqueue_0 && !s2_move_enqueue_1) {
    move_queue(curr_hit_ptr) := r_buffer_hit_idx_s2(0)

    when((curr_hit_ptr + 1.U) =/= curr_move_ptr){
      curr_hit_ptr := curr_hit_ptr + 1.U
    }
  }.elsewhen(!s2_move_enqueue_0 && s2_move_enqueue_1) {
    move_queue(curr_hit_ptr) := r_buffer_hit_idx_s2(1)

    when((curr_hit_ptr + 1.U) =/= curr_move_ptr){
      curr_hit_ptr := curr_hit_ptr + 1.U
    }
  }.elsewhen(s2_move_enqueue_0 && s2_move_enqueue_1) {
    move_queue(curr_hit_ptr) := r_buffer_hit_idx_s2(0)
    move_queue(curr_hit_ptr + 1.U) := r_buffer_hit_idx_s2(1)
    when((curr_hit_ptr + 2.U) =/= curr_move_ptr){
      curr_hit_ptr := curr_hit_ptr + 2.U
    }.otherwise{
      curr_hit_ptr := curr_hit_ptr + 1.U
    }
  }

  val move_queue_empty = curr_move_ptr === curr_hit_ptr
  /** pipeline control signal */
  val s1_ready, s2_ready, s3_ready = Wire(Bool())
  val s0_fire, s1_fire, s2_fire, s3_fire = Wire(Bool())

  /** stage 0 */
  val s0_valid        = !move_queue_empty && meta_buffer(move_queue(curr_move_ptr)).move

  val s0_move_idx     = move_queue(curr_move_ptr)
  val s0_move_meta    = meta_buffer(s0_move_idx)
  val s0_move_data    = data_buffer(s0_move_idx)
  io.replace.vsetIdx  := meta_buffer(s0_move_idx).index
  val s0_waymask      = io.replace.waymask

  s0_fire             := s0_valid && s1_ready

  /** curr_move_ptr control logic */
  val s0_move_jump = !move_queue_empty && !meta_buffer(move_queue(curr_move_ptr)).move
  when (s0_fire) {
    curr_move_ptr := curr_move_ptr + 1.U
    meta_buffer(s0_move_idx).valid := false.B // TODO : maybe should not invalid
    meta_buffer(s0_move_idx).move  := false.B
    meta_buffer(s0_move_idx).confidence := 0.U
  }.elsewhen(s0_move_jump) {
    curr_move_ptr := curr_move_ptr + 1.U
  }

  /** stage 1 : send req to metaArray */
  val s1_valid        = generatePipeControl(lastFire = s0_fire, thisFire = s1_fire, thisFlush = io.fencei, lastFlush = false.B)

  val s1_move_idx     = RegEnable(s0_move_idx, s0_fire)
  val s1_move_meta    = RegEnable(s0_move_meta, s0_fire)
  val s1_move_data    = RegEnable(s0_move_data, s0_fire)
  val s1_waymask      = RegEnable(s0_waymask, s0_fire)

  io.meta_filter_read_req.valid := s1_valid
  io.meta_filter_read_req.bits.idx := s1_move_meta.index

  s1_ready            := !s1_valid || s1_fire
  s1_fire             := s1_valid && io.meta_filter_read_req.ready && s2_ready

  (0 until prefetchPipeNum).foreach(i => fr_hit_in_s1(i) := s1_valid && s1_move_meta.index === fr_vidx(i) && s1_move_meta.tag === fr_ptag(i))
  r_moves1pipe_hit_s1 := VecInit((0 until PortNumber).map(i => s1_valid && r_ptag(i) === s1_move_meta.tag && r_vidx(i) === s1_move_meta.index))
  s1_move_data_cacheline := s1_move_data.cachline

  /** stage 2 : collect message from metaArray and mainPipe to filter */
  val s2_valid        = generatePipeControl(lastFire = s1_fire, thisFire = s2_fire, thisFlush = io.fencei, lastFlush = false.B)

  val s2_move_idx     = RegEnable(s1_move_idx, s1_fire)
  val s2_move_meta    = RegEnable(s1_move_meta, s1_fire)
  val s2_move_data    = RegEnable(s1_move_data, s1_fire)
  val s2_waymask      = RegEnable(s1_waymask, s1_fire)

  val s2_meta_ptags   = ResultHoldBypass(data = io.meta_filter_read_resp.tags, valid = RegNext(s1_fire))
  val s2_meta_valids  = ResultHoldBypass(data = io.meta_filter_read_resp.entryValid, valid = RegNext(s1_fire))

  val s2_tag_eq_vec = VecInit((0 until nWays).map(w => s2_meta_ptags(w) === s2_move_meta.tag)) // just use port 0
  val s2_tag_match_vec = VecInit(s2_tag_eq_vec.zipWithIndex.map{ case(way_tag_eq, w) => way_tag_eq && s2_meta_valids(w)})
  val s2_hit_in_meta_array = ParallelOR(s2_tag_match_vec)

  val main_s2_missinfo = io.mainpipe_missinfo.s2_miss_info
  val s2_hit_main_s2_missreq = VecInit((0 until PortNumber).map(i =>
    main_s2_missinfo(i).valid && s2_move_meta.index === main_s2_missinfo(i).bits.vSetIdx
      && s2_move_meta.tag === main_s2_missinfo(i).bits.ptage)).reduce(_||_)

  val s2_discard        = s2_hit_in_meta_array || s2_hit_main_s2_missreq // || s2_hit_main_s1_missreq
  val s2_discard_latch  = holdReleaseLatch(valid = s2_discard, release = s2_fire, flush = io.fencei)
  if(DebugFlags.fdip){
    when (s2_fire && s2_discard_latch) {
      printf("<%d> IPrefetchBuffer: s2_discard : hit_in_meta_array=%d,hit_in_main_s2=%d, ptag=0x%x\n",
        GTimer(), s2_hit_in_meta_array, s2_hit_main_s2_missreq, s2_move_meta.tag)
    }
  }

  s2_ready := !s2_valid || s2_fire
  s2_fire := s2_valid && s3_ready && io.mainpipe_missinfo.s1_already_check_ipf

  (0 until prefetchPipeNum).foreach(i => fr_hit_in_s2(i) := s2_valid && s2_move_meta.index === fr_vidx(i) && s2_move_meta.tag === fr_ptag(i))
  r_moves1pipe_hit_s2 := VecInit((0 until PortNumber).map(i => s2_valid && r_ptag(i) === s2_move_meta.tag && r_vidx(i) === s2_move_meta.index))
  s2_move_data_cacheline := s2_move_data.cachline

  /** stage 3 : move data to metaArray and dataArray */
  val s3_valid = generatePipeControl(lastFire = s2_fire, thisFire = s3_fire, thisFlush = io.fencei, lastFlush = false.B)

  val s3_move_idx = RegEnable(s2_move_idx, s2_fire)
  val s3_move_meta = RegEnable(s2_move_meta, s2_fire)
  val s3_move_data = RegEnable(s2_move_data, s2_fire)
  val s3_waymask = RegEnable(s2_waymask, s2_fire)
  val s3_discard = RegEnable(s2_discard_latch, s2_fire)

  io.move.meta_write.valid := s3_valid && !s3_discard && !io.fencei
  io.move.data_write.valid := s3_valid && !s3_discard && !io.fencei
  io.move.meta_write.bits.generate(
    tag = s3_move_meta.tag,
    idx = s3_move_meta.index,
    waymask = s3_waymask,
    bankIdx = s3_move_meta.index(0))
  io.move.data_write.bits.generate(
    data = s3_move_data.cachline,
    idx = s3_move_meta.index,
    waymask = s3_waymask,
    bankIdx = s3_move_meta.index(0),
    paddr = s3_move_meta.paddr)

  s3_ready := !s3_valid || s3_fire
  s3_fire := io.move.meta_write.fire && io.move.data_write.fire || s3_discard || io.fencei
  assert((io.move.meta_write.fire && io.move.data_write.fire) || (!io.move.meta_write.fire && !io.move.data_write.fire),
    "meta and data array need fire at same time")

  (0 until prefetchPipeNum).foreach(i => fr_hit_in_s3(i) := s3_valid && s3_move_meta.index === fr_vidx(i) && s3_move_meta.tag === fr_ptag(i))
  r_moves1pipe_hit_s3 := VecInit((0 until PortNumber).map(i => s3_valid && r_ptag(i) === s3_move_meta.tag && r_vidx(i) === s3_move_meta.index))
  s3_move_data_cacheline := s3_move_data.cachline

  if (DebugFlags.fdip) {
    when(io.move.meta_write.fire) {
      printf("<%d> IPrefetchBuffer: move data to meta sram:ptag=0x%x,vidx=0x%x,waymask=0x%x\n",
        GTimer(), s3_move_meta.tag,s3_move_meta.index,s3_waymask )
    }
  }

  if (env.EnableDifftest) {
    val difftest = Module(new DifftestRefillEvent)
    difftest.io.clock := clock
    difftest.io.coreid := io.hartId
    difftest.io.cacheid := 6.U
    difftest.io.valid := io.move.meta_write.fire
    difftest.io.addr := s3_move_meta.paddr
    difftest.io.data := s3_move_data.cachline.asTypeOf(difftest.io.data)
  }

  /** write logic */
  val replacer = ReplacementPolicy.fromString(Some("random"), nIPFBufferSize)
  val curr_write_ptr = Wire(UInt(log2Ceil(nIPFBufferSize).W))
  when (ipf_write_ptr_queue.io.free_ptr.valid) {
    curr_write_ptr := ipf_write_ptr_queue.io.free_ptr.bits
  }.otherwise {
    curr_write_ptr := replacer.way
    when (io.write.valid) {
      replacer.miss
    }
  }

  ipf_write_ptr_queue.io.release_ptr.valid := s0_fire
  ipf_write_ptr_queue.io.release_ptr.bits := s0_move_idx

  ipf_write_ptr_queue.io.free_ptr.ready := io.write.valid
  when(io.write.valid) {
    meta_buffer(curr_write_ptr).tag := io.write.bits.meta.tag
    meta_buffer(curr_write_ptr).index := io.write.bits.meta.index
    meta_buffer(curr_write_ptr).paddr := io.write.bits.meta.paddr
    meta_buffer(curr_write_ptr).valid := true.B
    meta_buffer(curr_write_ptr).move  := false.B
    meta_buffer(curr_write_ptr).confidence := 0.U
    meta_buffer(curr_write_ptr).has_been_hit := false.B

    data_buffer(curr_write_ptr).cachline := io.write.bits.data

  }

  /** fencei: invalid all entries */
  when(io.fencei) {
    meta_buffer.foreach { b =>
      b.valid := false.B
      b.move := false.B
      b.confidence := 0.U
      b.has_been_hit := false.B
    }
    (0 until PortNumber).foreach(i => r_buffer_hit_s2(i) := 0.U )
    r_rvalid_s2 := 0.U
    curr_move_ptr := 0.U
    curr_hit_ptr := 0.U
  }

}

class IPrefetchPipe(implicit p: Parameters) extends  IPrefetchModule
{
  val io = IO(new IPredfetchIO)

  val enableBit = RegInit(false.B)
  val maxPrefetchCounter = RegInit(0.U(log2Ceil(nPrefetchEntries + 1).W))

  val reachMaxSize = maxPrefetchCounter === nPrefetchEntries.U

  // when(io.prefetchEnable){
  //   enableBit := true.B
  // }.elsewhen((enableBit && io.prefetchDisable) || (enableBit && reachMaxSize)){
  //   enableBit := false.B
  // }
  // ignore prefetchEnable from ICacheMainPipe
  enableBit := true.B

  class PrefetchDir(implicit  p: Parameters) extends IPrefetchBundle
  {
    val valid = Bool()
    val paddr = UInt(PAddrBits.W)
  }

  val prefetch_dir = RegInit(VecInit(Seq.fill(nPrefetchEntries)(0.U.asTypeOf(new PrefetchDir))))

  val fromFtq = io.fromFtq
  val mainPipeMissSlotInfo = io.mainPipeMissSlotInfo
  val (toITLB,  fromITLB) = (io.iTLBInter.req, io.iTLBInter.resp)
  io.iTLBInter.req_kill := false.B
  val (toIMeta, fromIMeta, fromIMetaValid) = (io.toIMeta, io.fromIMeta.metaData, io.fromIMeta.entryValid)
  val (toIPFBuffer, fromIPFBuffer) = (io.IPFBufferRead.req, io.IPFBufferRead.resp)
  val (toPMP,  fromPMP)   = (io.pmp.req, io.pmp.resp)
  val toMissUnit = io.toMissUnit

  val p0_fire, p1_fire, p2_fire, p3_fire =  WireInit(false.B)
  val p0_discard, p1_discard, p2_discard, p3_discard = WireInit(false.B)
  val p1_ready, p2_ready, p3_ready = WireInit(false.B)

  /** Prefetch Stage 0: req from Ftq */
  val p0_valid  =   fromFtq.req.valid
  val p0_vaddr  =   addrAlign(fromFtq.req.bits.target, blockBytes, VAddrBits)
  val p0_vaddr_reg = RegEnable(p0_vaddr, fromFtq.req.fire())

  /* Cancel request when prefetch not enable
   * or the request from FTQ is same as last time */
  val p0_req_cancel = !enableBit || (p0_vaddr === p0_vaddr_reg) || io.fencei
  p0_fire   :=   p0_valid && p1_ready && toITLB.fire() && !fromITLB.bits.miss && toIMeta.ready && enableBit && !p0_req_cancel
  // p0_discard := p0_valid && p0_req_cancel

  toIMeta.valid     := p0_valid && !p0_req_cancel
  toIMeta.bits.idx  := get_idx(p0_vaddr)

  toITLB.valid         := p0_valid && !p0_req_cancel
  toITLB.bits.size     := 3.U // TODO: fix the size
  toITLB.bits.vaddr    := p0_vaddr
  toITLB.bits.debug.pc := p0_vaddr

  toITLB.bits.kill                := DontCare
  toITLB.bits.cmd                 := TlbCmd.exec
  toITLB.bits.debug.robIdx        := DontCare
  toITLB.bits.debug.isFirstIssue  := DontCare
  toITLB.bits.memidx              := DontCare
  toITLB.bits.no_translate        := false.B
  toITLB.bits.hyperinst := DontCare
  toITLB.bits.hlvx := DontCare

  fromITLB.ready := true.B

  fromFtq.req.ready := p0_req_cancel || fromITLB.bits.miss || p1_ready && toITLB.ready && toIMeta.ready

  /** Prefetch Stage 1: check in cache & ICacheMainPipeMSHR */
<<<<<<< HEAD
  val p1_valid =  generatePipeControl(lastFire = p0_fire, thisFire = p1_fire || p1_discard, thisFlush = false.B, lastFlush = false.B)

  val p1_vaddr   =  RegEnable(p0_vaddr,    p0_fire)
  // TODO: tlb is none blocked ,when tlb miss, p1 req need cancle. Now there seemes has bug
  //tlb resp
  val tlb_resp_valid = RegInit(false.B)
  when(p0_fire) {tlb_resp_valid := true.B}
    .elsewhen(tlb_resp_valid && (p1_fire || p1_discard)) {tlb_resp_valid := false.B}

  val tlb_resp_paddr = ResultHoldBypass(valid = RegNext(p0_fire), data = fromITLB.bits.paddr(0))
  val tlb_resp_pf    = ResultHoldBypass(valid = RegNext(p0_fire), data = fromITLB.bits.excp(0).pf.instr && tlb_resp_valid)
  val tlb_resp_af    = ResultHoldBypass(valid = RegNext(p0_fire), data = fromITLB.bits.excp(0).af.instr && tlb_resp_valid)
  val tlb_resp_gpf = ResultHoldBypass(valid = RegNext(p0_fire), data = fromITLB.bits.excp(0).gpf.instr && tlb_resp_valid)
  val p1_exception  = VecInit(Seq(tlb_resp_pf, tlb_resp_gpf, tlb_resp_af))
  val p1_has_except =  p1_exception.reduce(_ || _)
  val p1_paddr = tlb_resp_paddr

  val p1_ptag = get_phy_tag(p1_paddr)

  val p1_meta_ptags       = ResultHoldBypass(data = VecInit(fromIMeta.map(way => way.tag)),valid = RegNext(p0_fire))
  val p1_meta_valids      = ResultHoldBypass(data = fromIMetaValid,valid = RegNext(p0_fire))

  val p1_tag_eq_vec       =  VecInit(p1_meta_ptags.map(_  ===  p1_ptag ))
  val p1_tag_match_vec    =  VecInit(p1_tag_eq_vec.zipWithIndex.map{ case(way_tag_eq, w) => way_tag_eq && p1_meta_valids(w)})
  val p1_tag_match        =  ParallelOR(p1_tag_match_vec)
  // check ICacheMissEntry
=======
  val p1_valid  = generatePipeControl(lastFire = p0_fire, thisFire = p1_fire || p1_discard, thisFlush = false.B, lastFlush = false.B)
  val p1_vaddr  = RegEnable(p0_vaddr, p0_fire)

  // 1. tlb resp process
  val tlb_resp_paddr  = ResultHoldBypass(valid = RegNext(p0_fire), data = fromITLB.bits.paddr(0))
  val tlb_resp_pf     = ResultHoldBypass(valid = RegNext(p0_fire), data = fromITLB.bits.excp(0).pf.instr)
  val tlb_resp_af     = ResultHoldBypass(valid = RegNext(p0_fire), data = fromITLB.bits.excp(0).af.instr)
  val p1_exception    = VecInit(Seq(tlb_resp_pf, tlb_resp_af))
  val p1_has_except   = p1_exception.reduce(_ || _)
  val p1_paddr        = tlb_resp_paddr

  // 2. register IMeta
  val p1_meta_ptags_reg   = RegEnable(VecInit(fromIMeta.map(way => way.tag)), RegNext(p0_fire))
  val p1_meta_valids_reg  = RegEnable(fromIMetaValid, RegNext(p0_fire))

  // 3. check ICacheMissEntry
>>>>>>> d10ddd67
  val p1_check_in_mshr = VecInit(io.fromMSHR.map(mshr => mshr.valid && mshr.bits === addrAlign(p1_paddr, blockBytes, PAddrBits))).reduce(_||_)

  // shake
  val p1_req_cancel = p1_check_in_mshr || p1_has_except || io.fencei
  p1_ready    := p1_valid && p2_ready || !p1_valid
  p1_fire     := p1_valid && !p1_req_cancel && p2_ready && enableBit
  p1_discard  := p1_valid && p1_req_cancel

  /** Prefetch Stage 2: check PMP & send check req to ICacheMainPipeMSHR */
<<<<<<< HEAD
  val p2_valid =  generatePipeControl(lastFire = p1_fire, thisFire = p2_fire || p2_discard, thisFlush = false.B, lastFlush = false.B)
  val p2_pmp_fire = p2_valid
  val pmpExcpAF = fromPMP.instr

  val p2_paddr     = RegEnable(p1_paddr,  p1_fire)
  val p2_except_pf = RegEnable(tlb_resp_pf, p1_fire)
  val p2_except_gpf = RegEnable(tlb_resp_gpf, p1_fire)
  val p2_except_af = DataHoldBypass(pmpExcpAF, p2_pmp_fire) || RegEnable(tlb_resp_af, p1_fire)
  val p2_mmio      = DataHoldBypass(io.pmp.resp.mmio && !p2_except_af && !p2_except_pf && !p2_except_gpf, p2_pmp_fire)
  val p2_vaddr   =  RegEnable(p1_vaddr,    p1_fire)


  /*when a prefetch req meet with a miss req in MSHR cancle the prefetch req */
  val p2_check_in_mshr = VecInit(io.fromMSHR.map(mshr => mshr.valid && mshr.bits === addrAlign(p2_paddr, blockBytes, PAddrBits))).reduce(_||_)

  //TODO wait PMP logic
=======
  val p2_valid  = generatePipeControl(lastFire = p1_fire, thisFire = p2_fire || p2_discard, thisFlush = false.B, lastFlush = false.B)
  val p2_paddr  = RegEnable(p1_paddr, p1_fire)
  val p2_vaddr  = RegEnable(p1_vaddr, p1_fire)

  // 1. check imeta
  val p2_ptag           = get_phy_tag(p2_paddr)
  val p2_tag_eq_vec     = VecInit(p1_meta_ptags_reg.map(_  ===  p2_ptag ))
  val p2_tag_match_vec  = VecInit(p2_tag_eq_vec.zipWithIndex.map{ case(way_tag_eq, w) => way_tag_eq && p1_meta_valids_reg(w)})
  val p2_tag_match      = DataHoldBypass(ParallelOR(p2_tag_match_vec), RegNext(p1_fire))

  // 2. check PMP
  val p2_pmp_fire   = p2_valid
  val pmpExcpAF     = fromPMP.instr
  val p2_except_pf  = RegEnable(tlb_resp_pf, p1_fire)
  val p2_except_af  = DataHoldBypass(pmpExcpAF, p2_pmp_fire) || RegEnable(tlb_resp_af, p1_fire)
  val p2_mmio       = DataHoldBypass(io.pmp.resp.mmio && !p2_except_af && !p2_except_pf, p2_pmp_fire)
>>>>>>> d10ddd67
  val p2_exception  = VecInit(Seq(pmpExcpAF, p2_mmio)).reduce(_||_)
  toPMP.valid     := p2_pmp_fire
  toPMP.bits.addr := p2_paddr
  toPMP.bits.size := 3.U
  toPMP.bits.cmd  := TlbCmd.exec

  // 3. check ICacheMissEntry
  val p2_check_in_mshr = VecInit(io.fromMSHR.map(mshr => mshr.valid && mshr.bits === addrAlign(p2_paddr, blockBytes, PAddrBits))).reduce(_||_)

  // shake
  val p2_req_cancel = p2_exception || p2_check_in_mshr || p2_tag_match || io.fencei
  // p2_ready    := p2_fire || p2_discard || !p2_valid
  p2_ready    := p3_ready && p2_valid || !p2_valid
  p2_fire     := p2_valid && !p2_req_cancel && p3_ready && enableBit
  p2_discard  := p2_valid && p2_req_cancel

  /** Prefetch Stage 3: filtered req PIQ enqueue */
  val p3_valid  = generatePipeControl(lastFire = p2_fire, thisFire = p3_fire || p3_discard, thisFlush = false.B, lastFlush = false.B)
  val p3_paddr  = RegEnable(p2_paddr, p2_fire)
  val p3_vaddr  = RegEnable(p2_vaddr, p2_fire)

  // 1. check ICacheMissEntry
  val p3_check_in_mshr = VecInit(io.fromMSHR.map(mshr => mshr.valid && mshr.bits === addrAlign(p3_paddr, blockBytes, PAddrBits))).reduce(_||_)
  
  // 2. check prefetch buffer
  val p3_vidx = get_idx(p3_vaddr)
  toIPFBuffer.vSetIdx := p3_vidx
  toIPFBuffer.paddr := p3_paddr
  val p3_hit_buffer = fromIPFBuffer.ipf_hit

  // 3. check dir
  val p3_hit_dir = VecInit((0 until nPrefetchEntries).map(i => prefetch_dir(i).valid && prefetch_dir(i).paddr === p3_paddr )).reduce(_||_)

  // 4. check miss handling by main pipe
  val p3_hit_mp_miss = VecInit((0 until PortNumber).map(i =>
    mainPipeMissSlotInfo(i).valid && (mainPipeMissSlotInfo(i).bits.ptage === get_phy_tag(p3_paddr) &&
    (mainPipeMissSlotInfo(i).bits.vSetIdx === p3_vidx)))).reduce(_||_)

  // 5. send prefetch req to missUnit
  val p3_req_cancel = p3_check_in_mshr || p3_hit_buffer || p3_hit_dir || p3_hit_mp_miss || io.fencei
  toMissUnit.enqReq.valid := p3_valid && !p3_req_cancel
  toMissUnit.enqReq.bits.paddr := p3_paddr
  toMissUnit.enqReq.bits.vSetIdx := p3_vidx

  // 6. shake
  // p3_ready := p3_fire || p3_discard || !p3_valid
  p3_ready := toMissUnit.enqReq.ready && p3_valid || !p3_valid
  p3_fire  := toMissUnit.enqReq.fire()
  p3_discard := p3_valid && p3_req_cancel

  when(io.fencei){
    maxPrefetchCounter := 0.U
    prefetch_dir.foreach(_.valid := false.B)
  }.elsewhen(toMissUnit.enqReq.fire()){
//    when(reachMaxSize){
//      prefetch_dir(io.freePIQEntry).paddr := p3_paddr
//    }.otherwise {
//      maxPrefetchCounter := maxPrefetchCounter + 1.U
//
//      prefetch_dir(maxPrefetchCounter).valid := true.B
//      prefetch_dir(maxPrefetchCounter).paddr := p3_paddr
//    }
    // now prefetch_dir hold status for all PIQ
    prefetch_dir(io.freePIQEntry).paddr := p3_paddr
    prefetch_dir(io.freePIQEntry).valid := true.B
  }
}

class PIQEntry(edge: TLEdgeOut, id: Int)(implicit p: Parameters) extends IPrefetchModule
{
  val io = IO(new Bundle{
    val id          = Input(UInt((log2Ceil(nPrefetchEntries + PortNumber)).W))

    val req         = Flipped(DecoupledIO(new PIQReq))

    val mem_acquire = DecoupledIO(new TLBundleA(edge.bundle))
    val mem_grant   = Flipped(DecoupledIO(new TLBundleD(edge.bundle)))

    //write back to Prefetch Buffer
    val piq_write_ipbuffer = DecoupledIO(new IPFBufferWrite)

    val fencei      = Input(Bool())

    val prefetch_entry_data = DecoupledIO(new PIQData)

    val ongoing_req    = ValidIO(UInt(PAddrBits.W))
  })

  val s_idle :: s_memReadReq :: s_memReadResp :: s_write_back :: s_finish:: Nil = Enum(5)
  val state = RegInit(s_idle)

  //req register
  val req = Reg(new PIQReq)
  val req_idx = req.vSetIdx                     //virtual index
  val req_tag = get_phy_tag(req.paddr)           //physical tag

  val (_, _, refill_done, refill_address_inc) = edge.addr_inc(io.mem_grant)

  //8 for 64 bits bus and 2 for 256 bits
  val readBeatCnt = Reg(UInt(log2Up(refillCycles).W))
  val respDataReg = Reg(Vec(refillCycles,UInt(beatBits.W)))

  //to main pipe s1
  io.prefetch_entry_data.valid := state =/= s_idle
  io.prefetch_entry_data.bits.vSetIdx := req_idx
  io.prefetch_entry_data.bits.ptage := req_tag
  io.prefetch_entry_data.bits.cacheline := respDataReg.asUInt
  io.prefetch_entry_data.bits.writeBack := state === s_write_back

  //initial
  io.mem_acquire.bits := DontCare
  io.mem_grant.ready := true.B
  io.piq_write_ipbuffer.bits:= DontCare

  io.req.ready := state === s_idle
  io.mem_acquire.valid := state === s_memReadReq

  val needflush_r = RegInit(false.B)
  when (state === s_idle) { needflush_r := false.B }
  when (state =/= s_idle && io.fencei) { needflush_r := true.B }
  val needflush = needflush_r | io.fencei

  //state change
  switch(state){
    is(s_idle){
      when(io.req.fire()){
        readBeatCnt := 0.U
        state := s_memReadReq
        req := io.req.bits
      }
    }

    // memory request
    is(s_memReadReq){
      when(io.mem_acquire.fire()){
        state := s_memReadResp
      }
    }

    is(s_memReadResp){
      when (edge.hasData(io.mem_grant.bits)) {
        when (io.mem_grant.fire()) {
          readBeatCnt := readBeatCnt + 1.U
          respDataReg(readBeatCnt) := io.mem_grant.bits.data
          when (readBeatCnt === (refillCycles - 1).U) {
            assert(refill_done, "refill not done!")
            state := s_write_back
          }
        }
      }
    }

    is(s_write_back){
      state := Mux(io.piq_write_ipbuffer.fire() || needflush, s_finish, s_write_back)
    }

    is(s_finish){
      state := s_idle
    }
  }

  //refill write and meta write
  //WARNING: Maybe could not finish refill in 1 cycle
  io.piq_write_ipbuffer.valid := (state === s_write_back) && !needflush
  io.piq_write_ipbuffer.bits.meta.tag := req_tag
  io.piq_write_ipbuffer.bits.meta.index := req_idx
  io.piq_write_ipbuffer.bits.meta.paddr := req.paddr
  io.piq_write_ipbuffer.bits.data := respDataReg.asUInt
  io.piq_write_ipbuffer.bits.buffIdx := io.id - PortNumber.U

  io.ongoing_req.valid := state =/= s_idle
  io.ongoing_req.bits := addrAlign(req.paddr, blockBytes, PAddrBits)

  XSPerfAccumulate("PrefetchEntryReq" + Integer.toString(id, 10), io.req.fire())

  //mem request
  io.mem_acquire.bits  := edge.Get(
    fromSource      = io.id,
    toAddress       = Cat(req.paddr(PAddrBits - 1, log2Ceil(blockBytes)), 0.U(log2Ceil(blockBytes).W)),
    lgSize          = (log2Up(cacheParams.blockBytes)).U)._2
  io.mem_acquire.bits.user.lift(PreferCacheKey).foreach(_ := true.B)
  io.mem_acquire.bits.user.lift(ReqSourceKey).foreach(_ := MemReqSource.L1InstPrefetch.id.U)

}<|MERGE_RESOLUTION|>--- conflicted
+++ resolved
@@ -542,34 +542,6 @@
   fromFtq.req.ready := p0_req_cancel || fromITLB.bits.miss || p1_ready && toITLB.ready && toIMeta.ready
 
   /** Prefetch Stage 1: check in cache & ICacheMainPipeMSHR */
-<<<<<<< HEAD
-  val p1_valid =  generatePipeControl(lastFire = p0_fire, thisFire = p1_fire || p1_discard, thisFlush = false.B, lastFlush = false.B)
-
-  val p1_vaddr   =  RegEnable(p0_vaddr,    p0_fire)
-  // TODO: tlb is none blocked ,when tlb miss, p1 req need cancle. Now there seemes has bug
-  //tlb resp
-  val tlb_resp_valid = RegInit(false.B)
-  when(p0_fire) {tlb_resp_valid := true.B}
-    .elsewhen(tlb_resp_valid && (p1_fire || p1_discard)) {tlb_resp_valid := false.B}
-
-  val tlb_resp_paddr = ResultHoldBypass(valid = RegNext(p0_fire), data = fromITLB.bits.paddr(0))
-  val tlb_resp_pf    = ResultHoldBypass(valid = RegNext(p0_fire), data = fromITLB.bits.excp(0).pf.instr && tlb_resp_valid)
-  val tlb_resp_af    = ResultHoldBypass(valid = RegNext(p0_fire), data = fromITLB.bits.excp(0).af.instr && tlb_resp_valid)
-  val tlb_resp_gpf = ResultHoldBypass(valid = RegNext(p0_fire), data = fromITLB.bits.excp(0).gpf.instr && tlb_resp_valid)
-  val p1_exception  = VecInit(Seq(tlb_resp_pf, tlb_resp_gpf, tlb_resp_af))
-  val p1_has_except =  p1_exception.reduce(_ || _)
-  val p1_paddr = tlb_resp_paddr
-
-  val p1_ptag = get_phy_tag(p1_paddr)
-
-  val p1_meta_ptags       = ResultHoldBypass(data = VecInit(fromIMeta.map(way => way.tag)),valid = RegNext(p0_fire))
-  val p1_meta_valids      = ResultHoldBypass(data = fromIMetaValid,valid = RegNext(p0_fire))
-
-  val p1_tag_eq_vec       =  VecInit(p1_meta_ptags.map(_  ===  p1_ptag ))
-  val p1_tag_match_vec    =  VecInit(p1_tag_eq_vec.zipWithIndex.map{ case(way_tag_eq, w) => way_tag_eq && p1_meta_valids(w)})
-  val p1_tag_match        =  ParallelOR(p1_tag_match_vec)
-  // check ICacheMissEntry
-=======
   val p1_valid  = generatePipeControl(lastFire = p0_fire, thisFire = p1_fire || p1_discard, thisFlush = false.B, lastFlush = false.B)
   val p1_vaddr  = RegEnable(p0_vaddr, p0_fire)
 
@@ -586,7 +558,6 @@
   val p1_meta_valids_reg  = RegEnable(fromIMetaValid, RegNext(p0_fire))
 
   // 3. check ICacheMissEntry
->>>>>>> d10ddd67
   val p1_check_in_mshr = VecInit(io.fromMSHR.map(mshr => mshr.valid && mshr.bits === addrAlign(p1_paddr, blockBytes, PAddrBits))).reduce(_||_)
 
   // shake
@@ -596,24 +567,6 @@
   p1_discard  := p1_valid && p1_req_cancel
 
   /** Prefetch Stage 2: check PMP & send check req to ICacheMainPipeMSHR */
-<<<<<<< HEAD
-  val p2_valid =  generatePipeControl(lastFire = p1_fire, thisFire = p2_fire || p2_discard, thisFlush = false.B, lastFlush = false.B)
-  val p2_pmp_fire = p2_valid
-  val pmpExcpAF = fromPMP.instr
-
-  val p2_paddr     = RegEnable(p1_paddr,  p1_fire)
-  val p2_except_pf = RegEnable(tlb_resp_pf, p1_fire)
-  val p2_except_gpf = RegEnable(tlb_resp_gpf, p1_fire)
-  val p2_except_af = DataHoldBypass(pmpExcpAF, p2_pmp_fire) || RegEnable(tlb_resp_af, p1_fire)
-  val p2_mmio      = DataHoldBypass(io.pmp.resp.mmio && !p2_except_af && !p2_except_pf && !p2_except_gpf, p2_pmp_fire)
-  val p2_vaddr   =  RegEnable(p1_vaddr,    p1_fire)
-
-
-  /*when a prefetch req meet with a miss req in MSHR cancle the prefetch req */
-  val p2_check_in_mshr = VecInit(io.fromMSHR.map(mshr => mshr.valid && mshr.bits === addrAlign(p2_paddr, blockBytes, PAddrBits))).reduce(_||_)
-
-  //TODO wait PMP logic
-=======
   val p2_valid  = generatePipeControl(lastFire = p1_fire, thisFire = p2_fire || p2_discard, thisFlush = false.B, lastFlush = false.B)
   val p2_paddr  = RegEnable(p1_paddr, p1_fire)
   val p2_vaddr  = RegEnable(p1_vaddr, p1_fire)
@@ -630,7 +583,6 @@
   val p2_except_pf  = RegEnable(tlb_resp_pf, p1_fire)
   val p2_except_af  = DataHoldBypass(pmpExcpAF, p2_pmp_fire) || RegEnable(tlb_resp_af, p1_fire)
   val p2_mmio       = DataHoldBypass(io.pmp.resp.mmio && !p2_except_af && !p2_except_pf, p2_pmp_fire)
->>>>>>> d10ddd67
   val p2_exception  = VecInit(Seq(pmpExcpAF, p2_mmio)).reduce(_||_)
   toPMP.valid     := p2_pmp_fire
   toPMP.bits.addr := p2_paddr
