--- conflicted
+++ resolved
@@ -322,10 +322,8 @@
   toITLB.bits.debug.isFirstIssue  := DontCare
   toITLB.bits.memidx              := DontCare
   toITLB.bits.no_translate        := false.B
-<<<<<<< HEAD
   toITLB.bits.hyperinst := DontCare
   toITLB.bits.hlvx := DontCare
-=======
   fromITLB.ready                  := true.B
   // TODO: whether to handle tlb miss for prefetch
   io.iTLBInter.req_kill           := false.B
@@ -348,7 +346,6 @@
       printf(p"IPrefetchPipe: discard req in s0.")
     }
   }
->>>>>>> 95e60e55
 
   /**
     ******************************************************************************
