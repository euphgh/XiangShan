--- conflicted
+++ resolved
@@ -21,16 +21,10 @@
 import chisel3.util._
 import huancun.utils.SRAMTemplate
 import utils._
-<<<<<<< HEAD
 import xiangshan._
 import huancun.mbist.MBISTPipeline.placePipelines
-=======
-import chisel3.experimental.chiselName
-
-import scala.math.min
+
 import scala.{Tuple2 => &}
-import os.copy
->>>>>>> d69cb4be
 
 
 trait FTBParams extends HasXSParameter with HasBPUConst {
@@ -416,7 +410,7 @@
   val btb_enable_dup = dup(RegNext(io.ctrl.btb_enable))
   val s2_ftb_entry_dup = io.s1_fire.map(f => RegEnable(ftbBank.io.read_resp, f))
   val s3_ftb_entry_dup = io.s2_fire.zip(s2_ftb_entry_dup).map {case (f, e) => RegEnable(e, f)}
-  
+
   val s1_hit = ftbBank.io.read_hits.valid && io.ctrl.btb_enable
   val s2_hit_dup = io.s1_fire.map(f => RegEnable(s1_hit, f))
   val s3_hit_dup = io.s2_fire.zip(s2_hit_dup).map {case (f, h) => RegEnable(h, f)}
@@ -487,15 +481,10 @@
   ftbBank.io.update_access := u_valid && !u_meta.hit
   ftbBank.io.s1_fire := io.s1_fire(0)
 
-<<<<<<< HEAD
   val (ftbMbistPipelineSram,ftbMbistPipelineRf,ftbMbistPipelineSramRepair,ftbMbistPipelineRfRepair) = placePipelines(level = 1,infoName = s"MBISTPipeline_ftb")
 
-  XSDebug("req_v=%b, req_pc=%x, ready=%b (resp at next cycle)\n", io.s0_fire, s0_pc, ftbBank.io.req_pc.ready)
-  XSDebug("s2_hit=%b, hit_way=%b\n", s2_hit, writeWay.asUInt)
-=======
   XSDebug("req_v=%b, req_pc=%x, ready=%b (resp at next cycle)\n", io.s0_fire(0), s0_pc_dup(0), ftbBank.io.req_pc.ready)
   XSDebug("s2_hit=%b, hit_way=%b\n", s2_hit_dup(0), writeWay.asUInt)
->>>>>>> d69cb4be
   XSDebug("s2_br_taken_mask=%b, s2_real_taken_mask=%b\n",
     io.in.bits.resp_in(0).s2.full_pred(0).br_taken_mask.asUInt, io.out.s2.full_pred(0).real_slot_taken_mask().asUInt)
   XSDebug("s2_target=%x\n", io.out.s2.target(0))
