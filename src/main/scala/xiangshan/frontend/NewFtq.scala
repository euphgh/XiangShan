--- conflicted
+++ resolved
@@ -97,15 +97,10 @@
   }
   def fromBranchPrediction(resp: BranchPredictionBundle) = {
     this.startAddr := resp.pc
-<<<<<<< HEAD
-    this.nextRangeAddr := resp.pc + (FetchWidth * 4).U
+    this.nextRangeAddr := resp.pc + (FetchWidth * 4 * 2).U
     this.pftAddr :=
       Mux(resp.preds.hit, resp.ftb_entry.pftAddr,
         resp.pc(instOffsetBits + log2Ceil(PredictWidth), instOffsetBits) ^ (1 << log2Ceil(PredictWidth)).U)
-=======
-    this.nextRangeAddr := resp.pc + (FetchWidth * 4 * 2).U
-    this.pftAddr := resp.ftb_entry.pftAddr
->>>>>>> 6535afbb
     this.isNextMask := VecInit((0 until PredictWidth).map(i =>
       (resp.pc(log2Ceil(PredictWidth), 1) +& i.U)(log2Ceil(PredictWidth)).asBool()
     ))
