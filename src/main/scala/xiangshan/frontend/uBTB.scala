package xiangshan.frontend

import chisel3._
import chisel3.util._
import utils._
import xiangshan._

import scala.math.min

trait MicroBTBPatameter{
    val nWays = 16
    val offsetSize = 20
}

class MicroBTB extends BasePredictor
    with MicroBTBPatameter
{
    val tagSize = VAddrBits - log2Ceil(PredictWidth) - 1

    class MicroBTBResp extends Resp
    {
        val targets = Vec(PredictWidth, UInt(VAddrBits.W))
        val hits = Vec(PredictWidth, Bool())
        val takens = Vec(PredictWidth, Bool())
        val notTakens = Vec(PredictWidth, Bool())
        val is_RVC = Vec(PredictWidth, Bool())
    }

    class MicroBTBBranchInfo extends Meta
    {
        val writeWay = Vec(PredictWidth,UInt(log2Ceil(nWays).W))
        val hits = Vec(PredictWidth,Bool())
    }
    val out_ubtb_br_info = Wire(new MicroBTBBranchInfo)
    override val metaLen = out_ubtb_br_info.asUInt.getWidth

    class MicroBTBIO extends DefaultBasePredictorIO
    {
        val out = Output(new MicroBTBResp)   //
        val uBTBBranchInfo = Output(new MicroBTBBranchInfo)
    }

    override val io = IO(new MicroBTBIO)
    io.uBTBBranchInfo <> out_ubtb_br_info

    def getTag(pc: UInt) = (pc >> (log2Ceil(PredictWidth) + 1)).asUInt()
    def getBank(pc: UInt) = pc(log2Ceil(PredictWidth) ,1)
    def satUpdate(old: UInt, len: Int, taken: Bool): UInt = {
        val oldSatTaken = old === ((1 << len)-1).U
        val oldSatNotTaken = old === 0.U
        Mux(oldSatTaken && taken, ((1 << len)-1).U,
            Mux(oldSatNotTaken && !taken, 0.U,
            Mux(taken, old + 1.U, old - 1.U)))
    } 


    class MicroBTBMeta extends XSBundle
    {
        val is_Br = Bool()
        val is_RVC = Bool()
        val valid = Bool()
        val pred = UInt(2.W)
        val tag = UInt(tagSize.W)
    }

    class MicroBTBEntry extends XSBundle
    {
        val offset = SInt(offsetSize.W)
    }

    val uBTBMeta = RegInit((0.U).asTypeOf(Vec(nWays, Vec(PredictWidth, new MicroBTBMeta))))
    val uBTB = Reg(Vec(nWays, Vec(PredictWidth, new MicroBTBEntry)))

    //uBTB read
    //tag is bank align
    val read_valid = io.pc.valid
    val read_req_tag = getTag(io.pc.bits)
    val read_req_basebank = getBank(io.pc.bits)
    // val read_mask = circularShiftLeft(io.inMask, PredictWidth, read_req_basebank)

    XSDebug(read_valid,"uBTB read req: pc:0x%x, tag:%x  basebank:%d\n",io.pc.bits,read_req_tag,read_req_basebank)
    
    class ReadRespEntry extends XSBundle
    {
        val is_RVC = Bool()
        val target = UInt(VAddrBits.W)
        val valid = Bool()
        val taken = Bool()
        val notTaken = Bool()
    }
    val read_resp = Wire(Vec(PredictWidth,new ReadRespEntry))

    val read_bank_inOrder = VecInit((0 until PredictWidth).map(b => (read_req_basebank + b.U)(log2Up(PredictWidth)-1,0) ))
    val isInNextRow = VecInit((0 until PredictWidth).map(_.U < read_req_basebank))
    val read_hit_ohs = read_bank_inOrder.map{ b =>
        VecInit((0 until nWays) map {w => 
            Mux(isInNextRow(b),read_req_tag + 1.U,read_req_tag) === uBTBMeta(w)(b).tag
        })
    }
    val read_hit_vec = VecInit(read_hit_ohs.map{oh => ParallelOR(oh).asBool})
    val read_hit_ways = VecInit(read_hit_ohs.map{oh => PriorityEncoder(oh)})
    val read_hit =  ParallelOR(read_hit_vec).asBool
    val read_hit_way = PriorityEncoder(ParallelOR(read_hit_ohs.map(_.asUInt)))
    

    val  uBTBMeta_resp = VecInit((0 until PredictWidth).map(b => uBTBMeta(read_hit_ways(b))(read_bank_inOrder(b))))
    val  btb_resp = VecInit((0 until PredictWidth).map(b => uBTB(read_hit_ways(b))(read_bank_inOrder(b))))  

    for(i <- 0 until PredictWidth){
        // do not need to decide whether to produce results\
        read_resp(i).valid := uBTBMeta_resp(i).valid && read_hit_vec(i) && io.inMask(i)
        read_resp(i).taken := read_resp(i).valid && uBTBMeta_resp(i).pred(1)
        read_resp(i).notTaken := read_resp(i).valid && !uBTBMeta_resp(i).pred(1)
        read_resp(i).target := ((io.pc.bits).asSInt + (i<<1).S + btb_resp(i).offset).asUInt
        read_resp(i).is_RVC := read_resp(i).valid && uBTBMeta_resp(i).is_RVC

        out_ubtb_br_info.hits(i) := read_hit_vec(i)
    }

    //TODO: way alloc algorithm
    def alloc_way(valids:UInt ,meta_tags:UInt,req_tag:UInt) = {
        val way = Wire(UInt(log2Up(BtbWays).W))
        val all_valid = valids.andR.asBool
        val tags = Cat(meta_tags,req_tag)
        val l = log2Ceil(nWays)
        val nChunks = (tags.getWidth + l - 1) / l
        val chunks = (0 until nChunks) map { i =>
            tags(min((i+1)*l, tags.getWidth)-1, i*l)
        }
        way := Mux(all_valid,chunks.reduce(_^_),PriorityEncoder(~valids))
        way
    }
    val alloc_ways = read_bank_inOrder.map{ b => 
        alloc_way(VecInit(uBTBMeta.map(w => w(b).valid)).asUInt,
                  VecInit(uBTBMeta.map(w => w(b).tag)).asUInt,
                  Mux(isInNextRow(b).asBool,read_req_tag + 1.U,read_req_tag))
        
    }
    (0 until PredictWidth).map(i => out_ubtb_br_info.writeWay(i) := Mux(read_hit_vec(i).asBool,read_hit_ways(i),alloc_ways(i)))

    //response
    //only when hit and instruction valid and entry valid can output data
    for(i <- 0 until PredictWidth)
    {
        io.out.targets(i) := read_resp(i).target
        io.out.hits(i) := read_resp(i).valid
        io.out.takens(i) := read_resp(i).taken
        io.out.is_RVC(i) := read_resp(i).is_RVC
        io.out.notTakens(i) := read_resp(i).notTaken
    }

    //uBTB update 
    //backend should send fetch pc to update
    val u = io.update.bits.ui
    val update_br_pc  = u.pc
    val update_br_idx = u.fetchIdx
    val update_br_offset = (update_br_idx << 1).asUInt()
    val update_fetch_pc = update_br_pc - update_br_offset
    val update_write_way = u.brInfo.ubtbWriteWay
    val update_hits = u.brInfo.ubtbHits
    val update_taken = u.taken

    val update_bank = getBank(update_br_pc)
    val update_base_bank = getBank(update_fetch_pc)
    val update_tag = getTag(update_br_pc)
    val update_target = Mux(u.pd.isBr, u.brTarget, u.target)
    val update_taget_offset =  update_target.asSInt - update_br_pc.asSInt
    val update_is_BR_or_JAL = (u.pd.brType === BrType.branch) || (u.pd.brType === BrType.jal) 
  
  
    val jalFirstEncountered = !u.isMisPred && !u.brInfo.btbHitJal && (u.pd.brType === BrType.jal)
    val entry_write_valid = io.update.valid && (u.isMisPred || !u.isMisPred && u.pd.isBr || jalFirstEncountered)//io.update.valid //&& update_is_BR_or_JAL
    val meta_write_valid = io.update.valid && (u.isMisPred || !u.isMisPred && u.pd.isBr || jalFirstEncountered)//io.update.valid //&& update_is_BR_or_JAL
    //write btb target when miss prediction
    when(entry_write_valid)
    {
        uBTB(update_write_way)(update_bank).offset := update_taget_offset
    }
    //write the uBTBMeta
    when(meta_write_valid)
    {
        //commit update
        uBTBMeta(update_write_way)(update_bank).is_Br := u.pd.brType === BrType.branch
        uBTBMeta(update_write_way)(update_bank).is_RVC := u.pd.isRVC
        //(0 until PredictWidth).foreach{b =>  uBTBMeta(update_write_way)(b).valid := false.B}
        uBTBMeta(update_write_way)(update_bank).valid := true.B
        uBTBMeta(update_write_way)(update_bank).tag := update_tag
        uBTBMeta(update_write_way)(update_bank).pred := 
        Mux(!update_hits,
            Mux(update_taken,3.U,0.U),
            satUpdate( uBTBMeta(update_write_way)(update_bank).pred,2,update_taken)
        )
    }
<<<<<<< HEAD
    XSDebug(meta_write_valid,"uBTB update: update | pc:0x%x  | update hits:%b | | update_write_way:%d  | update_bank: %d| update_br_index:%d | update_tag:%x | upadate_offset 0x%x\n"
                ,update_br_pc,update_hits,update_write_way,update_bank,update_br_idx,update_tag,update_taget_offset(offsetSize-1,0))
    XSDebug(meta_write_valid, "uBTB update: update_taken:%d | old_pred:%b | new_pred:%b\n",
        update_taken, uBTBMeta(update_write_way)(update_bank).pred,
        Mux(!update_hits,
            Mux(update_taken,3.U,0.U),
            satUpdate( uBTBMeta(update_write_way)(update_bank).pred,2,update_taken)))

=======

    if (BPUDebug && debug) {
        XSDebug(read_valid,"uBTB read resp:   read_hit_vec:%b, \n",read_hit_vec.asUInt)
        for(i <- 0 until PredictWidth) {
            XSDebug(read_valid,"bank(%d)   hit:%d   way:%d   valid:%d  is_RVC:%d  taken:%d   notTaken:%d   target:0x%x  alloc_way:%d\n",
                                    i.U,read_hit_vec(i),read_hit_ways(i),read_resp(i).valid,read_resp(i).is_RVC,read_resp(i).taken,read_resp(i).notTaken,read_resp(i).target,out_ubtb_br_info.writeWay(i))
        }

        XSDebug(meta_write_valid,"uBTB update: update | pc:0x%x  | update hits:%b | | update_write_way:%d  | update_bank: %d| update_br_index:%d | update_tag:%x | upadate_offset 0x%x\n "
                    ,update_br_pc,update_hits,update_write_way,update_bank,update_br_idx,update_tag,update_taget_offset(offsetSize-1,0))
    }
   
>>>>>>> 57002714
   //bypass:read-after-write 
//    for( b <- 0 until PredictWidth) {
//         when(update_bank === b.U && meta_write_valid && read_valid
//             && Mux(b.U < update_base_bank,update_tag===read_req_tag+1.U ,update_tag===read_req_tag))  //read and write is the same fetch-packet
//         {
//             io.out.targets(b) := u.target
//             io.out.takens(b) := u.taken
//             io.out.is_RVC(b) := u.pd.isRVC
//             io.out.notTakens(b) := (u.pd.brType === BrType.branch) && (!io.out.takens(b))
//             XSDebug("uBTB bypass hit! :   hitpc:0x%x |  hitbanck:%d  |  out_target:0x%x\n",io.pc.bits+(b<<1).asUInt(),b.U, io.out.targets(b))
//         }
//     }
}<|MERGE_RESOLUTION|>--- conflicted
+++ resolved
@@ -191,16 +191,6 @@
             satUpdate( uBTBMeta(update_write_way)(update_bank).pred,2,update_taken)
         )
     }
-<<<<<<< HEAD
-    XSDebug(meta_write_valid,"uBTB update: update | pc:0x%x  | update hits:%b | | update_write_way:%d  | update_bank: %d| update_br_index:%d | update_tag:%x | upadate_offset 0x%x\n"
-                ,update_br_pc,update_hits,update_write_way,update_bank,update_br_idx,update_tag,update_taget_offset(offsetSize-1,0))
-    XSDebug(meta_write_valid, "uBTB update: update_taken:%d | old_pred:%b | new_pred:%b\n",
-        update_taken, uBTBMeta(update_write_way)(update_bank).pred,
-        Mux(!update_hits,
-            Mux(update_taken,3.U,0.U),
-            satUpdate( uBTBMeta(update_write_way)(update_bank).pred,2,update_taken)))
-
-=======
 
     if (BPUDebug && debug) {
         XSDebug(read_valid,"uBTB read resp:   read_hit_vec:%b, \n",read_hit_vec.asUInt)
@@ -211,9 +201,14 @@
 
         XSDebug(meta_write_valid,"uBTB update: update | pc:0x%x  | update hits:%b | | update_write_way:%d  | update_bank: %d| update_br_index:%d | update_tag:%x | upadate_offset 0x%x\n "
                     ,update_br_pc,update_hits,update_write_way,update_bank,update_br_idx,update_tag,update_taget_offset(offsetSize-1,0))
+        XSDebug(meta_write_valid, "uBTB update: update_taken:%d | old_pred:%b | new_pred:%b\n",
+            update_taken, uBTBMeta(update_write_way)(update_bank).pred,
+            Mux(!update_hits,
+                Mux(update_taken,3.U,0.U),
+                satUpdate( uBTBMeta(update_write_way)(update_bank).pred,2,update_taken)))
+
     }
    
->>>>>>> 57002714
    //bypass:read-after-write 
 //    for( b <- 0 until PredictWidth) {
 //         when(update_bank === b.U && meta_write_valid && read_valid
