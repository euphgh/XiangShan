--- conflicted
+++ resolved
@@ -49,7 +49,7 @@
     this.cfiOffset := u.cfi_idx.bits
     this.taken := u.cfi_idx.valid
     this.takenOnBr := u.br_taken_mask.reduce(_||_)
-    this.brNumOH := 
+    this.brNumOH :=
       VecInit(!u.ftb_entry.brValids.reduce(_||_) +:
         (0 until numBr).map(i =>
           u.ftb_entry.brValids(i) &&
@@ -101,7 +101,7 @@
     data.io.raddr(0) := io.ridx
     io.rdata := data.io.rdata(0)
 
-    
+
     val wdata = Mux1H(Seq(
       (doing_reset, reset_wdata),
       (!doing_reset && doing_decay, decay_wdata),
@@ -140,16 +140,10 @@
   println(s"ubtb fh info ${fh_info}")
   def get_ghist_from_fh(afh: AllFoldedHistories) = afh.getHistWithInfo(fh_info)
 
-<<<<<<< HEAD
-  val s0_data_ridx = Wire(UInt(log2Ceil(UbtbSize).W))
-  s0_data_ridx := getIdx(s0_pc) ^ get_ghist_from_fh(io.in.bits.folded_hist).folded_hist
-  val dataMem = Module(new SRAMTemplate(new NewMicroBTBEntry, set=numEntries, way=1, shouldReset=false, singlePort=true, parentName = parentName + "dataMem_"))
-=======
   val s0_data_ridx_dup = dup_wire(UInt(log2Ceil(UbtbSize).W))
   for (s0_data_ridx & s0_pc & fh <- s0_data_ridx_dup zip s0_pc_dup zip io.in.bits.folded_hist)
     s0_data_ridx := getIdx(s0_pc) ^ get_ghist_from_fh(fh).folded_hist
-  val dataMem = Module(new SRAMTemplate(new NewMicroBTBEntry, set=numEntries, way=1, shouldReset=false, holdRead=true, singlePort=true))
->>>>>>> d69cb4be
+  val dataMem = Module(new SRAMTemplate(new NewMicroBTBEntry, set=numEntries, way=1, shouldReset=false, singlePort=true, parentName = parentName + "dataMem_"))
   val fallThruPredRAM = Module(new FallThruPred)
   val validArray = RegInit(0.U.asTypeOf(Vec(numEntries, Bool())))
 
