--- conflicted
+++ resolved
@@ -72,9 +72,6 @@
   tage.io.req.bits.hist := hist
   tage.io.redirectInfo <> io.redirectInfo
   io.out.bits.tage <> tage.io.out
-<<<<<<< HEAD
-  io.btbOut.bits.tageMeta := tage.io.meta
-=======
   io.s1OutPred.bits.tageMeta := tage.io.meta
 
   // flush Stage1 when io.flush || io.redirect.valid
@@ -227,7 +224,6 @@
 
   // TODO: delete this!!!
   io.in.pc.ready := true.B
->>>>>>> 2f99ffdd
 
 }
 
