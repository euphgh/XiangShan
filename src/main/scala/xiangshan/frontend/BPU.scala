--- conflicted
+++ resolved
@@ -240,17 +240,12 @@
   val s1_ready_dup, s2_ready_dup, s3_ready_dup = dup_wire(Bool())
   val s1_components_ready_dup, s2_components_ready_dup, s3_components_ready_dup = dup_wire(Bool())
 
-<<<<<<< HEAD
   val s0_pc_dup = Wire(Vec(numDup, UInt(VAddrBits.W)))
   val s0_pc_reg_dup = s0_pc_dup.map(x => RegNext(x))
   val reset_vector = DelayN(io.reset_vector, 5)
   when (RegNext(RegNext(reset.asBool) && !reset.asBool)) {
     s0_pc_reg_dup.foreach(_ := reset_vector)
   }
-=======
-  val s0_pc_dup = dup_seq(WireInit(resetVector.U))
-  val s0_pc_reg_dup = s0_pc_dup.map(x => RegNext(x, init=resetVector.U))
->>>>>>> 97cc41a9
   // for debug, would not appear in real RTL
   val s1_pc = RegEnable(s0_pc_dup(0), s0_fire_dup(0))
   val s2_pc = RegEnable(s1_pc, s1_fire_dup(0))
@@ -645,15 +640,9 @@
   io.bpu_to_ftq.resp.bits.s3.hasRedirect.zip(s3_redirect_dup).map {case (hr, r) => hr := r}
   io.bpu_to_ftq.resp.bits.s3.ftq_idx := s3_ftq_idx
 
-<<<<<<< HEAD
-  predictors.io.update := RegNext(io.ftq_to_bpu.update)
-  predictors.io.update.bits.ghist := RegNext(getHist(io.ftq_to_bpu.update.bits.spec_info.histPtr))
-
-=======
   predictors.io.update := VecInit(dup_seq(RegNext(io.ftq_to_bpu.update)))
   predictors.io.update.map(_.bits.ghist := RegNext(getHist(io.ftq_to_bpu.update.bits.spec_info.histPtr)))
-  
->>>>>>> 97cc41a9
+
   val redirect_dup = do_redirect_dup.map(_.bits)
   predictors.io.redirect := do_redirect_dup(0)
 
