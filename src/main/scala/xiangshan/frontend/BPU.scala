--- conflicted
+++ resolved
@@ -180,21 +180,14 @@
   io.s2_ready := true.B
   io.s3_ready := true.B
 
-<<<<<<< HEAD
-  val s0_pc       = WireInit(io.in.bits.s0_pc) // fetchIdx(io.f0_pc)
-  val s1_pc       = RegEnable(s0_pc, io.s0_fire)
+  val s0_pc_dup   = WireInit(io.in.bits.s0_pc) // fetchIdx(io.f0_pc)
+  val s1_pc_dup   = s0_pc_dup.zip(io.s0_fire).map {case (s0_pc, s0_fire) => RegEnable(s0_pc, s0_fire)}
   val reset_vector = DelayN(io.reset_vector, 5)
   when (RegNext(RegNext(reset.asBool) && !reset.asBool)) {
-    s1_pc := reset_vector
-  }
-  val s2_pc       = RegEnable(s1_pc, io.s1_fire)
-  val s3_pc       = RegEnable(s2_pc, io.s2_fire)
-=======
-  val s0_pc_dup   = WireInit(io.in.bits.s0_pc) // fetchIdx(io.f0_pc)
-  val s1_pc_dup   = s0_pc_dup.zip(io.s0_fire).map {case (s0_pc, s0_fire) => RegEnable(s0_pc, resetVector.U, s0_fire)}
+    s1_pc_dup.foreach(_ := reset_vector)
+  }
   val s2_pc_dup   = s1_pc_dup.zip(io.s1_fire).map {case (s1_pc, s1_fire) => RegEnable(s1_pc, s1_fire)}
   val s3_pc_dup   = s2_pc_dup.zip(io.s2_fire).map {case (s2_pc, s2_fire) => RegEnable(s2_pc, s2_fire)}
->>>>>>> d69cb4be
 
   io.out.s1.pc := s1_pc_dup
   io.out.s2.pc := s2_pc_dup
@@ -235,54 +228,18 @@
   predictors.io.reset_vector := io.reset_vector
   predictors.io.ctrl := ctrl
 
-<<<<<<< HEAD
-  val s0_fire, s1_fire, s2_fire, s3_fire = Wire(Bool())
-  val s1_valid, s2_valid, s3_valid = RegInit(false.B)
-  val s1_ready, s2_ready, s3_ready = Wire(Bool())
-  val s1_components_ready, s2_components_ready, s3_components_ready = Wire(Bool())
-
-  val s0_pc = Wire(UInt(VAddrBits.W))
-  val s0_pc_reg = RegNext(s0_pc)
-  val reset_vector = DelayN(io.reset_vector, 5)
-  when (RegNext(RegNext(reset.asBool) && !reset.asBool)) {
-    s0_pc_reg := reset_vector
-  }
-  val s1_pc = RegEnable(s0_pc, s0_fire)
-  val s2_pc = RegEnable(s1_pc, s1_fire)
-  val s3_pc = RegEnable(s2_pc, s2_fire)
-
-  val s0_folded_gh = Wire(new AllFoldedHistories(foldedGHistInfos))
-  val s0_folded_gh_reg = RegNext(s0_folded_gh, init=0.U.asTypeOf(s0_folded_gh))
-  val s1_folded_gh = RegEnable(s0_folded_gh, 0.U.asTypeOf(s0_folded_gh), s0_fire)
-  val s2_folded_gh = RegEnable(s1_folded_gh, 0.U.asTypeOf(s0_folded_gh), s1_fire)
-  val s3_folded_gh = RegEnable(s2_folded_gh, 0.U.asTypeOf(s0_folded_gh), s2_fire)
-
-  val s0_last_br_num_oh = Wire(UInt((numBr+1).W))
-  val s0_last_br_num_oh_reg = RegNext(s0_last_br_num_oh, init=0.U)
-  val s1_last_br_num_oh = RegEnable(s0_last_br_num_oh, 0.U, s0_fire)
-  val s2_last_br_num_oh = RegEnable(s1_last_br_num_oh, 0.U, s1_fire)
-  val s3_last_br_num_oh = RegEnable(s2_last_br_num_oh, 0.U, s2_fire)
-
-  val s0_ahead_fh_oldest_bits = Wire(new AllAheadFoldedHistoryOldestBits(foldedGHistInfos))
-  val s0_ahead_fh_oldest_bits_reg = RegNext(s0_ahead_fh_oldest_bits, init=0.U.asTypeOf(s0_ahead_fh_oldest_bits))
-  val s1_ahead_fh_oldest_bits = RegEnable(s0_ahead_fh_oldest_bits, 0.U.asTypeOf(s0_ahead_fh_oldest_bits), s0_fire)
-  val s2_ahead_fh_oldest_bits = RegEnable(s1_ahead_fh_oldest_bits, 0.U.asTypeOf(s0_ahead_fh_oldest_bits), s1_fire)
-  val s3_ahead_fh_oldest_bits = RegEnable(s2_ahead_fh_oldest_bits, 0.U.asTypeOf(s0_ahead_fh_oldest_bits), s2_fire)
-
-  val npcGen   = new PhyPriorityMuxGenerator[UInt]
-  val foldedGhGen = new PhyPriorityMuxGenerator[AllFoldedHistories]
-  val ghistPtrGen = new PhyPriorityMuxGenerator[CGHPtr]
-  val lastBrNumOHGen = new PhyPriorityMuxGenerator[UInt]
-  val aheadFhObGen = new PhyPriorityMuxGenerator[AllAheadFoldedHistoryOldestBits]
-=======
 
   val s0_fire_dup, s1_fire_dup, s2_fire_dup, s3_fire_dup = dup_wire(Bool())
   val s1_valid_dup, s2_valid_dup, s3_valid_dup = dup_seq(RegInit(false.B))
   val s1_ready_dup, s2_ready_dup, s3_ready_dup = dup_wire(Bool())
   val s1_components_ready_dup, s2_components_ready_dup, s3_components_ready_dup = dup_wire(Bool())
 
-  val s0_pc_dup = dup(WireInit(resetVector.U))
-  val s0_pc_reg_dup = s0_pc_dup.map(x => RegNext(x, init=resetVector.U))
+  val s0_pc_dup = dup(Wire(UInt(VAddrBits.W)))
+  val s0_pc_reg_dup = s0_pc_dup.map(x => RegNext(x))
+  val reset_vector = DelayN(io.reset_vector, 5)
+  when (RegNext(RegNext(reset.asBool) && !reset.asBool)) {
+    s0_pc_reg_dup.foreach(_ := reset_vector)
+  }
   // for debug, would not appear in real RTL
   val s1_pc = RegEnable(s0_pc_dup(0), s0_fire_dup(0))
   val s2_pc = RegEnable(s1_pc, s1_fire_dup(0))
@@ -311,7 +268,6 @@
   val ghistPtrGen_dup    = Seq.tabulate(numDup)(n => new PhyPriorityMuxGenerator[CGHPtr])
   val lastBrNumOHGen_dup = Seq.tabulate(numDup)(n => new PhyPriorityMuxGenerator[UInt])
   val aheadFhObGen_dup   = Seq.tabulate(numDup)(n => new PhyPriorityMuxGenerator[AllAheadFoldedHistoryOldestBits])
->>>>>>> d69cb4be
 
   val ghvBitWriteGens = Seq.tabulate(HistoryLength)(n => new PhyPriorityMuxGenerator[Bool])
   // val ghistGen = new PhyPriorityMuxGenerator[UInt]
@@ -399,7 +355,7 @@
 
   for (s1_fire & s2_flush & s2_fire & s2_valid & s1_flush <-
     s1_fire_dup zip s2_flush_dup zip s2_fire_dup zip s2_valid_dup zip s1_flush_dup) {
-      
+
     when (s2_flush)      { s2_valid := false.B   }
       .elsewhen(s1_fire) { s2_valid := !s1_flush }
       .elsewhen(s2_fire) { s2_valid := false.B   }
@@ -412,7 +368,7 @@
 
   for (s2_fire & s3_flush & s3_fire & s3_valid & s2_flush <-
     s2_fire_dup zip s3_flush_dup zip s3_fire_dup zip s3_valid_dup zip s2_flush_dup) {
-      
+
     when (s3_flush)      { s3_valid := false.B   }
       .elsewhen(s2_fire) { s3_valid := !s2_flush }
       .elsewhen(s3_fire) { s3_valid := false.B   }
@@ -447,13 +403,13 @@
   // s1
   val s1_possible_predicted_ghist_ptrs_dup = s1_ghist_ptr_dup.map(ptr => (0 to numBr).map(ptr - _.U))
   val s1_predicted_ghist_ptr_dup = s1_possible_predicted_ghist_ptrs_dup.zip(resp.s1.lastBrPosOH).map{ case (ptr, oh) => Mux1H(oh, ptr)}
-  val s1_possible_predicted_fhs_dup = 
+  val s1_possible_predicted_fhs_dup =
     for (fgh & afh & br_num_oh & t & br_pos_oh <-
       s1_folded_gh_dup zip s1_ahead_fh_oldest_bits_dup zip s1_last_br_num_oh_dup zip resp.s1.brTaken zip resp.s1.lastBrPosOH)
       yield (0 to numBr).map(i =>
         fgh.update(afh, br_num_oh, i, t & br_pos_oh(i))
       )
-  val s1_predicted_fh_dup = resp.s1.lastBrPosOH.zip(s1_possible_predicted_fhs_dup).map{ case (oh, fh) => Mux1H(oh, fh)} 
+  val s1_predicted_fh_dup = resp.s1.lastBrPosOH.zip(s1_possible_predicted_fhs_dup).map{ case (oh, fh) => Mux1H(oh, fh)}
 
   val s1_ahead_fh_ob_src_dup = dup_wire(new AllAheadFoldedHistoryOldestBits(foldedGHistInfos))
   s1_ahead_fh_ob_src_dup.zip(s1_ghist_ptr_dup).map{ case (src, ptr) => src.read(ghv, ptr)}
@@ -513,13 +469,13 @@
   val s2_possible_predicted_ghist_ptrs_dup = s2_ghist_ptr_dup.map(ptr => (0 to numBr).map(ptr - _.U))
   val s2_predicted_ghist_ptr_dup = s2_possible_predicted_ghist_ptrs_dup.zip(resp.s2.lastBrPosOH).map{ case (ptr, oh) => Mux1H(oh, ptr)}
 
-  val s2_possible_predicted_fhs_dup = 
+  val s2_possible_predicted_fhs_dup =
     for (fgh & afh & br_num_oh & full_pred <-
       s2_folded_gh_dup zip s2_ahead_fh_oldest_bits_dup zip s2_last_br_num_oh_dup zip resp.s2.full_pred)
       yield (0 to numBr).map(i =>
         fgh.update(afh, br_num_oh, i, if (i > 0) full_pred.br_taken_mask(i-1) else false.B)
       )
-  val s2_predicted_fh_dup = resp.s2.lastBrPosOH.zip(s2_possible_predicted_fhs_dup).map{ case (oh, fh) => Mux1H(oh, fh)} 
+  val s2_predicted_fh_dup = resp.s2.lastBrPosOH.zip(s2_possible_predicted_fhs_dup).map{ case (oh, fh) => Mux1H(oh, fh)}
 
   val s2_ahead_fh_ob_src_dup = dup_wire(new AllAheadFoldedHistoryOldestBits(foldedGHistInfos))
   s2_ahead_fh_ob_src_dup.zip(s2_ghist_ptr_dup).map{ case (src, ptr) => src.read(ghv, ptr)}
@@ -593,7 +549,7 @@
       yield (0 to numBr).map(i =>
         fgh.update(afh, br_num_oh, i, if (i > 0) full_pred.br_taken_mask(i-1) else false.B)
       )
-  val s3_predicted_fh_dup = resp.s3.lastBrPosOH.zip(s3_possible_predicted_fhs_dup).map{ case (oh, fh) => Mux1H(oh, fh)} 
+  val s3_predicted_fh_dup = resp.s3.lastBrPosOH.zip(s3_possible_predicted_fhs_dup).map{ case (oh, fh) => Mux1H(oh, fh)}
 
   val s3_ahead_fh_ob_src_dup = dup_wire(new AllAheadFoldedHistoryOldestBits(foldedGHistInfos))
   s3_ahead_fh_ob_src_dup.zip(s3_ghist_ptr_dup).map{ case (src, ptr) => src.read(ghv, ptr)}
@@ -676,7 +632,7 @@
 
   predictors.io.update := RegNext(io.ftq_to_bpu.update)
   predictors.io.update.bits.ghist := RegNext(getHist(io.ftq_to_bpu.update.bits.spec_info.histPtr))
-  
+
   val redirect_dup = do_redirect_dup.map(_.bits)
   predictors.io.redirect := do_redirect_dup(0)
 
@@ -699,7 +655,7 @@
   val oldPtr_dup = redirect_dup.map(_.cfiUpdate.histPtr)
   val oldFh_dup = redirect_dup.map(_.cfiUpdate.folded_hist)
   val updated_ptr_dup = oldPtr_dup.zip(shift_dup).map {case (oldPtr, shift) => oldPtr - shift}
-  val updated_fh_dup = 
+  val updated_fh_dup =
     for (oldFh & afhob & lastBrNumOH & taken & addIntoHist & shift <-
       oldFh_dup zip afhob_dup zip lastBrNumOH_dup zip taken_dup zip addIntoHist_dup zip shift_dup)
     yield VecInit((0 to numBr).map(i => oldFh.update(afhob, lastBrNumOH, i, taken && addIntoHist)))(shift)
