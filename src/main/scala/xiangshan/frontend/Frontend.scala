--- conflicted
+++ resolved
@@ -12,11 +12,8 @@
     val icacheReq = DecoupledIO(new ICacheReq)
     val icacheResp = Flipped(DecoupledIO(new ICacheResp))
     val icacheFlush = Output(UInt(2.W))
-<<<<<<< HEAD
-=======
     val icacheToTlb = Flipped(new BlockTlbRequestIO)
     val ptw = new TlbPtwIO
->>>>>>> b8f08ca0
     val backend = new FrontendToBackendIO
   })
 
@@ -33,8 +30,6 @@
   io.icacheReq <> ifu.io.icacheReq
   io.icacheFlush <> ifu.io.icacheFlush
   ifu.io.icacheResp <> io.icacheResp
-<<<<<<< HEAD
-=======
   //itlb to ptw
   io.ptw <> TLB(
     in = Seq(io.icacheToTlb),
@@ -42,7 +37,6 @@
     isDtlb = false,
     shouldBlock = true
   )
->>>>>>> b8f08ca0
   //ibuffer
   ibuffer.io.in <> ifu.io.fetchPacket
   ibuffer.io.flush := needFlush
