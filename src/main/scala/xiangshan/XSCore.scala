--- conflicted
+++ resolved
@@ -9,11 +9,7 @@
 import xiangshan.backend.exu.ExuParameters
 import xiangshan.frontend._
 import xiangshan.mem._
-<<<<<<< HEAD
-import xiangshan.cache.{ICache,DCache, DCacheParameters, ICacheParameters, Uncache}
-=======
-import xiangshan.cache.{DCache, DCacheParameters, ICacheParameters, PTW, Uncache}
->>>>>>> 1274744a
+import xiangshan.cache.{ICache,DCache, DCacheParameters, ICacheParameters, PTW, Uncache}
 import chipsalliance.rocketchip.config
 import freechips.rocketchip.diplomacy.{LazyModule, LazyModuleImp}
 import freechips.rocketchip.tilelink.{TLBundleParameters, TLCacheCork, TLClientNode, TLIdentityNode, TLXbar}
@@ -222,22 +218,16 @@
 
   val dcache = LazyModule(new DCache())
   val uncache = LazyModule(new Uncache())
-<<<<<<< HEAD
   val icache = LazyModule(new ICache())
-=======
   val ptw = LazyModule(new PTW())
->>>>>>> 1274744a
 
   // TODO: crossbar Icache/Dcache/PTW here
   val mem = TLXbar()
   val mmio = uncache.clientNode
 
   mem := TLCacheCork(sinkIds = 1) := dcache.clientNode
-<<<<<<< HEAD
   mem := TLCacheCork(sinkIds = 1) := icache.clientNode
-=======
   mem := TLCacheCork(sinkIds = 1) := ptw.node
->>>>>>> 1274744a
 
   lazy val module = new XSCoreImp(this)
 }
@@ -250,11 +240,8 @@
 
   val dcache = outer.dcache.module
   val uncache = outer.uncache.module
-<<<<<<< HEAD
   val icache = outer.icache.module
-=======
   val ptw = outer.ptw.module
->>>>>>> 1274744a
 
   // TODO: connect this
   dcache.io.lsu.misc <> DontCare
