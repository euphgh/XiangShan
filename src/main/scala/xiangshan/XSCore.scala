--- conflicted
+++ resolved
@@ -305,7 +305,8 @@
     val externalInterrupt = new ExternalInterruptIO
   })
 
-<<<<<<< HEAD
+  println(s"FPGAPlatform:${env.FPGAPlatform} EnableDebug:${env.EnableDebug}")
+
   // to fast wake up fp, mem rs
   val intBlockFastWakeUpFp = intExuConfigs.filter(fpFastFilter)
   val intBlockSlowWakeUpFp = intExuConfigs.filter(fpSlowFilter)
@@ -343,13 +344,6 @@
     fastIntOut = Seq(),
     slowIntOut = loadExuConfigs
   ))
-=======
-  println(s"FPGAPlatform:${env.FPGAPlatform} EnableDebug:${env.EnableDebug}")
-
-  val front = Module(new Frontend)
-  val backend = Module(new Backend)
-  val mem = Module(new Memend)
->>>>>>> aaf6ee30
 
   val dcache = outer.dcache.module
   val uncache = outer.uncache.module
