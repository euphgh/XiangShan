--- conflicted
+++ resolved
@@ -52,12 +52,8 @@
   val PhyRegIdxWidth = log2Up(NRPhyRegs)
   val NRReadPorts = 14
   val NRWritePorts = 8
-<<<<<<< HEAD
+  val MoqSize = 16 // 64
   val RoqSize = 32
-  val MoqSize = 16 // 64
-=======
-  val RoqSize = 128
->>>>>>> 4f26e83e
   val InnerRoqIdxWidth = log2Up(RoqSize)
   val RoqIdxWidth = InnerRoqIdxWidth + 1
   val InnerMoqIdxWidth = log2Up(MoqSize)
