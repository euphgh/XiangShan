package xiangshan

import chisel3._
import chisel3.util._
import noop.{Cache, CacheConfig, HasExceptionNO, TLB, TLBConfig}
import top.Parameters
import xiangshan.backend._
import xiangshan.backend.dispatch.DispatchParameters
import xiangshan.backend.exu.ExuParameters
import xiangshan.frontend._
import xiangshan.mem._
import xiangshan.cache.{ICache, DCache, DCacheParameters, ICacheParameters, PTW, Uncache}
import chipsalliance.rocketchip.config
import freechips.rocketchip.diplomacy.{LazyModule, LazyModuleImp}
import freechips.rocketchip.tilelink.{TLBundleParameters, TLCacheCork, TLBuffer, TLClientNode, TLIdentityNode, TLXbar}
import sifive.blocks.inclusivecache.{CacheParameters, InclusiveCache, InclusiveCacheMicroParameters}
import utils._

case class XSCoreParameters
(
  XLEN: Int = 64,
  HasMExtension: Boolean = true,
  HasCExtension: Boolean = true,
  HasDiv: Boolean = true,
  HasICache: Boolean = true,
  HasDCache: Boolean = true,
  EnableStoreQueue: Boolean = true,
  AddrBits: Int = 64,
  VAddrBits: Int = 39,
  PAddrBits: Int = 40,
  HasFPU: Boolean = false,
  FectchWidth: Int = 8,
  EnableBPU: Boolean = true,
  EnableBPD: Boolean = true,
  EnableRAS: Boolean = true,
  EnableLB: Boolean = false,
  EnableLoop: Boolean = false,
  HistoryLength: Int = 64,
  BtbSize: Int = 2048,
  JbtacSize: Int = 1024,
  JbtacBanks: Int = 8,
  RasSize: Int = 16,
  CacheLineSize: Int = 512,
  UBtbWays: Int = 16,
  BtbWays: Int = 2,
  IBufSize: Int = 64,
  DecodeWidth: Int = 6,
  RenameWidth: Int = 6,
  CommitWidth: Int = 6,
  BrqSize: Int = 48,
  IssQueSize: Int = 16,
  NRPhyRegs: Int = 160,
  NRIntReadPorts: Int = 8,
  NRIntWritePorts: Int = 8,
  NRFpReadPorts: Int = 14,
<<<<<<< HEAD
  NRFpWritePorts: Int = 8,
  LsroqSize: Int = 64,
  RoqSize: Int = 192,
=======
  NRFpWritePorts: Int = 8, 
  EnableUnifiedLSQ: Boolean = false,
  LsroqSize: Int = 16,
  LoadQueueSize: Int = 12,
  StoreQueueSize: Int = 10,
  RoqSize: Int = 32,
>>>>>>> 2810f10e
  dpParams: DispatchParameters = DispatchParameters(
    DqEnqWidth = 4,
    IntDqSize = 96,
    FpDqSize = 96,
    LsDqSize = 64,
    IntDqDeqWidth = 4,
    FpDqDeqWidth = 4,
    LsDqDeqWidth = 4,
    IntDqReplayWidth = 4,
    FpDqReplayWidth = 4,
    LsDqReplayWidth = 4
  ),
  exuParameters: ExuParameters = ExuParameters(
    JmpCnt = 1,
    AluCnt = 4,
    MulCnt = 0,
    MduCnt = 2,
    FmacCnt = 0,
    FmiscCnt = 0,
    FmiscDivSqrtCnt = 0,
    LduCnt = 2,
    StuCnt = 2
  ),
  LoadPipelineWidth: Int = 2,
  StorePipelineWidth: Int = 2,
  StoreBufferSize: Int = 16,
  RefillSize: Int = 512,
  TlbEntrySize: Int = 32,
  TlbL2EntrySize: Int = 256, // or 512
  PtwL1EntrySize: Int = 16,
  PtwL2EntrySize: Int = 256
)

trait HasXSParameter {

  val core = Parameters.get.coreParameters
  val env = Parameters.get.envParameters

  val XLEN = core.XLEN
  val HasMExtension = core.HasMExtension
  val HasCExtension = core.HasCExtension
  val HasDiv = core.HasDiv
  val HasIcache = core.HasICache
  val HasDcache = core.HasDCache
  val EnableStoreQueue = core.EnableStoreQueue
  val AddrBits = core.AddrBits // AddrBits is used in some cases
  val VAddrBits = core.VAddrBits // VAddrBits is Virtual Memory addr bits
  val PAddrBits = core.PAddrBits // PAddrBits is Phyical Memory addr bits
  val AddrBytes = AddrBits / 8 // unused
  val DataBits = XLEN
  val DataBytes = DataBits / 8
  val HasFPU = core.HasFPU
  val FetchWidth = core.FectchWidth
  val PredictWidth = FetchWidth * 2
  val EnableBPU = core.EnableBPU
  val EnableBPD = core.EnableBPD // enable backing predictor(like Tage) in BPUStage3
  val EnableRAS = core.EnableRAS
  val EnableLB = core.EnableLB
  val EnableLoop = core.EnableLoop
  val HistoryLength = core.HistoryLength
  val BtbSize = core.BtbSize
  // val BtbWays = 4
  val BtbBanks = PredictWidth
  // val BtbSets = BtbSize / BtbWays
  val JbtacSize = core.JbtacSize
  val JbtacBanks = core.JbtacBanks
  val RasSize = core.RasSize
  val CacheLineSize = core.CacheLineSize
  val CacheLineHalfWord = CacheLineSize / 16
  val ExtHistoryLength = HistoryLength + 64
  val UBtbWays = core.UBtbWays
  val BtbWays = core.BtbWays
  val IBufSize = core.IBufSize
  val DecodeWidth = core.DecodeWidth
  val RenameWidth = core.RenameWidth
  val CommitWidth = core.CommitWidth
  val BrqSize = core.BrqSize
  val IssQueSize = core.IssQueSize
  val BrTagWidth = log2Up(BrqSize)
  val NRPhyRegs = core.NRPhyRegs
  val PhyRegIdxWidth = log2Up(NRPhyRegs)
  val RoqSize = core.RoqSize
  val EnableUnifiedLSQ = core.EnableUnifiedLSQ
  val LsroqSize = core.LsroqSize // 64
  val InnerLsroqIdxWidth = log2Up(LsroqSize)
  val LsroqIdxWidth = InnerLsroqIdxWidth + 1
  val LoadQueueSize = core.LoadQueueSize
  val StoreQueueSize = core.StoreQueueSize
  val dpParams = core.dpParams
  val ReplayWidth = dpParams.IntDqReplayWidth + dpParams.FpDqReplayWidth + dpParams.LsDqReplayWidth
  val exuParameters = core.exuParameters
  val NRIntReadPorts = core.NRIntReadPorts
  val NRIntWritePorts = core.NRIntWritePorts
  val NRMemReadPorts = exuParameters.LduCnt + 2*exuParameters.StuCnt
  val NRFpReadPorts = core.NRFpReadPorts
  val NRFpWritePorts = core.NRFpWritePorts
  val LoadPipelineWidth = core.LoadPipelineWidth
  val StorePipelineWidth = core.StorePipelineWidth
  val StoreBufferSize = core.StoreBufferSize
  val RefillSize = core.RefillSize
  val DTLBWidth = core.LoadPipelineWidth + core.StorePipelineWidth
  val TlbEntrySize = core.TlbEntrySize
  val TlbL2EntrySize = core.TlbL2EntrySize
  val PtwL1EntrySize = core.PtwL1EntrySize
  val PtwL2EntrySize = core.PtwL2EntrySize

  val l1BusDataWidth = 256

  val icacheParameters = ICacheParameters(
  )

  val LRSCCycles = 100
  val dcacheParameters = DCacheParameters(
    tagECC = Some("secded"),
    dataECC = Some("secded"),
    nMissEntries = 16,
    nLoadMissEntries = 8,
    nStoreMissEntries = 8
  )
}

trait HasXSLog { this: RawModule =>
  implicit val moduleName: String = this.name
}

abstract class XSModule extends Module
  with HasXSParameter
  with HasExceptionNO
  with HasXSLog

//remove this trait after impl module logic
trait NeedImpl { this: Module =>
  override protected def IO[T <: Data](iodef: T): T = {
    val io = chisel3.experimental.IO(iodef)
    io <> DontCare
    io
  }
}

abstract class XSBundle extends Bundle
  with HasXSParameter

case class EnviromentParameters
(
  FPGAPlatform: Boolean = true,
  EnableDebug: Boolean = false,
  EnablePerfDebug: Boolean = true
)

object AddressSpace extends HasXSParameter {
  // (start, size)
  // address out of MMIO will be considered as DRAM
  def mmio = List(
    (0x30000000L, 0x10000000L),  // internal devices, such as CLINT and PLIC
    (0x40000000L, 0x40000000L) // external devices
  )

  def isMMIO(addr: UInt): Bool = mmio.map(range => {
    require(isPow2(range._2))
    val bits = log2Up(range._2)
    (addr ^ range._1.U)(PAddrBits-1, bits) === 0.U
  }).reduce(_ || _)
}



class XSCore()(implicit p: config.Parameters) extends LazyModule {

  val dcache = LazyModule(new DCache())
  val uncache = LazyModule(new Uncache())
  val icache = LazyModule(new ICache())
  val ptw = LazyModule(new PTW())

  val mem = TLIdentityNode()
  val mmio = uncache.clientNode

  // TODO: refactor these params
  private val l2 = LazyModule(new InclusiveCache(
    CacheParameters(
      level = 2,
      ways = 4,
      sets = 512 * 1024 / (64 * 4),
      blockBytes = 64,
      beatBytes = 32 // beatBytes = l1BusDataWidth / 8
    ),
    InclusiveCacheMicroParameters(
      writeBytes = 8
    )
  ))

  private val xbar = TLXbar()

  xbar := TLBuffer() := DebugIdentityNode() := dcache.clientNode
  xbar := TLBuffer() := DebugIdentityNode() := icache.clientNode
  xbar := TLBuffer() := DebugIdentityNode() := ptw.node

  l2.node := xbar

  mem := TLBuffer() := TLCacheCork() := TLBuffer() := l2.node

  lazy val module = new XSCoreImp(this)
}

class XSCoreImp(outer: XSCore) extends LazyModuleImp(outer) with HasXSParameter {

  val front = Module(new Frontend)
  val backend = Module(new Backend)
  val mem = Module(new Memend)

  val dcache = outer.dcache.module
  val uncache = outer.uncache.module
  val icache = outer.icache.module
  val ptw = outer.ptw.module

  // TODO: connect this

  front.io.backend <> backend.io.frontend
  front.io.icacheResp <> icache.io.resp
  front.io.icacheToTlb <> icache.io.tlb
  icache.io.req <> front.io.icacheReq
  icache.io.flush <> front.io.icacheFlush
  mem.io.backend   <> backend.io.mem

  ptw.io.tlb(0) <> mem.io.ptw
  ptw.io.tlb(1) <> front.io.ptw

  dcache.io.lsu.load    <> mem.io.loadUnitToDcacheVec
  dcache.io.lsu.lsroq   <> mem.io.loadMiss
  dcache.io.lsu.atomics <> mem.io.atomics
  dcache.io.lsu.store   <> mem.io.sbufferToDcache
  uncache.io.lsroq      <> mem.io.uncache

}<|MERGE_RESOLUTION|>--- conflicted
+++ resolved
@@ -53,18 +53,12 @@
   NRIntReadPorts: Int = 8,
   NRIntWritePorts: Int = 8,
   NRFpReadPorts: Int = 14,
-<<<<<<< HEAD
-  NRFpWritePorts: Int = 8,
-  LsroqSize: Int = 64,
-  RoqSize: Int = 192,
-=======
   NRFpWritePorts: Int = 8, 
   EnableUnifiedLSQ: Boolean = false,
-  LsroqSize: Int = 16,
-  LoadQueueSize: Int = 12,
-  StoreQueueSize: Int = 10,
-  RoqSize: Int = 32,
->>>>>>> 2810f10e
+  LsroqSize: Int = 64,
+  LoadQueueSize: Int = 64,
+  StoreQueueSize: Int = 48,
+  RoqSize: Int = 192,
   dpParams: DispatchParameters = DispatchParameters(
     DqEnqWidth = 4,
     IntDqSize = 96,
