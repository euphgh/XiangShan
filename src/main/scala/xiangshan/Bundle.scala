package xiangshan

import chisel3._
import chisel3.util._
import bus.simplebus._
import xiangshan.backend.brq.BrqPtr
import xiangshan.backend.rename.FreeListPtr

// Fetch FetchWidth x 32-bit insts from Icache
class FetchPacket extends XSBundle {
  val instrs = Vec(FetchWidth, UInt(32.W))
  val mask = UInt((FetchWidth*2).W)
  val pc = UInt(VAddrBits.W) // the pc of first inst in the fetch group
  val pnpc = Vec(FetchWidth, UInt(VAddrBits.W))
}

<<<<<<< HEAD
class BranchPrediction extends XSBundle {
  // mask off all the instrs after the first redirect instr
  val instrValid = Vec(FetchWidth, Bool())
  // target and BTBtype of the first redirect instr in a fetch package
  val target = UInt(VAddrBits.W)
  val _type = UInt(2.W)
  val hist = Vec(FetchWidth, UInt(HistoryLength.W))
=======
// Branch prediction result from BPU Stage1 & 3
class BranchPrediction extends XSBundle {
  val redirect = Bool()

  // mask off all the instrs after the first redirect instr
  val instrValid = Vec(FetchWidth, Bool())
  // target of the first redirect instr in a fetch package
  val target = UInt(VAddrBits.W)
  // val _type = UInt(2.W)

  // save these info in brq!
  // global history of each valid(or uncancelled) instruction, excluding branch's own prediction result
  val hist = Vec(FetchWidth, UInt(HistoryLength.W))
  // ras checkpoint, only used in Stage3
  val rasSp = UInt(log2Up(RasSize).W)
  val rasTopCtr = UInt(8.W)
>>>>>>> dff546ec
}

// Save predecode info in icache
class Predecode extends XSBundle {
<<<<<<< HEAD
=======
  val mask = UInt(FetchWidth.W)
>>>>>>> dff546ec
  val fuTypes = Vec(FetchWidth, FuType())
  val fuOpTypes = Vec(FetchWidth, FuOpType())
}

// Dequeue DecodeWidth insts from Ibuffer
class CtrlFlow extends XSBundle {
  val instr = UInt(32.W)
  val pc = UInt(VAddrBits.W)
  val pnpc = UInt(VAddrBits.W)
  val exceptionVec = Vec(16, Bool())
  val intrVec = Vec(12, Bool())
  val isRVC = Bool()
  val isBr = Bool()
}

// Decode DecodeWidth insts at Decode Stage
class CtrlSignals extends XSBundle {
  val src1Type, src2Type, src3Type = SrcType()
  val lsrc1, lsrc2, lsrc3 = UInt(5.W)
  val ldest = UInt(5.W)
  val fuType = FuType()
  val fuOpType = FuOpType()
  val rfWen = Bool()
  val fpWen = Bool()
  val isXSTrap = Bool()
  val noSpecExec = Bool()  // This inst can not be speculated
  val isBlocked  = Bool()  // This inst requires pipeline to be blocked
  val isRVF = Bool()
  val imm = UInt(XLEN.W)
}

class CfCtrl extends XSBundle {
  val cf = new CtrlFlow
  val ctrl = new CtrlSignals
  val brTag = new BrqPtr
}

// CfCtrl -> MicroOp at Rename Stage
class MicroOp extends CfCtrl {

  val psrc1, psrc2, psrc3, pdest, old_pdest = UInt(PhyRegIdxWidth.W)
  val src1State, src2State, src3State = SrcState()
  val freelistAllocPtr = new FreeListPtr
  val roqIdx = UInt(RoqIdxWidth.W)
}

class Redirect extends XSBundle {
  val pc = UInt(VAddrBits.W) // wrongly predicted pc
  val target = UInt(VAddrBits.W)
  val brTarget = UInt(VAddrBits.W)
  val brTag = new BrqPtr
  val _type = UInt(2.W)
  val isCall = Bool()
  val taken = Bool()
  val hist = UInt(HistoryLength.W)
  val isException = Bool()
  val roqIdx = UInt(RoqIdxWidth.W)
  val freelistAllocPtr = new FreeListPtr
}

class RedirectInfo extends XSBundle {

  val valid = Bool() // a valid commit form brq/roq
  val misPred = Bool() // a branch miss prediction ?
  val redirect = new Redirect

  def flush():Bool = valid && (redirect.isException || misPred)
}

class Dp1ToDp2IO extends XSBundle {
  val intDqToDp2 = Vec(IntDqDeqWidth, DecoupledIO(new MicroOp))
  val fpDqToDp2 = Vec(FpDqDeqWidth, DecoupledIO(new MicroOp))
  val lsDqToDp2 = Vec(LsDqDeqWidth, DecoupledIO(new MicroOp))
}

class DebugBundle extends XSBundle{
  val isMMIO = Bool()
}

class ExuInput extends XSBundle {
  val uop = new MicroOp
  val src1, src2, src3 = UInt(XLEN.W)
}

class ExuOutput extends XSBundle {
  val uop = new MicroOp
  val data = UInt(XLEN.W)
  val redirectValid = Bool()
  val redirect = new Redirect
  val debug = new DebugBundle
}

class ExuIO extends XSBundle {
  val in = Flipped(DecoupledIO(new ExuInput))
  val redirect = Flipped(ValidIO(new Redirect))
  val out = DecoupledIO(new ExuOutput)

  // for Lsu
  val dmem = new SimpleBusUC
  val scommit = Input(UInt(3.W))
}

class RoqCommit extends XSBundle {
  val uop = new MicroOp
  val isWalk = Bool()
}

class FrontendToBackendIO extends XSBundle {
  // to backend end
  val cfVec = Vec(DecodeWidth, DecoupledIO(new CtrlFlow))
  // from backend
  val redirectInfo = Input(new RedirectInfo)
  val commits = Vec(CommitWidth, Flipped(ValidIO(new RoqCommit))) // update branch pred
}<|MERGE_RESOLUTION|>--- conflicted
+++ resolved
@@ -14,15 +14,6 @@
   val pnpc = Vec(FetchWidth, UInt(VAddrBits.W))
 }
 
-<<<<<<< HEAD
-class BranchPrediction extends XSBundle {
-  // mask off all the instrs after the first redirect instr
-  val instrValid = Vec(FetchWidth, Bool())
-  // target and BTBtype of the first redirect instr in a fetch package
-  val target = UInt(VAddrBits.W)
-  val _type = UInt(2.W)
-  val hist = Vec(FetchWidth, UInt(HistoryLength.W))
-=======
 // Branch prediction result from BPU Stage1 & 3
 class BranchPrediction extends XSBundle {
   val redirect = Bool()
@@ -39,15 +30,11 @@
   // ras checkpoint, only used in Stage3
   val rasSp = UInt(log2Up(RasSize).W)
   val rasTopCtr = UInt(8.W)
->>>>>>> dff546ec
 }
 
 // Save predecode info in icache
 class Predecode extends XSBundle {
-<<<<<<< HEAD
-=======
   val mask = UInt(FetchWidth.W)
->>>>>>> dff546ec
   val fuTypes = Vec(FetchWidth, FuType())
   val fuOpTypes = Vec(FetchWidth, FuOpType())
 }
