package xiangshan.cache

import chisel3._
import chisel3.util._
import xiangshan._
import utils._
import xiangshan.backend.roq.RoqPtr
import xiangshan.backend.fu.util.HasCSRConst
import chisel3.ExcitingUtils._

trait HasTlbConst extends HasXSParameter {
  val Level = 3

  val offLen  = 12
  val ppnLen  = PAddrBits - offLen
  val vpnnLen = 9
  val vpnLen  = VAddrBits - offLen
  val flagLen = 8
  val pteResLen = XLEN - ppnLen - 2 - flagLen
  val asidLen = 16

  def vaBundle = new Bundle {
    val vpn  = UInt(vpnLen.W)
    val off  = UInt(offLen.W)
  }
  def pteBundle = new Bundle {
    val reserved  = UInt(pteResLen.W)
    val ppn  = UInt(ppnLen.W)
    val rsw  = UInt(2.W)
    val perm = new Bundle {
      val d    = Bool()
      val a    = Bool()
      val g    = Bool()
      val u    = Bool()
      val x    = Bool()
      val w    = Bool()
      val r    = Bool()
      val v    = Bool()
    }
  }

  def replaceWrapper(v: UInt, lruIdx: UInt): UInt = {
    val width = v.getWidth
    val emptyIdx = ParallelPriorityMux((0 until width).map( i => (!v(i), i.U)))
    val full = Cat(v).andR
    Mux(full, lruIdx, emptyIdx)
  }

  def replaceWrapper(v: Seq[Bool], lruIdx: UInt): UInt = {
    replaceWrapper(VecInit(v).asUInt, lruIdx)
  }
}

abstract class TlbBundle extends XSBundle with HasTlbConst
abstract class TlbModule extends XSModule with HasTlbConst

class PtePermBundle extends TlbBundle {
  val d = Bool()
  val a = Bool()
  val g = Bool()
  val u = Bool()
  val x = Bool()
  val w = Bool()
  val r = Bool()

  override def toPrintable: Printable = {
    p"d:${d} a:${a} g:${g} u:${u} x:${x} w:${w} r:${r}"// +
    //(if(hasV) (p"v:${v}") else p"")
  }
}

class TlbPermBundle extends TlbBundle {
  val pf = Bool() // NOTE: if this is true, just raise pf
  // pagetable perm (software defined)
  val d = Bool()
  val a = Bool()
  val g = Bool()
  val u = Bool()
  val x = Bool()
  val w = Bool()
  val r = Bool()
  // pma perm (hardwired)
  val pr = Bool() //readable
  val pw = Bool() //writeable
  val pe = Bool() //executable
  val pa = Bool() //atom op permitted
  val pi = Bool() //icacheable
  val pd = Bool() //dcacheable

  override def toPrintable: Printable = {
    p"pf:${pf} d:${d} a:${a} g:${g} u:${u} x:${x} w:${w} r:${r}"
  }
}

class comBundle extends TlbBundle with HasCircularQueuePtrHelper{
  val roqIdx = new RoqPtr
  val valid = Bool()
  val bits = new PtwReq
  def isPrior(that: comBundle): Bool = {
    (this.valid && !that.valid) || (this.valid && that.valid && isAfter(that.roqIdx, this.roqIdx))
  }
}
object Compare {
  def apply[T<:Data](xs: Seq[comBundle]): comBundle = {
    ParallelOperation(xs, (a: comBundle, b: comBundle) => Mux(a isPrior b, a, b))
  }
}

// multi-read && single-write
// input is data, output is hot-code(not one-hot)
class CAMTemplate[T <: Data](val gen: T, val set: Int, val readWidth: Int) extends TlbModule {
  val io = IO(new Bundle {
    val r = new Bundle {
      val req = Input(Vec(readWidth, gen))
      val resp = Output(Vec(readWidth, Vec(set, Bool())))
    }
    val w = Input(new Bundle {
      val valid = Bool()
      val bits = new Bundle {
        val index = UInt(log2Up(set).W)
        val data = gen 
      }
    })
  })

  val wordType = UInt(gen.getWidth.W)
  val array = Reg(Vec(set, wordType))

  io.r.resp.zipWithIndex.map{ case (a,i) =>
    a := array.map(io.r.req(i).asUInt === _)
  }

  when (io.w.valid) {
    array(io.w.bits.index) := io.w.bits.data
  }
}

class TlbSPMeta extends TlbBundle {
  val tag = UInt(vpnLen.W) // tag is vpn
  val level = UInt(1.W) // 1 for 2MB, 0 for 1GB

  def hit(vpn: UInt): Bool = {
    val a = tag(vpnnLen*3-1, vpnnLen*2) === vpn(vpnnLen*3-1, vpnnLen*2)
    val b = tag(vpnnLen*2-1, vpnnLen*1) === vpn(vpnnLen*2-1, vpnnLen*1)
    XSDebug(Mux(level.asBool, a&b, a), p"Hit superpage: hit:${Mux(level.asBool, a&b, a)} tag:${Hexadecimal(tag)} level:${level} a:${a} b:${b} vpn:${Hexadecimal(vpn)}\n")
    Mux(level.asBool, a&b, a)
  }

  def apply(vpn: UInt, level: UInt) = {
    this.tag := vpn
    this.level := level(0)

    this
  }

}

class TlbData(superpage: Boolean = false) extends TlbBundle {
  val level = if(superpage) Some(UInt(1.W)) else None // /*2 for 4KB,*/ 1 for 2MB, 0 for 1GB
  val ppn = UInt(ppnLen.W)
  val perm = new TlbPermBundle

  def genPPN(vpn: UInt): UInt = {
    if (superpage) {
      val insideLevel = level.getOrElse(0.U)
      Mux(insideLevel.asBool, Cat(ppn(ppn.getWidth-1, vpnnLen*1), vpn(vpnnLen*1-1, 0)),
                              Cat(ppn(ppn.getWidth-1, vpnnLen*2), vpn(vpnnLen*2-1, 0)))
    } else {
      ppn
    }
  }

  def apply(ppn: UInt, level: UInt, perm: UInt, pf: Bool) = {
    this.level.map(_ := level(0))
<<<<<<< HEAD
    this.ppn := ppn
=======
    this.data.ppn := ppn

>>>>>>> 70051210
    // refill pagetable perm
    val ptePerm = perm.asTypeOf(new PtePermBundle)
    this.perm.pf:= pf
    this.perm.d := ptePerm.d
    this.perm.a := ptePerm.a
    this.perm.g := ptePerm.g
    this.perm.u := ptePerm.u
    this.perm.x := ptePerm.x
    this.perm.w := ptePerm.w
    this.perm.r := ptePerm.r

    // get pma perm
    val (pmaMode, accessWidth) = AddressSpace.memmapAddrMatch(Cat(ppn, 0.U(12.W)))
    this.data.perm.pr := PMAMode.read(pmaMode)
    this.data.perm.pw := PMAMode.write(pmaMode)
    this.data.perm.pe := PMAMode.execute(pmaMode)
    this.data.perm.pa := PMAMode.atomic(pmaMode)
    this.data.perm.pi := PMAMode.icache(pmaMode)
    this.data.perm.pd := PMAMode.dcache(pmaMode)

    this
  }

  override def toPrintable: Printable = {
    val insideLevel = level.getOrElse(0.U)
    p"level:${insideLevel} ppn:${Hexadecimal(ppn)} perm:${perm}"
  }

  override def cloneType: this.type = (new TlbData(superpage)).asInstanceOf[this.type]
}

object TlbCmd {
  def read  = "b00".U
  def write = "b01".U
  def exec  = "b10".U

  def atom_read  = "b100".U // lr
  def atom_write = "b101".U // sc / amo

  def apply() = UInt(3.W)
  def isRead(a: UInt) = a(1,0)===read
  def isWrite(a: UInt) = a(1,0)===write
  def isExec(a: UInt) = a(1,0)===exec

  def isAtom(a: UInt) = a(2)
}

class TlbReq extends TlbBundle {
  val vaddr = UInt(VAddrBits.W)
  val cmd = TlbCmd()
  val roqIdx = new RoqPtr
  val debug = new Bundle {
    val pc = UInt(XLEN.W)
  }

  override def toPrintable: Printable = {
    p"vaddr:0x${Hexadecimal(vaddr)} cmd:${cmd} pc:0x${Hexadecimal(debug.pc)} roqIdx:${roqIdx}"
  }
}

class TlbResp extends TlbBundle {
  val paddr = UInt(PAddrBits.W)
  val miss = Bool()
  val mmio = Bool()
  val excp = new Bundle {
    val pf = new Bundle {
      val ld = Bool()
      val st = Bool()
      val instr = Bool()
    }
    val af = new Bundle {
      val ld = Bool()
      val st = Bool()
      val instr = Bool()
    }
  }
  override def toPrintable: Printable = {
    p"paddr:0x${Hexadecimal(paddr)} miss:${miss} excp.pf: ld:${excp.pf.ld} st:${excp.pf.st} instr:${excp.pf.instr}"
  }
}

class TlbRequestIO() extends TlbBundle {
  val req = DecoupledIO(new TlbReq)
  val resp = Flipped(DecoupledIO(new TlbResp))
}

class BlockTlbRequestIO() extends TlbBundle {
  val req = DecoupledIO(new TlbReq)
  val resp = Flipped(DecoupledIO(new TlbResp))
}

class TlbPtwIO extends TlbBundle {
  val req = DecoupledIO(new PtwReq)
  val resp = Flipped(DecoupledIO(new PtwResp))

  override def toPrintable: Printable = {
    p"req:${req.valid} ${req.ready} ${req.bits} | resp:${resp.valid} ${resp.ready} ${resp.bits}"
  }
}

class TlbIO(Width: Int) extends TlbBundle {
  val requestor = Vec(Width, Flipped(new TlbRequestIO))
  val ptw = new TlbPtwIO
  val sfence = Input(new SfenceBundle)
  val csr = Input(new TlbCsrBundle)

  override def cloneType: this.type = (new TlbIO(Width)).asInstanceOf[this.type]
}


class TLB(Width: Int, isDtlb: Boolean) extends TlbModule with HasCSRConst{
  val io = IO(new TlbIO(Width))

  val req    = io.requestor.map(_.req)
  val resp   = io.requestor.map(_.resp)
  val ptw    = io.ptw

  val sfence = io.sfence
  val csr    = io.csr
  val satp   = csr.satp
  val priv   = csr.priv
  val ifecth = if (isDtlb) false.B else true.B
  val mode   = if (isDtlb) priv.dmode else priv.imode
  // val vmEnable = satp.mode === 8.U // && (mode < ModeM) // FIXME: fix me when boot xv6/linux...
  val vmEnable = if(EnbaleTlbDebug) (satp.mode === 8.U)
                 else               (satp.mode === 8.U && (mode < ModeM))

  val reqAddr = req.map(_.bits.vaddr.asTypeOf(vaBundle))
  val cmd     = req.map(_.bits.cmd)
  val valid   = req.map(_.valid)

  def widthMapSeq[T <: Seq[Data]](f: Int => T) = (0 until Width).map(f)
  def widthMap[T <: Data](f: Int => T) = (0 until Width).map(f)

  // Normal page && Super page
  val nv = RegInit(VecInit(Seq.fill(TlbEntrySize)(false.B)))
  val nMeta = Module(new CAMTemplate(UInt(vpnLen.W), TlbEntrySize, Width + 1)).io
  val nData = Reg(Vec(TlbEntrySize, new TlbData(false)))
  val sv = RegInit(VecInit(Seq.fill(TlbSPEntrySize)(false.B)))
  val sMeta = Reg(Vec(TlbSPEntrySize, new TlbSPMeta))
  val sData = Reg(Vec(TlbSPEntrySize, new TlbData(true)))
  val v = nv ++ sv
  val data = nData ++ sData
  val g = VecInit(data.map(_.perm.g))
  val pf = VecInit(data.zip(v).map{ case(e, vi) => e.perm.pf & vi })

  /**
    * PTW refill
    */
  val refill = ptw.resp.fire() && !sfence.valid

  val normalReplacer = if (isDtlb) Some("random") else Some("plru")
  val superReplacer = if (isDtlb) Some("random") else Some("plru")
  val nReplace = ReplacementPolicy.fromString(normalReplacer, TlbEntrySize)
  val sReplace = ReplacementPolicy.fromString(superReplacer, TlbSPEntrySize)
  val nRefillIdx = replaceWrapper(nv, nReplace.way)
  val sRefillIdx = replaceWrapper(sv, sReplace.way)

  nMeta.w := DontCare
  nMeta.w.valid := false.B
  when (refill) {
    val resp = ptw.resp.bits
    when (resp.entry.level.getOrElse(0.U) === 2.U) {
      val refillIdx = nRefillIdx
      refillIdx.suggestName(s"NormalRefillIdx")

      nv(refillIdx) := true.B
      nMeta.w.bits.index := nRefillIdx
      nMeta.w.bits.data  := resp.entry.tag
      nMeta.w.valid := true.B
      nData(refillIdx).apply(
        ppn   = resp.entry.ppn,
        level = resp.entry.level.getOrElse(0.U),
        perm  = VecInit(resp.entry.perm.getOrElse(0.U)).asUInt,
        pf    = resp.pf
      )
      XSDebug(p"Refill normal: idx:${refillIdx} entry:${resp.entry} pf:${resp.pf}\n")
    }.otherwise {
      val refillIdx = sRefillIdx
      refillIdx.suggestName(s"SuperRefillIdx")
 
      sv(refillIdx) := true.B
      sMeta(refillIdx).apply(
        vpn = resp.entry.tag,
        level = resp.entry.level.getOrElse(0.U)
      )
      sData(refillIdx).apply(
        ppn   = resp.entry.ppn,
        level = resp.entry.level.getOrElse(0.U),
        perm  = VecInit(resp.entry.perm.getOrElse(0.U)).asUInt,
        pf    = resp.pf
      )
      XSDebug(p"Refill superpage: idx:${refillIdx} entry:${resp.entry} pf:${resp.pf}\n")
    }
  }

  /**
    * L1 TLB read
    */
  val sfenceVpn = sfence.bits.addr.asTypeOf(vaBundle).vpn
  for (i <- 0 until Width) {
    nMeta.r.req(i) := io.requestor(i).req.bits.vaddr.asTypeOf(vaBundle).vpn
  }
  nMeta.r.req(Width) := sfenceVpn

  val nRefillMask = Mux(refill, UIntToOH(nRefillIdx)(TlbEntrySize-1, 0), 0.U).asBools
  val sRefillMask = Mux(refill, UIntToOH(sRefillIdx)(TlbSPEntrySize-1, 0), 0.U).asBools
  def TLBNormalRead(i: Int) = {
    val entryHitVec = (
      if (isDtlb)
        VecInit(nMeta.r.resp(i).zip(nRefillMask).map{ case (e, m) => ~m && e } ++
                sMeta.zip(sRefillMask).map{ case (e,m) => ~m && e.hit(reqAddr(i).vpn) })
      else
        VecInit(nMeta.r.resp(i) ++ sMeta.map(_.hit(reqAddr(i).vpn/*, satp.asid*/)))
    )

    val reqAddrReg = if (isDtlb) RegNext(reqAddr(i)) else reqAddr(i)
    val cmdReg = if (isDtlb) RegNext(cmd(i)) else cmd(i)
    val validReg = if (isDtlb) RegNext(valid(i)) else valid(i)
    val entryHitVecReg = if (isDtlb) RegNext(entryHitVec) else entryHitVec
    entryHitVecReg.suggestName(s"entryHitVecReg_${i}")

    val hitVec  = VecInit((v zip entryHitVecReg).map{ case (a,b) => a&b })
    val pfHitVec   = VecInit((pf zip entryHitVecReg).map{ case (a,b) => a&b })
    val pfArray = ParallelOR(pfHitVec).asBool && validReg && vmEnable
    val hit     = ParallelOR(hitVec).asBool && validReg && vmEnable && ~pfArray
    val miss    = !hit && validReg && vmEnable && ~pfArray
    val hitppn  = ParallelMux(hitVec zip data.map(_.genPPN(reqAddrReg.vpn)))
    val hitPerm = ParallelMux(hitVec zip data.map(_.perm))

    hitVec.suggestName(s"hitVec_${i}")
    pfHitVec.suggestName(s"pfHitVec_${i}")
    hit.suggestName(s"hit_${i}")
    miss.suggestName(s"miss_${i}")
    hitppn.suggestName(s"hitppn_${i}")
    hitPerm.suggestName(s"hitPerm_${i}")

    if (!isDtlb) { // NOTE: only support one access
      val hitVecUInt = hitVec.asUInt
      XSDebug(hitVecUInt.orR, p"HitVecUInt:${Hexadecimal(hitVecUInt)}\n")
      when (Cat(hitVecUInt(TlbEntrySize-1, 0)).orR && validReg && vmEnable) {
        nReplace.access(OHToUInt(hitVecUInt(TlbEntrySize-1, 0)))
        XSDebug(p"Normal Page Access: ${Hexadecimal(OHToUInt(hitVecUInt(TlbEntrySize-1, 0)))}\n")
      }
      when (Cat(hitVecUInt(TlbEntrySize + TlbSPEntrySize - 1, TlbEntrySize)).orR && validReg && vmEnable) {
        sReplace.access(OHToUInt(hitVecUInt(TlbEntrySize + TlbSPEntrySize - 1, TlbEntrySize)))
        XSDebug(p"Super Page Access: ${Hexadecimal(OHToUInt(hitVecUInt(TlbEntrySize + TlbSPEntrySize - 1, TlbEntrySize)))}\n")
      }
    }

    XSDebug(valid(i), p"(${i.U}) entryHit:${Hexadecimal(entryHitVec.asUInt)}\n")
    XSDebug(validReg, p"(${i.U}) entryHitReg:${Hexadecimal(entryHitVecReg.asUInt)} hitVec:${Hexadecimal(hitVec.asUInt)} pfHitVec:${Hexadecimal(pfHitVec.asUInt)} pfArray:${Hexadecimal(pfArray.asUInt)} hit:${hit} miss:${miss} hitppn:${Hexadecimal(hitppn)} hitPerm:${hitPerm}\n")

    val multiHit = {
      val hitSum = PopCount(hitVec)
      !(hitSum===0.U || hitSum===1.U)
    }

    // resp  // TODO: A/D has not being concerned
    val paddr = Cat(hitppn, reqAddrReg.off)
    val vaddr = SignExt(req(i).bits.vaddr, PAddrBits)

    req(i).ready := resp(i).ready
    resp(i).valid := validReg
    resp(i).bits.paddr := Mux(vmEnable, paddr, if (isDtlb) RegNext(vaddr) else vaddr)
    resp(i).bits.miss := miss

    val perm = hitPerm // NOTE: given the excp, the out module choose one to use?
    val update = false.B && hit && (!hitPerm.a || !hitPerm.d && TlbCmd.isWrite(cmdReg)) // update A/D through exception
    val modeCheck = !(mode === ModeU && !perm.u || mode === ModeS && perm.u && (!priv.sum || ifecth))
    val ldPf = (pfArray && TlbCmd.isRead(cmdReg) && true.B /*!isAMO*/) || hit && !(modeCheck && (perm.r || priv.mxr && perm.x)) && (TlbCmd.isRead(cmdReg) && true.B/*!isAMO*/) // TODO: handle isAMO
    val stPf = (pfArray && TlbCmd.isWrite(cmdReg) || false.B /*isAMO*/ ) || hit && !(modeCheck && perm.w) && (TlbCmd.isWrite(cmdReg) || false.B/*TODO isAMO. */)
    val instrPf = (pfArray && TlbCmd.isExec(cmdReg)) || hit && !(modeCheck && perm.x) && TlbCmd.isExec(cmdReg)
    resp(i).bits.excp.pf.ld    := ldPf || update
    resp(i).bits.excp.pf.st    := stPf || update
    resp(i).bits.excp.pf.instr := instrPf || update

    // if vmenable, use pre-calcuated pma check result
    resp(i).bits.mmio := Mux(TlbCmd.isExec(cmdReg), !perm.pi, !perm.pd)
    resp(i).bits.excp.af.ld    := Mux(TlbCmd.isAtom(cmdReg), !perm.pa, !perm.pr) && TlbCmd.isRead(cmdReg)
    resp(i).bits.excp.af.st    := Mux(TlbCmd.isAtom(cmdReg), !perm.pa, !perm.pw) && TlbCmd.isWrite(cmdReg)
    resp(i).bits.excp.af.instr := Mux(TlbCmd.isAtom(cmdReg), false.B, !perm.pe)

    // if !vmenable, check pma
    val (pmaMode, accessWidth) = AddressSpace.memmapAddrMatch(resp(i).bits.paddr)
    when(!vmEnable){
      resp(i).bits.mmio := Mux(TlbCmd.isExec(cmdReg), !PMAMode.icache(pmaMode), !PMAMode.dcache(pmaMode))
      resp(i).bits.excp.af.ld    := Mux(TlbCmd.isAtom(cmdReg), !PMAMode.atomic(pmaMode), !PMAMode.read(pmaMode)) && TlbCmd.isRead(cmdReg)
      resp(i).bits.excp.af.st    := Mux(TlbCmd.isAtom(cmdReg), !PMAMode.atomic(pmaMode), !PMAMode.write(pmaMode)) && TlbCmd.isWrite(cmdReg)
      resp(i).bits.excp.af.instr := Mux(TlbCmd.isAtom(cmdReg), false.B, !PMAMode.execute(pmaMode))
    }

    // TODO: MMIO check

    (hit, miss, pfHitVec, multiHit)
  }

  val readResult = (0 until Width).map(TLBNormalRead(_))
  val hitVec = readResult.map(res => res._1)
  val missVec = readResult.map(res => res._2)
  val pfHitVecVec = readResult.map(res => res._3)
  val multiHitVec = readResult.map(res => res._4)
  val hasMissReq = Cat(missVec).orR

  // ptw
  val waiting = RegInit(false.B)
  when (ptw.req.fire()) {
    waiting := true.B
  }.elsewhen (sfence.valid || ptw.resp.valid) {
    waiting := false.B
  }
  // ptw <> DontCare // TODO: need check it
  ptw.req.valid := hasMissReq && !waiting && !RegNext(refill)
  ptw.resp.ready := waiting

  // val ptwReqSeq = Wire(Seq.fill(Width)(new comBundle()))
  val ptwReqSeq = Seq.fill(Width)(Wire(new comBundle()))
  for (i <- 0 until Width) {
    ptwReqSeq(i).valid := ((if (isDtlb) RegNext(valid(i)) else valid(i)) && missVec(i))
    ptwReqSeq(i).roqIdx := (if (isDtlb) RegNext(req(i).bits.roqIdx) else req(i).bits.roqIdx)
    ptwReqSeq(i).bits.vpn := (if (isDtlb) RegNext(reqAddr(i).vpn) else reqAddr(i).vpn)
  }
  ptw.req.bits := Compare(ptwReqSeq).bits

  // val tooManyPf = PopCount(pf) > 5.U
  // when (tooManyPf) { // when too much pf, just clear
  //   XSDebug(p"Too many pf just flush all the pf v:${Hexadecimal(VecInit(v).asUInt)} pf:${Hexadecimal(pf.asUInt)}\n")
  //   v.zipWithIndex.map{ case (a, i) => a := a & !pf(i) }
  // }

  // sfence (flush)
  val sfenceHit = nMeta.r.resp(Width) ++ sMeta.map(_.hit(sfenceVpn))
  when (sfence.valid) {
    when (sfence.bits.rs1) { // virtual address *.rs1 <- (rs1===0.U)
      when (sfence.bits.rs2) { // asid, but i do not want to support asid, *.rs2 <- (rs2===0.U)
        // all addr and all asid
        v.map(_ := false.B)
      }.otherwise {
        // all addr but specific asid
        v.zipWithIndex.map{ case (a,i) => a := a & g(i) }
      }
    }.otherwise {
      when (sfence.bits.rs2) {
        // specific addr but all asid
        v.zipWithIndex.map{ case (a,i) => a := a & !sfenceHit(i) }
      }.otherwise {
        // specific addr and specific asid
        v.zipWithIndex.map{ case (a,i) => a := a & !sfenceHit(i) && !g(i) }
      }
    }
  }

  if (!env.FPGAPlatform && !env.DualCore && isDtlb) {
    ExcitingUtils.addSource(valid(0) && vmEnable, "perfCntDtlbReqCnt0", Perf)
    ExcitingUtils.addSource(valid(1) && vmEnable, "perfCntDtlbReqCnt1", Perf)
    ExcitingUtils.addSource(valid(2) && vmEnable, "perfCntDtlbReqCnt2", Perf)
    ExcitingUtils.addSource(valid(3) && vmEnable, "perfCntDtlbReqCnt3", Perf)
    ExcitingUtils.addSource(valid(0) && vmEnable && missVec(0), "perfCntDtlbMissCnt0", Perf)
    ExcitingUtils.addSource(valid(1) && vmEnable && missVec(1), "perfCntDtlbMissCnt1", Perf)
    ExcitingUtils.addSource(valid(2) && vmEnable && missVec(2), "perfCntDtlbMissCnt2", Perf)
    ExcitingUtils.addSource(valid(3) && vmEnable && missVec(3), "perfCntDtlbMissCnt3", Perf)
  }

  if (!env.FPGAPlatform && !env.DualCore && !isDtlb) {
    ExcitingUtils.addSource(valid(0) && vmEnable, "perfCntItlbReqCnt0", Perf)
    ExcitingUtils.addSource(valid(0) && vmEnable && missVec(0), "perfCntItlbMissCnt0", Perf)
  }

  // Log
  for(i <- 0 until Width) {
    XSDebug(req(i).valid, p"req(${i.U}): (${req(i).valid} ${req(i).ready}) ${req(i).bits}\n")
    XSDebug(resp(i).valid, p"resp(${i.U}): (${resp(i).valid} ${resp(i).ready}) ${resp(i).bits}\n")
  }

  XSDebug(sfence.valid, p"Sfence: ${sfence}\n")
  XSDebug(ParallelOR(valid)|| ptw.resp.valid, p"CSR: ${csr}\n")
  XSDebug(ParallelOR(valid) || ptw.resp.valid, p"vmEnable:${vmEnable} hit:${Binary(VecInit(hitVec).asUInt)} miss:${Binary(VecInit(missVec).asUInt)} v:${Hexadecimal(VecInit(v).asUInt)} pf:${Hexadecimal(pf.asUInt)}\n")
  XSDebug(ptw.req.fire(), p"PTW req:${ptw.req.bits}\n")
  XSDebug(ptw.resp.valid, p"PTW resp:${ptw.resp.bits} (v:${ptw.resp.valid}r:${ptw.resp.ready}) \n")

//   // NOTE: just for simple tlb debug, comment it after tlb's debug
//   for (i <- 0 until Width) {
//     if(isDtlb) {
//       XSDebug(!(!vmEnable || RegNext(req(i).bits.vaddr)===resp(i).bits.paddr || !resp(i).valid || resp(i).bits.miss || Cat(VecInit(resp(i).bits.excp.pf).asUInt).orR), p"Dtlb: vaddr:${Hexadecimal(RegNext(req(i).bits.vaddr))} paddr:${Hexadecimal(resp(i).bits.paddr)} should be equal\n")
//       assert(!vmEnable || RegNext(req(i).bits.vaddr)===resp(i).bits.paddr || !resp(i).valid || resp(i).bits.miss || Cat(VecInit(resp(i).bits.excp.pf).asUInt).orR)
//     } else {
//       XSDebug(!(!vmEnable || req(i).bits.vaddr===resp(i).bits.paddr || !resp(i).valid || resp(i).bits.miss || Cat(VecInit(resp(i).bits.excp.pf).asUInt).orR), p"Itlb: vaddr:${Hexadecimal(RegNext(req(i).bits.vaddr))} paddr:${Hexadecimal(resp(i).bits.paddr)} should be equal\n")
//       assert(!vmEnable || req(i).bits.vaddr===resp(i).bits.paddr || !resp(i).valid || resp(i).bits.miss || Cat(VecInit(resp(i).bits.excp.pf).asUInt).orR)
//     }
//   }
}

object TLB {
  def apply
  (
    in: Seq[BlockTlbRequestIO],
    sfence: SfenceBundle,
    csr: TlbCsrBundle,
    width: Int,
    isDtlb: Boolean,
    shouldBlock: Boolean
  ) = {
    require(in.length == width)

    val tlb = Module(new TLB(width, isDtlb))

    tlb.io.sfence <> sfence
    tlb.io.csr <> csr

    if (!shouldBlock) { // dtlb
      for (i <- 0 until width) {
        tlb.io.requestor(i) <> in(i)
        // tlb.io.requestor(i).req.valid := in(i).req.valid
        // tlb.io.requestor(i).req.bits := in(i).req.bits
        // in(i).req.ready := tlb.io.requestor(i).req.ready

        // in(i).resp.valid := tlb.io.requestor(i).resp.valid
        // in(i).resp.bits := tlb.io.requestor(i).resp.bits
        // tlb.io.requestor(i).resp.ready := in(i).resp.ready
      }
    } else { // itlb
      require(width == 1)
      tlb.io.requestor(0).req.valid := in(0).req.valid
      tlb.io.requestor(0).req.bits := in(0).req.bits
      in(0).req.ready := !tlb.io.requestor(0).resp.bits.miss && in(0).resp.ready && tlb.io.requestor(0).req.ready

      in(0).resp.valid := tlb.io.requestor(0).resp.valid && !tlb.io.requestor(0).resp.bits.miss
      in(0).resp.bits := tlb.io.requestor(0).resp.bits
      tlb.io.requestor(0).resp.ready := in(0).resp.ready
    }

    tlb.io.ptw
  }
}<|MERGE_RESOLUTION|>--- conflicted
+++ resolved
@@ -118,7 +118,7 @@
       val valid = Bool()
       val bits = new Bundle {
         val index = UInt(log2Up(set).W)
-        val data = gen 
+        val data = gen
       }
     })
   })
@@ -172,12 +172,7 @@
 
   def apply(ppn: UInt, level: UInt, perm: UInt, pf: Bool) = {
     this.level.map(_ := level(0))
-<<<<<<< HEAD
     this.ppn := ppn
-=======
-    this.data.ppn := ppn
-
->>>>>>> 70051210
     // refill pagetable perm
     val ptePerm = perm.asTypeOf(new PtePermBundle)
     this.perm.pf:= pf
@@ -191,12 +186,12 @@
 
     // get pma perm
     val (pmaMode, accessWidth) = AddressSpace.memmapAddrMatch(Cat(ppn, 0.U(12.W)))
-    this.data.perm.pr := PMAMode.read(pmaMode)
-    this.data.perm.pw := PMAMode.write(pmaMode)
-    this.data.perm.pe := PMAMode.execute(pmaMode)
-    this.data.perm.pa := PMAMode.atomic(pmaMode)
-    this.data.perm.pi := PMAMode.icache(pmaMode)
-    this.data.perm.pd := PMAMode.dcache(pmaMode)
+    this.perm.pr := PMAMode.read(pmaMode)
+    this.perm.pw := PMAMode.write(pmaMode)
+    this.perm.pe := PMAMode.execute(pmaMode)
+    this.perm.pa := PMAMode.atomic(pmaMode)
+    this.perm.pi := PMAMode.icache(pmaMode)
+    this.perm.pd := PMAMode.dcache(pmaMode)
 
     this
   }
@@ -358,7 +353,7 @@
     }.otherwise {
       val refillIdx = sRefillIdx
       refillIdx.suggestName(s"SuperRefillIdx")
- 
+
       sv(refillIdx) := true.B
       sMeta(refillIdx).apply(
         vpn = resp.entry.tag,
