/***************************************************************************************
* Copyright (c) 2020-2021 Institute of Computing Technology, Chinese Academy of Sciences
* Copyright (c) 2020-2021 Peng Cheng Laboratory
*
* XiangShan is licensed under Mulan PSL v2.
* You can use this software according to the terms and conditions of the Mulan PSL v2.
* You may obtain a copy of Mulan PSL v2 at:
*          http://license.coscl.org.cn/MulanPSL2
*
* THIS SOFTWARE IS PROVIDED ON AN "AS IS" BASIS, WITHOUT WARRANTIES OF ANY KIND,
* EITHER EXPRESS OR IMPLIED, INCLUDING BUT NOT LIMITED TO NON-INFRINGEMENT,
* MERCHANTABILITY OR FIT FOR A PARTICULAR PURPOSE.
*
* See the Mulan PSL v2 for more details.
***************************************************************************************/
package xiangshan.cache.mmu

import chisel3._
import chisel3.util._
import org.chipsalliance.cde.config.Parameters
import xiangshan.{SfenceBundle, XSModule}
import utils._
import utility._

class L2TlbPrefetchIO(implicit p: Parameters) extends MMUIOBaseBundle with HasPtwConst {
  val in = Flipped(ValidIO(new Bundle {
    val vpn = UInt(vpnLen.W)
  }))
  val out = DecoupledIO(new Bundle {
    val vpn = UInt(vpnLen.W)
    val s2xlate = UInt(2.W)
    val source = UInt(bSourceWidth.W)
  })
}

class L2TlbPrefetch(implicit p: Parameters) extends XSModule with HasPtwConst {
  val io = IO(new L2TlbPrefetchIO())

  val OldRecordSize = 4
  val old_reqs = Reg(Vec(OldRecordSize, UInt(vpnLen.W)))
  val old_v = RegInit(VecInit(Seq.fill(OldRecordSize)(false.B)))
  val old_index = RegInit(0.U(log2Ceil(OldRecordSize).W))

  def already_have(vpn: UInt): Bool = {
    Cat(old_reqs.zip(old_v).map{ case (o,v) => dup(o,vpn) && v}).orR
  }

  val flush = io.sfence.valid || (io.csr.priv.virt && io.csr.vsatp.changed)
  val next_line = get_next_line(io.in.bits.vpn)
  val next_req = RegEnable(next_line, io.in.valid)
  val input_valid = io.in.valid && !flush && !already_have(next_line)
<<<<<<< HEAD
  val v = ValidHold(input_valid, io.out.fire(), flush)
  val s2xlate = Wire(UInt(2.W))
  s2xlate := MuxCase(noS2xlate, Seq(
    (io.csr.priv.virt && io.csr.vsatp.mode =/= 0.U && io.csr.hgatp.mode =/= 0.U) -> allStage,
    (io.csr.priv.virt && io.csr.vsatp.mode =/= 0.U) -> onlyStage1,
    (io.csr.priv.virt && io.csr.hgatp.mode =/= 0.U) -> onlyStage2
  ))
=======
  val v = ValidHold(input_valid, io.out.fire, flush)

>>>>>>> 9de78046
  io.out.valid := v
  io.out.bits.vpn := next_req
  io.out.bits.s2xlate := s2xlate
  io.out.bits.source := prefetchID.U

  when (io.out.fire) {
    old_v(old_index) := true.B
    old_reqs(old_index) := next_req
    old_index := Mux((old_index === (OldRecordSize-1).U), 0.U, old_index + 1.U)
  }

  when (flush) {
    old_v.map(_ := false.B)
  }

  XSPerfAccumulate("l2tlb_prefetch_input_count", io.in.valid)
  XSPerfAccumulate("l2tlb_prefetch_valid_count", input_valid)
  XSPerfAccumulate("l2tlb_prefetch_output_count", io.out.fire)
}<|MERGE_RESOLUTION|>--- conflicted
+++ resolved
@@ -49,18 +49,13 @@
   val next_line = get_next_line(io.in.bits.vpn)
   val next_req = RegEnable(next_line, io.in.valid)
   val input_valid = io.in.valid && !flush && !already_have(next_line)
-<<<<<<< HEAD
-  val v = ValidHold(input_valid, io.out.fire(), flush)
+  val v = ValidHold(input_valid, io.out.fire, flush)
   val s2xlate = Wire(UInt(2.W))
   s2xlate := MuxCase(noS2xlate, Seq(
     (io.csr.priv.virt && io.csr.vsatp.mode =/= 0.U && io.csr.hgatp.mode =/= 0.U) -> allStage,
     (io.csr.priv.virt && io.csr.vsatp.mode =/= 0.U) -> onlyStage1,
     (io.csr.priv.virt && io.csr.hgatp.mode =/= 0.U) -> onlyStage2
   ))
-=======
-  val v = ValidHold(input_valid, io.out.fire, flush)
-
->>>>>>> 9de78046
   io.out.valid := v
   io.out.bits.vpn := next_req
   io.out.bits.s2xlate := s2xlate
