/***************************************************************************************
* Copyright (c) 2020-2021 Institute of Computing Technology, Chinese Academy of Sciences
* Copyright (c) 2020-2021 Peng Cheng Laboratory
*
* XiangShan is licensed under Mulan PSL v2.
* You can use this software according to the terms and conditions of the Mulan PSL v2.
* You may obtain a copy of Mulan PSL v2 at:
*          http://license.coscl.org.cn/MulanPSL2
*
* THIS SOFTWARE IS PROVIDED ON AN "AS IS" BASIS, WITHOUT WARRANTIES OF ANY KIND,
* EITHER EXPRESS OR IMPLIED, INCLUDING BUT NOT LIMITED TO NON-INFRINGEMENT,
* MERCHANTABILITY OR FIT FOR A PARTICULAR PURPOSE.
*
* See the Mulan PSL v2 for more details.
***************************************************************************************/

package xiangshan.cache.mmu

import org.chipsalliance.cde.config.Parameters
import chisel3._
import chisel3.util._
import xiangshan._
import xiangshan.cache.{HasDCacheParameters, MemoryOpConstants}
import utils._
import utility._
import freechips.rocketchip.diplomacy.{LazyModule, LazyModuleImp}
import freechips.rocketchip.tilelink._

class PTWReapterIO(Width: Int)(implicit p: Parameters) extends MMUIOBaseBundle {
  val tlb = Flipped(new TlbPtwIO(Width))
  val ptw = new TlbPtwIO

  def apply(tlb: TlbPtwIO, ptw: TlbPtwIO, sfence: SfenceBundle, csr: TlbCsrBundle): Unit = {
    this.tlb <> tlb
    this.ptw <> ptw
    this.sfence <> sfence
    this.csr <> csr
  }

  def apply(tlb: TlbPtwIO, sfence: SfenceBundle, csr: TlbCsrBundle): Unit = {
    this.tlb <> tlb
    this.sfence <> sfence
    this.csr <> csr
  }

}

class PTWRepeater(Width: Int = 1, FenceDelay: Int)(implicit p: Parameters) extends XSModule with HasPtwConst {
  val io = IO(new PTWReapterIO(Width))

  val req_in = if (Width == 1) {
    io.tlb.req(0)
  } else {
    val arb = Module(new RRArbiter(io.tlb.req(0).bits.cloneType, Width))
    arb.io.in <> io.tlb.req
    arb.io.out
  }
  val (tlb, ptw, flush) = (io.tlb, io.ptw, DelayN(io.sfence.valid || io.csr.satp.changed || io.csr.vsatp.changed || io.csr.hgatp.changed, FenceDelay))
  val req = RegEnable(req_in.bits, req_in.fire)
  val resp = RegEnable(ptw.resp.bits, ptw.resp.fire)
  val haveOne = BoolStopWatch(req_in.fire, tlb.resp.fire || flush)
  val sent = BoolStopWatch(ptw.req(0).fire, req_in.fire || flush)
  val recv = BoolStopWatch(ptw.resp.fire && haveOne, req_in.fire || flush)

  req_in.ready := !haveOne
  ptw.req(0).valid := haveOne && !sent
  ptw.req(0).bits := req

  tlb.resp.bits := resp
  tlb.resp.valid := haveOne && recv
  ptw.resp.ready := !recv

  XSPerfAccumulate("req_count", ptw.req(0).fire)
  XSPerfAccumulate("tlb_req_cycle", BoolStopWatch(req_in.fire, tlb.resp.fire || flush))
  XSPerfAccumulate("ptw_req_cycle", BoolStopWatch(ptw.req(0).fire, ptw.resp.fire || flush))

  XSDebug(haveOne, p"haveOne:${haveOne} sent:${sent} recv:${recv} sfence:${flush} req:${req} resp:${resp}")
  XSDebug(req_in.valid || io.tlb.resp.valid, p"tlb: ${tlb}\n")
  XSDebug(io.ptw.req(0).valid || io.ptw.resp.valid, p"ptw: ${ptw}\n")
  assert(!RegNext(recv && io.ptw.resp.valid, init = false.B), "re-receive ptw.resp")
  XSError(io.ptw.req(0).valid && io.ptw.resp.valid && !flush, "ptw repeater recv resp when sending")
  XSError(io.ptw.resp.valid && (req.vpn =/= io.ptw.resp.bits.s1.entry.tag), "ptw repeater recv resp with wrong tag")
  XSError(io.ptw.resp.valid && !io.ptw.resp.ready, "ptw repeater's ptw resp back, but not ready")
  TimeOutAssert(sent && !recv, timeOutThreshold, "Repeater doesn't recv resp in time")
}

/* dtlb
 *
 */

class PTWRepeaterNB(Width: Int = 1, passReady: Boolean = false, FenceDelay: Int)(implicit p: Parameters) extends XSModule with HasPtwConst {
  val io = IO(new PTWReapterIO(Width))

  val req_in = if (Width == 1) {
    io.tlb.req(0)
  } else {
    val arb = Module(new RRArbiter(io.tlb.req(0).bits.cloneType, Width))
    arb.io.in <> io.tlb.req
    arb.io.out
  }
  val (tlb, ptw, flush) = (io.tlb, io.ptw, DelayN(io.sfence.valid || io.csr.satp.changed || (io.csr.priv.virt && io.csr.vsatp.changed), FenceDelay))
  /* sent: tlb -> repeater -> ptw
   * recv: ptw -> repeater -> tlb
   * different from PTWRepeater
   */

  // tlb -> repeater -> ptw
  val req = RegEnable(req_in.bits, req_in.fire)
  val sent = BoolStopWatch(req_in.fire, ptw.req(0).fire || flush)
  req_in.ready := !sent || { if (passReady) ptw.req(0).ready else false.B }
  ptw.req(0).valid := sent
  ptw.req(0).bits := req

  // ptw -> repeater -> tlb
  val resp = RegEnable(ptw.resp.bits, ptw.resp.fire)
  val recv = BoolStopWatch(ptw.resp.fire, tlb.resp.fire || flush)
  ptw.resp.ready := !recv || { if (passReady) tlb.resp.ready else false.B }
  tlb.resp.valid := recv
  tlb.resp.bits := resp

  XSPerfAccumulate("req", req_in.fire)
  XSPerfAccumulate("resp", tlb.resp.fire)
  if (!passReady) {
    XSPerfAccumulate("req_blank", req_in.valid && sent && ptw.req(0).ready)
    XSPerfAccumulate("resp_blank", ptw.resp.valid && recv && tlb.resp.ready)
    XSPerfAccumulate("req_blank_ignore_ready", req_in.valid && sent)
    XSPerfAccumulate("resp_blank_ignore_ready", ptw.resp.valid && recv)
  }
  XSDebug(req_in.valid || io.tlb.resp.valid, p"tlb: ${tlb}\n")
  XSDebug(io.ptw.req(0).valid || io.ptw.resp.valid, p"ptw: ${ptw}\n")
}

class PTWFilterIO(Width: Int, hasHint: Boolean = false)(implicit p: Parameters) extends MMUIOBaseBundle {
  val tlb = Flipped(new VectorTlbPtwIO(Width))
  val ptw = new TlbPtwIO()
  val hint = if (hasHint) Some(new TlbHintIO) else None
  val rob_head_miss_in_tlb = Output(Bool())
  val debugTopDown = new Bundle {
    val robHeadVaddr = Flipped(Valid(UInt(VAddrBits.W)))
  }

  def apply(tlb: VectorTlbPtwIO, ptw: TlbPtwIO, sfence: SfenceBundle, csr: TlbCsrBundle): Unit = {
    this.tlb <> tlb
    this.ptw <> ptw
    this.sfence <> sfence
    this.csr <> csr
  }

  def apply(tlb: VectorTlbPtwIO, sfence: SfenceBundle, csr: TlbCsrBundle): Unit = {
    this.tlb <> tlb
    this.sfence <> sfence
    this.csr <> csr
  }

}

class PTWFilterEntryIO(Width: Int, hasHint: Boolean = false)(implicit p: Parameters) extends PTWFilterIO(Width, hasHint){
  val flush = Input(Bool())
  val refill = Output(Bool())
  val memidx = Output(new MemBlockidxBundle)
}

class PTWFilterEntry(Width: Int, Size: Int, hasHint: Boolean = false)(implicit p: Parameters) extends XSModule with HasPtwConst {

  val io = IO(new PTWFilterEntryIO(Width, hasHint))
  require(isPow2(Size), s"Filter Size ($Size) must be a power of 2")

  def firstValidIndex(v: Seq[Bool], valid: Bool): UInt = {
    val index = WireInit(0.U(log2Up(Size).W))
    for (i <- 0 until v.size) {
      when (v(i) === valid) {
        index := i.U
      }
    }
    index
  }

  val v = RegInit(VecInit(Seq.fill(Size)(false.B)))
  val sent = RegInit(VecInit(Seq.fill(Size)(false.B)))
  val vpn = Reg(Vec(Size, UInt(vpnLen.W)))
<<<<<<< HEAD
  val s2xlate = Reg(Vec(Size, UInt(2.W)))
=======
>>>>>>> 1fcb3bc0
  val memidx = Reg(Vec(Size, new MemBlockidxBundle))

  val enqvalid = WireInit(VecInit(Seq.fill(Width)(false.B)))
  val canenq = WireInit(VecInit(Seq.fill(Width)(false.B)))
  val enqidx = WireInit(VecInit(Seq.fill(Width)(0.U(log2Up(Size).W))))

  //val selectCount = RegInit(0.U(log2Up(Width).W))

  val entryIsMatchVec = WireInit(VecInit(Seq.fill(Width)(false.B)))
  val entryMatchIndexVec = WireInit(VecInit(Seq.fill(Width)(0.U(log2Up(Size).W))))
<<<<<<< HEAD
  val ptwResp_EntryMatchVec = vpn.zip(v).zip(s2xlate).map{ case ((pi, vi), s2xlatei) => vi && s2xlatei === io.ptw.resp.bits.s2xlate && io.ptw.resp.bits.hit(pi, io.csr.satp.asid, io.csr.vsatp.asid, io.csr.hgatp.asid, true, true)}
  val ptwResp_EntryMatchFirst = firstValidIndex(ptwResp_EntryMatchVec, true.B)
  val ptwResp_ReqMatchVec = io.tlb.req.map(a => io.ptw.resp.valid && a.bits.s2xlate === io.ptw.resp.bits.s2xlate && io.ptw.resp.bits.hit(a.bits.vpn, 0.U, 0.U, io.csr.hgatp.asid, allType = true, true))
=======
  val ptwResp_EntryMatchVec = vpn.zip(v).map{ case (pi, vi) => vi && io.ptw.resp.bits.hit(pi, io.csr.satp.asid, true, true)}
  val ptwResp_EntryMatchFirst = firstValidIndex(ptwResp_EntryMatchVec, true.B)
  val ptwResp_ReqMatchVec = io.tlb.req.map(a => io.ptw.resp.valid && io.ptw.resp.bits.hit(a.bits.vpn, 0.U, allType = true, true))
>>>>>>> 1fcb3bc0

  io.refill := Cat(ptwResp_EntryMatchVec).orR && io.ptw.resp.fire
  io.ptw.resp.ready := true.B
  // DontCare
  io.tlb.req.map(_.ready := true.B)
  io.tlb.resp.valid := false.B
<<<<<<< HEAD
  io.tlb.resp.bits.data := 0.U.asTypeOf(new PtwRespS2withMemIdx)
=======
  io.tlb.resp.bits.data := 0.U.asTypeOf(new PtwSectorRespwithMemIdx)
>>>>>>> 1fcb3bc0
  io.tlb.resp.bits.vector := 0.U.asTypeOf(Vec(Width, Bool()))
  io.memidx := 0.U.asTypeOf(new MemBlockidxBundle)

  // ugly code, should be optimized later
<<<<<<< HEAD
  require(Width <= 3, s"DTLB Filter Width ($Width) must equal or less than 3")
  if (Width == 1) {
    require(Size == 8, s"prefetch filter Size ($Size) should be 8")
    canenq(0) := !(Cat(v).andR)
    enqidx(0) := firstValidIndex(v, false.B)
  } else if (Width == 2) {
    require(Size == 8, s"store filter Size ($Size) should be 8")
    canenq(0) := !(Cat(v.take(Size/2)).andR)
    enqidx(0) := firstValidIndex(v.take(Size/2), false.B)
    canenq(1) := !(Cat(v.drop(Size/2)).andR)
    enqidx(1) := firstValidIndex(v.drop(Size/2), false.B) + (Size/2).U
  } else if (Width == 3) {
    require(Size == 16, s"load filter Size ($Size) should be 16")
    canenq(0) := !(Cat(v.take(8)).andR)
    enqidx(0) := firstValidIndex(v.take(8), false.B)
    canenq(1) := !(Cat(v.drop(8).take(4)).andR)
    enqidx(1) := firstValidIndex(v.drop(8).take(4), false.B) + 8.U
    // four entries for prefetch
    canenq(2) := !(Cat(v.drop(12)).andR)
    enqidx(2) := firstValidIndex(v.drop(12), false.B) + 12.U
  }

=======
  if (Enable3Load3Store) {
    require(Width <= 4, s"DTLB Filter Width ($Width) must equal or less than 4")
    if (Width == 1) {
      require(Size == 8, s"prefetch filter Size ($Size) should be 8")
      canenq(0) := !(Cat(v).andR)
      enqidx(0) := firstValidIndex(v, false.B)
    } else if (Width == 3) {
      require(Size == 8, s"store filter Size ($Size) should be 8")
      canenq(0) := !(Cat(v.take(3)).andR)
      enqidx(0) := firstValidIndex(v.take(3), false.B)
      canenq(1) := !(Cat(v.drop(3).take(3)).andR)
      enqidx(1) := firstValidIndex(v.drop(3).take(3), false.B) + 3.U
      canenq(2) := !(Cat(v.drop(6).take(2)).andR)
      enqidx(2) := firstValidIndex(v.drop(6).take(2), false.B) + 6.U
    } else if (Width == 4) {
      require(Size == 16, s"load filter Size ($Size) should be 16")
      canenq(0) := !(Cat(v.take(4)).andR)
      enqidx(0) := firstValidIndex(v.take(4), false.B)
      canenq(1) := !(Cat(v.drop(4).take(4)).andR)
      enqidx(1) := firstValidIndex(v.drop(4).take(4), false.B) + 4.U
      canenq(2) := !(Cat(v.drop(8).take(4)).andR)
      enqidx(2) := firstValidIndex(v.drop(8).take(4), false.B) + 8.U
      canenq(3) := !(Cat(v.drop(12).take(4)).andR)
      enqidx(3) := firstValidIndex(v.drop(12).take(4), false.B) + 12.U
    }
  } else {
    require(Width <= 3, s"DTLB Filter Width ($Width) must equal or less than 3")
    if (Width == 1) {
      require(Size == 8, s"prefetch filter Size ($Size) should be 8")
      canenq(0) := !(Cat(v).andR)
      enqidx(0) := firstValidIndex(v, false.B)
    } else if (Width == 2) {
      require(Size == 8, s"store filter Size ($Size) should be 8")
      canenq(0) := !(Cat(v.take(Size/2)).andR)
      enqidx(0) := firstValidIndex(v.take(Size/2), false.B)
      canenq(1) := !(Cat(v.drop(Size/2)).andR)
      enqidx(1) := firstValidIndex(v.drop(Size/2), false.B) + (Size/2).U
    } else if (Width == 3) {
      require(Size == 16, s"load filter Size ($Size) should be 16")
      canenq(0) := !(Cat(v.take(8)).andR)
      enqidx(0) := firstValidIndex(v.take(8), false.B)
      canenq(1) := !(Cat(v.drop(8).take(4)).andR)
      enqidx(1) := firstValidIndex(v.drop(8).take(4), false.B) + 8.U
      // four entries for prefetch
      canenq(2) := !(Cat(v.drop(12)).andR)
      enqidx(2) := firstValidIndex(v.drop(12), false.B) + 12.U
    }
  }


>>>>>>> 1fcb3bc0
  for (i <- 0 until Width) {
    enqvalid(i) := io.tlb.req(i).valid && !ptwResp_ReqMatchVec(i) && !entryIsMatchVec(i) && canenq(i)
    when (!enqvalid(i)) {
      enqidx(i) := entryMatchIndexVec(i)
    }

<<<<<<< HEAD
    val entryIsMatch = vpn.zip(v).zip(s2xlate).map{ case ((pi, vi), s2xlatei) => vi && s2xlatei === io.tlb.req(i).bits.s2xlate && pi === io.tlb.req(i).bits.vpn}
=======
    val entryIsMatch = vpn.zip(v).map{ case (pi, vi) => vi && pi === io.tlb.req(i).bits.vpn}
>>>>>>> 1fcb3bc0
    entryIsMatchVec(i) := Cat(entryIsMatch).orR
    entryMatchIndexVec(i) := firstValidIndex(entryIsMatch, true.B)

    if (i > 0) {
      for (j <- 0 until i) {
<<<<<<< HEAD
        val newIsMatch = io.tlb.req(i).bits.vpn === io.tlb.req(j).bits.vpn && io.tlb.req(i).bits.s2xlate === io.tlb.req(j).bits.s2xlate
=======
        val newIsMatch = io.tlb.req(i).bits.vpn === io.tlb.req(j).bits.vpn
>>>>>>> 1fcb3bc0
        when (newIsMatch && io.tlb.req(j).valid) {
          enqidx(i) := enqidx(j)
          canenq(i) := canenq(j)
          enqvalid(i) := false.B
        }
      }
    }

    when (enqvalid(i)) {
      v(enqidx(i)) := true.B
      sent(enqidx(i)) := false.B
      vpn(enqidx(i)) := io.tlb.req(i).bits.vpn
<<<<<<< HEAD
      s2xlate(enqidx(i)) := io.tlb.req(i).bits.s2xlate
=======
>>>>>>> 1fcb3bc0
      memidx(enqidx(i)) := io.tlb.req(i).bits.memidx
    }
  }

  val issuevec = v.zip(sent).map{ case (v, s) => v && !s}
  val issueindex = firstValidIndex(issuevec, true.B)
  val canissue = Cat(issuevec).orR
  for (i <- 0 until Size) {
    io.ptw.req(0).valid := canissue
    io.ptw.req(0).bits.vpn := vpn(issueindex)
<<<<<<< HEAD
    io.ptw.req(0).bits.s2xlate := s2xlate(issueindex)
=======
>>>>>>> 1fcb3bc0
  }
  when (io.ptw.req(0).fire) {
    sent(issueindex) := true.B
  }

  when (io.ptw.resp.fire) {
    v.zip(ptwResp_EntryMatchVec).map{ case (vi, mi) => when (mi) { vi := false.B }}
    io.memidx := memidx(ptwResp_EntryMatchFirst)
  }

  when (io.flush) {
    v.map(_ := false.B)
  }

  if (hasHint) {
    val hintIO = io.hint.getOrElse(new TlbHintIO)
    for (i <- 0 until exuParameters.LduCnt) {
      hintIO.req(i).id := enqidx(i)
      hintIO.req(i).full := !canenq(i) || ptwResp_ReqMatchVec(i)
    }
    hintIO.resp.valid := io.refill
    hintIO.resp.bits.id := ptwResp_EntryMatchFirst
    hintIO.resp.bits.replay_all := PopCount(ptwResp_EntryMatchVec) > 1.U
  }

  io.rob_head_miss_in_tlb := VecInit(v.zip(vpn).map{case (vi, vpni) => {
    vi && io.debugTopDown.robHeadVaddr.valid && vpni === get_pn(io.debugTopDown.robHeadVaddr.bits)
  }}).asUInt.orR


  // Perf Counter
  val counter = PopCount(v)
  val inflight_counter = RegInit(0.U(log2Up(Size).W))
  val inflight_full = inflight_counter === Size.U
  when (io.ptw.req(0).fire =/= io.ptw.resp.fire) {
    inflight_counter := Mux(io.ptw.req(0).fire, inflight_counter + 1.U, inflight_counter - 1.U)
  }

  assert(inflight_counter <= Size.U, "inflight should be no more than Size")
  when (counter === 0.U) {
    assert(!io.ptw.req(0).fire, "when counter is 0, should not req")
  }

  when (io.flush) {
    inflight_counter := 0.U
  }

  XSPerfAccumulate("tlb_req_count", PopCount(Cat(io.tlb.req.map(_.valid))))
  XSPerfAccumulate("tlb_req_count_filtered", PopCount(enqvalid))
  XSPerfAccumulate("ptw_req_count", io.ptw.req(0).fire)
  XSPerfAccumulate("ptw_req_cycle", inflight_counter)
  XSPerfAccumulate("tlb_resp_count", io.tlb.resp.fire)
  XSPerfAccumulate("ptw_resp_count", io.ptw.resp.fire)
  XSPerfAccumulate("inflight_cycle", Cat(sent).orR)

  for (i <- 0 until Size + 1) {
    XSPerfAccumulate(s"counter${i}", counter === i.U)
  }

  for (i <- 0 until Size) {
    TimeOutAssert(v(i), timeOutThreshold, s"Filter ${i} doesn't recv resp in time")
  }

}

class PTWNewFilter(Width: Int, Size: Int, FenceDelay: Int)(implicit p: Parameters) extends XSModule with HasPtwConst {
  require(Size >= Width)

  val io = IO(new PTWFilterIO(Width, hasHint = true))

  val load_filter = VecInit(Seq.fill(1) {
    val load_entry = Module(new PTWFilterEntry(Width = exuParameters.LduCnt + 1, Size = loadfiltersize, hasHint = true))
    load_entry.io
  })

  val store_filter = VecInit(Seq.fill(1) {
    val store_entry = Module(new PTWFilterEntry(Width = exuParameters.StuCnt, Size = storefiltersize))
    store_entry.io
  })

  val prefetch_filter = VecInit(Seq.fill(1) {
    val prefetch_entry = Module(new PTWFilterEntry(Width = 1, Size = prefetchfiltersize))
    prefetch_entry.io
  })

  val filter = load_filter ++ store_filter ++ prefetch_filter

  load_filter.map(_.tlb.req := io.tlb.req.take(exuParameters.LduCnt + 1))
  store_filter.map(_.tlb.req := io.tlb.req.drop(exuParameters.LduCnt + 1).take(exuParameters.StuCnt))
  prefetch_filter.map(_.tlb.req := io.tlb.req.drop(exuParameters.LduCnt + 1 + exuParameters.StuCnt))

<<<<<<< HEAD
  val flush = DelayN(io.sfence.valid || io.csr.satp.changed || (io.csr.priv.virt && io.csr.vsatp.changed), FenceDelay)
=======
  val flush = DelayN(io.sfence.valid || io.csr.satp.changed, FenceDelay)
>>>>>>> 1fcb3bc0
  val ptwResp = RegEnable(io.ptw.resp.bits, io.ptw.resp.fire)
  val ptwResp_valid = Cat(filter.map(_.refill)).orR
  filter.map(_.tlb.resp.ready := true.B)
  filter.map(_.ptw.resp.valid := RegNext(io.ptw.resp.fire, init = false.B))
  filter.map(_.ptw.resp.bits := ptwResp)
  filter.map(_.flush := flush)
  filter.map(_.sfence := io.sfence)
  filter.map(_.csr := io.csr)
  filter.map(_.debugTopDown.robHeadVaddr := io.debugTopDown.robHeadVaddr)

  io.tlb.req.map(_.ready := true.B)
  io.tlb.resp.valid := ptwResp_valid
<<<<<<< HEAD
  io.tlb.resp.bits.data.s2xlate := ptwResp.s2xlate
  io.tlb.resp.bits.data.s1 := ptwResp.s1
  io.tlb.resp.bits.data.s2 := ptwResp.s2
=======
  io.tlb.resp.bits.data.entry := ptwResp.entry
  io.tlb.resp.bits.data.addr_low := ptwResp.addr_low
  io.tlb.resp.bits.data.ppn_low := ptwResp.ppn_low
  io.tlb.resp.bits.data.valididx := ptwResp.valididx
  io.tlb.resp.bits.data.pteidx := ptwResp.pteidx
  io.tlb.resp.bits.data.pf := ptwResp.pf
  io.tlb.resp.bits.data.af := ptwResp.af
>>>>>>> 1fcb3bc0
  io.tlb.resp.bits.data.memidx := 0.U.asTypeOf(new MemBlockidxBundle)
  // vector used to represent different requestors of DTLB
  // (e.g. the store DTLB has StuCnt requestors)
  // However, it is only necessary to distinguish between different DTLB now
  for (i <- 0 until Width) {
    io.tlb.resp.bits.vector(i) := false.B
  }
  io.tlb.resp.bits.vector(0) := load_filter(0).refill
  io.tlb.resp.bits.vector(exuParameters.LduCnt + 1) := store_filter(0).refill
  io.tlb.resp.bits.vector(exuParameters.LduCnt + 1 + exuParameters.StuCnt) := prefetch_filter(0).refill

  val hintIO = io.hint.getOrElse(new TlbHintIO)
  val load_hintIO = load_filter(0).hint.getOrElse(new TlbHintIO)
  for (i <- 0 until exuParameters.LduCnt) {
    hintIO.req(i) := RegNext(load_hintIO.req(i))
  }
  hintIO.resp := RegNext(load_hintIO.resp)

  when (load_filter(0).refill) {
    io.tlb.resp.bits.vector(0) := true.B
    io.tlb.resp.bits.data.memidx := load_filter(0).memidx
  }
  when (store_filter(0).refill) {
    io.tlb.resp.bits.vector(exuParameters.LduCnt + 1) := true.B
    io.tlb.resp.bits.data.memidx := store_filter(0).memidx
  }
  when (prefetch_filter(0).refill) {
    io.tlb.resp.bits.vector(exuParameters.LduCnt + 1 + exuParameters.StuCnt) := true.B
    io.tlb.resp.bits.data.memidx := 0.U.asTypeOf(new MemBlockidxBundle)
  }

  val ptw_arb = Module(new RRArbiterInit(new PtwReq, 3))
  for (i <- 0 until 3) {
    ptw_arb.io.in(i).valid := filter(i).ptw.req(0).valid
    ptw_arb.io.in(i).bits.vpn := filter(i).ptw.req(0).bits.vpn
<<<<<<< HEAD
    ptw_arb.io.in(i).bits.s2xlate := filter(i).ptw.req(0).bits.s2xlate
=======
>>>>>>> 1fcb3bc0
    filter(i).ptw.req(0).ready := ptw_arb.io.in(i).ready
  }
  ptw_arb.io.out.ready := io.ptw.req(0).ready
  io.ptw.req(0).valid := ptw_arb.io.out.valid
  io.ptw.req(0).bits.vpn := ptw_arb.io.out.bits.vpn
<<<<<<< HEAD
  io.ptw.req(0).bits.s2xlate := ptw_arb.io.out.bits.s2xlate
=======
>>>>>>> 1fcb3bc0
  io.ptw.resp.ready := true.B

  io.rob_head_miss_in_tlb := Cat(filter.map(_.rob_head_miss_in_tlb)).orR
}

class PTWFilter(Width: Int, Size: Int, FenceDelay: Int)(implicit p: Parameters) extends XSModule with HasPtwConst {
  require(Size >= Width)

  val io = IO(new PTWFilterIO(Width))

  val v = RegInit(VecInit(Seq.fill(Size)(false.B)))
  val ports = Reg(Vec(Size, Vec(Width, Bool()))) // record which port(s) the entry come from, may not able to cover all the ports
  val vpn = Reg(Vec(Size, UInt(vpnLen.W)))
  val s2xlate = Reg(Vec(Size, UInt(2.W)))
  val memidx = Reg(Vec(Size, new MemBlockidxBundle))
  val enqPtr = RegInit(0.U(log2Up(Size).W)) // Enq
  val issPtr = RegInit(0.U(log2Up(Size).W)) // Iss to Ptw
  val deqPtr = RegInit(0.U(log2Up(Size).W)) // Deq
  val mayFullDeq = RegInit(false.B)
  val mayFullIss = RegInit(false.B)
  val counter = RegInit(0.U(log2Up(Size+1).W))
  val flush = DelayN(io.sfence.valid || io.csr.satp.changed || (io.csr.priv.virt && io.csr.vsatp.changed), FenceDelay)
  val tlb_req = WireInit(io.tlb.req) // NOTE: tlb_req is not io.tlb.req, see below codes, just use cloneType
  tlb_req.suggestName("tlb_req")

  val inflight_counter = RegInit(0.U(log2Up(Size + 1).W))
  val inflight_full = inflight_counter === Size.U

  def ptwResp_hit(vpn: UInt, s2xlate: UInt, resp: PtwRespS2): Bool = {
    val enableS2xlate = resp.s2xlate =/= noS2xlate
    val onlyS2 = resp.s2xlate === onlyStage2
    val s1hit = resp.s1.hit(vpn, 0.U, io.csr.hgatp.asid, true, true, enableS2xlate)
    val s2hit = resp.s2.hit(vpn, io.csr.hgatp.asid)
    s2xlate === resp.s2xlate && Mux(enableS2xlate && onlyS2, s2hit, s1hit)
  }

  when (io.ptw.req(0).fire =/= io.ptw.resp.fire) {
    inflight_counter := Mux(io.ptw.req(0).fire, inflight_counter + 1.U, inflight_counter - 1.U)
  }

  val canEnqueue = Wire(Bool()) // NOTE: actually enqueue
  val ptwResp = RegEnable(io.ptw.resp.bits, io.ptw.resp.fire)
  val ptwResp_OldMatchVec = vpn.zip(v).zip(s2xlate).map { case (((vpn, v), s2xlate)) =>{
    v && ptwResp_hit(vpn, s2xlate, io.ptw.resp.bits)
  }
  }
  val ptwResp_valid = RegNext(io.ptw.resp.fire && Cat(ptwResp_OldMatchVec).orR, init = false.B)
  // May send repeated requests to L2 tlb with same vpn(26, 3) when sector tlb
  val oldMatchVec_early = io.tlb.req.map(a => vpn.zip(v).zip(s2xlate).map{ case ((pi, vi), s2xlate) => vi && pi === a.bits.vpn && s2xlate === a.bits.s2xlate })
  val lastReqMatchVec_early = io.tlb.req.map(a => tlb_req.map{ b => b.valid && b.bits.vpn === a.bits.vpn && canEnqueue && b.bits.s2xlate === a.bits.s2xlate})
  val newMatchVec_early = io.tlb.req.map(a => io.tlb.req.map(b => a.bits.vpn === b.bits.vpn && a.bits.s2xlate === b.bits.s2xlate))

  (0 until Width) foreach { i =>
    tlb_req(i).valid := RegNext(io.tlb.req(i).valid &&
      !(ptwResp_valid && ptwResp_hit(io.tlb.req(i).bits.vpn, io.tlb.req(i).bits.s2xlate, ptwResp)) &&
      !Cat(lastReqMatchVec_early(i)).orR,
      init = false.B)
    tlb_req(i).bits := RegEnable(io.tlb.req(i).bits, io.tlb.req(i).valid)
  }

  val oldMatchVec = oldMatchVec_early.map(a => RegNext(Cat(a).orR))
  val newMatchVec = (0 until Width).map(i => (0 until Width).map(j =>
    RegNext(newMatchVec_early(i)(j)) && tlb_req(j).valid
  ))
  val ptwResp_newMatchVec = tlb_req.map(a =>
    ptwResp_valid && ptwResp_hit(a.bits.vpn, a.bits.s2xlate, ptwResp))

  val oldMatchVec2 = (0 until Width).map(i => oldMatchVec_early(i).map(RegNext(_)).map(_ & tlb_req(i).valid))
  val update_ports = v.indices.map(i => oldMatchVec2.map(j => j(i)))
  val ports_init = (0 until Width).map(i => (1 << i).U(Width.W))
  val filter_ports = (0 until Width).map(i => ParallelMux(newMatchVec(i).zip(ports_init).drop(i)))
  val resp_vector = RegEnable(ParallelMux(ptwResp_OldMatchVec zip ports), io.ptw.resp.fire)

  def canMerge(index: Int) : Bool = {
    ptwResp_newMatchVec(index) || oldMatchVec(index) ||
    Cat(newMatchVec(index).take(index)).orR
  }

  def filter_req() = {
    val reqs =  tlb_req.indices.map{ i =>
      val req = Wire(ValidIO(new PtwReqwithMemIdx()))
      val merge = canMerge(i)
      req.bits := tlb_req(i).bits
      req.valid := !merge && tlb_req(i).valid
      req
    }
    reqs
  }

  val reqs = filter_req()
  val req_ports = filter_ports
  val isFull = enqPtr === deqPtr && mayFullDeq
  val isEmptyDeq = enqPtr === deqPtr && !mayFullDeq
  val isEmptyIss = enqPtr === issPtr && !mayFullIss
  val accumEnqNum = (0 until Width).map(i => PopCount(reqs.take(i).map(_.valid)))
  val enqPtrVecInit = VecInit((0 until Width).map(i => enqPtr + i.U))
  val enqPtrVec = VecInit((0 until Width).map(i => enqPtrVecInit(accumEnqNum(i))))
  val enqNum = PopCount(reqs.map(_.valid))
  canEnqueue := counter +& enqNum <= Size.U

  // the req may recv false ready, but actually received. Filter and TLB will handle it.
  val enqNum_fake = PopCount(io.tlb.req.map(_.valid))
  val canEnqueue_fake = counter +& enqNum_fake <= Size.U
  io.tlb.req.map(_.ready := canEnqueue_fake) // NOTE: just drop un-fire reqs

  // tlb req flushed by ptw resp: last ptw resp && current ptw resp
  // the flushed tlb req will fakely enq, with a false valid
  val tlb_req_flushed = reqs.map(a => io.ptw.resp.valid && ptwResp_hit(a.bits.vpn, a.bits.s2xlate, io.ptw.resp.bits))

  io.tlb.resp.valid := ptwResp_valid
  io.tlb.resp.bits.data.s2xlate := ptwResp.s2xlate
  io.tlb.resp.bits.data.s1 := ptwResp.s1
  io.tlb.resp.bits.data.s2 := ptwResp.s2
  io.tlb.resp.bits.data.memidx := memidx(OHToUInt(ptwResp_OldMatchVec))
  io.tlb.resp.bits.vector := resp_vector

  val issue_valid = v(issPtr) && !isEmptyIss && !inflight_full
  val issue_filtered = ptwResp_valid && ptwResp_hit(io.ptw.req(0).bits.vpn, io.ptw.req(0).bits.s2xlate, ptwResp)
  val issue_fire_fake = issue_valid && (io.ptw.req(0).ready || (issue_filtered && false.B /*timing-opt*/))
  io.ptw.req(0).valid := issue_valid && !issue_filtered
  io.ptw.req(0).bits.vpn := vpn(issPtr)
  io.ptw.req(0).bits.s2xlate := s2xlate(issPtr)
  io.ptw.resp.ready := true.B

  reqs.zipWithIndex.map{
    case (req, i) =>
      when (req.valid && canEnqueue) {
        v(enqPtrVec(i)) := !tlb_req_flushed(i)
        vpn(enqPtrVec(i)) := req.bits.vpn
        s2xlate(enqPtrVec(i)) := req.bits.s2xlate
        memidx(enqPtrVec(i)) := req.bits.memidx
        ports(enqPtrVec(i)) := req_ports(i).asBools
      }
  }
  for (i <- ports.indices) {
    when (v(i)) {
      ports(i) := ports(i).zip(update_ports(i)).map(a => a._1 || a._2)
    }
  }

  val do_enq = canEnqueue && Cat(reqs.map(_.valid)).orR
  val do_deq = (!v(deqPtr) && !isEmptyDeq)
  val do_iss = issue_fire_fake || (!v(issPtr) && !isEmptyIss)
  when (do_enq) {
    enqPtr := enqPtr + enqNum
  }
  when (do_deq) {
    deqPtr := deqPtr + 1.U
  }
  when (do_iss) {
    issPtr := issPtr + 1.U
  }
  when (issue_fire_fake && issue_filtered) { // issued but is filtered
    v(issPtr) := false.B
  }
  when (do_enq =/= do_deq) {
    mayFullDeq := do_enq
  }
  when (do_enq =/= do_iss) {
    mayFullIss := do_enq
  }

  when (io.ptw.resp.fire) {
    v.zip(ptwResp_OldMatchVec).map{ case (vi, mi) => when (mi) { vi := false.B }}
  }

  counter := counter - do_deq + Mux(do_enq, enqNum, 0.U)
  assert(counter <= Size.U, "counter should be no more than Size")
  assert(inflight_counter <= Size.U, "inflight should be no more than Size")
  when (counter === 0.U) {
    assert(!io.ptw.req(0).fire, "when counter is 0, should not req")
    assert(isEmptyDeq && isEmptyIss, "when counter is 0, should be empty")
  }
  when (counter === Size.U) {
    assert(mayFullDeq, "when counter is Size, should be full")
  }

  when (flush) {
    v.map(_ := false.B)
    deqPtr := 0.U
    enqPtr := 0.U
    issPtr := 0.U
    ptwResp_valid := false.B
    mayFullDeq := false.B
    mayFullIss := false.B
    counter := 0.U
    inflight_counter := 0.U
  }

  val robHeadVaddr = io.debugTopDown.robHeadVaddr
  io.rob_head_miss_in_tlb := VecInit(v.zip(vpn).map{case (vi, vpni) => {
    vi && robHeadVaddr.valid && vpni === get_pn(robHeadVaddr.bits)
  }}).asUInt.orR

  // perf
  XSPerfAccumulate("tlb_req_count", PopCount(Cat(io.tlb.req.map(_.valid))))
  XSPerfAccumulate("tlb_req_count_filtered", Mux(do_enq, accumEnqNum(Width - 1), 0.U))
  XSPerfAccumulate("ptw_req_count", io.ptw.req(0).fire)
  XSPerfAccumulate("ptw_req_cycle", inflight_counter)
  XSPerfAccumulate("tlb_resp_count", io.tlb.resp.fire)
  XSPerfAccumulate("ptw_resp_count", io.ptw.resp.fire)
  XSPerfAccumulate("inflight_cycle", !isEmptyDeq)
  for (i <- 0 until Size + 1) {
    XSPerfAccumulate(s"counter${i}", counter === i.U)
  }

  for (i <- 0 until Size) {
    TimeOutAssert(v(i), timeOutThreshold, s"Filter ${i} doesn't recv resp in time")
  }
}

object PTWRepeater {
  def apply(fenceDelay: Int,
    tlb: TlbPtwIO,
    sfence: SfenceBundle,
    csr: TlbCsrBundle
  )(implicit p: Parameters) = {
    val width = tlb.req.size
    val repeater = Module(new PTWRepeater(width, fenceDelay))
    repeater.io.apply(tlb, sfence, csr)
    repeater
  }

  def apply(fenceDelay: Int,
    tlb: TlbPtwIO,
    ptw: TlbPtwIO,
    sfence: SfenceBundle,
    csr: TlbCsrBundle
  )(implicit p: Parameters) = {
    val width = tlb.req.size
    val repeater = Module(new PTWRepeater(width, fenceDelay))
    repeater.io.apply(tlb, ptw, sfence, csr)
    repeater
  }
}

object PTWRepeaterNB {
  def apply(passReady: Boolean, fenceDelay: Int,
    tlb: TlbPtwIO,
    sfence: SfenceBundle,
    csr: TlbCsrBundle
  )(implicit p: Parameters) = {
    val width = tlb.req.size
    val repeater = Module(new PTWRepeaterNB(width, passReady,fenceDelay))
    repeater.io.apply(tlb, sfence, csr)
    repeater
  }

  def apply(passReady: Boolean, fenceDelay: Int,
    tlb: TlbPtwIO,
    ptw: TlbPtwIO,
    sfence: SfenceBundle,
    csr: TlbCsrBundle
  )(implicit p: Parameters) = {
    val width = tlb.req.size
    val repeater = Module(new PTWRepeaterNB(width, passReady, fenceDelay))
    repeater.io.apply(tlb, ptw, sfence, csr)
    repeater
  }
}

object PTWFilter {
  def apply(fenceDelay: Int,
    tlb: VectorTlbPtwIO,
    ptw: TlbPtwIO,
    sfence: SfenceBundle,
    csr: TlbCsrBundle,
    size: Int
  )(implicit p: Parameters) = {
    val width = tlb.req.size
    val filter = Module(new PTWFilter(width, size, fenceDelay))
    filter.io.apply(tlb, ptw, sfence, csr)
    filter
  }

  def apply(fenceDelay: Int,
    tlb: VectorTlbPtwIO,
    sfence: SfenceBundle,
    csr: TlbCsrBundle,
    size: Int
  )(implicit p: Parameters) = {
    val width = tlb.req.size
    val filter = Module(new PTWFilter(width, size, fenceDelay))
    filter.io.apply(tlb, sfence, csr)
    filter
  }
}
<<<<<<< HEAD

object PTWNewFilter {
  def apply(fenceDelay: Int,
            tlb: VectorTlbPtwIO,
            ptw: TlbPtwIO,
            sfence: SfenceBundle,
            csr: TlbCsrBundle,
            size: Int
           )(implicit p: Parameters) = {
    val width = tlb.req.size
    val filter = Module(new PTWNewFilter(width, size, fenceDelay))
    filter.io.apply(tlb, ptw, sfence, csr)
    filter
  }

=======

object PTWNewFilter {
  def apply(fenceDelay: Int,
            tlb: VectorTlbPtwIO,
            ptw: TlbPtwIO,
            sfence: SfenceBundle,
            csr: TlbCsrBundle,
            size: Int
           )(implicit p: Parameters) = {
    val width = tlb.req.size
    val filter = Module(new PTWNewFilter(width, size, fenceDelay))
    filter.io.apply(tlb, ptw, sfence, csr)
    filter
  }

>>>>>>> 1fcb3bc0
  def apply(fenceDelay: Int,
            tlb: VectorTlbPtwIO,
            sfence: SfenceBundle,
            csr: TlbCsrBundle,
            size: Int
           )(implicit p: Parameters) = {
    val width = tlb.req.size
    val filter = Module(new PTWNewFilter(width, size, fenceDelay))
    filter.io.apply(tlb, sfence, csr)
    filter
  }
}<|MERGE_RESOLUTION|>--- conflicted
+++ resolved
@@ -178,10 +178,7 @@
   val v = RegInit(VecInit(Seq.fill(Size)(false.B)))
   val sent = RegInit(VecInit(Seq.fill(Size)(false.B)))
   val vpn = Reg(Vec(Size, UInt(vpnLen.W)))
-<<<<<<< HEAD
   val s2xlate = Reg(Vec(Size, UInt(2.W)))
-=======
->>>>>>> 1fcb3bc0
   val memidx = Reg(Vec(Size, new MemBlockidxBundle))
 
   val enqvalid = WireInit(VecInit(Seq.fill(Width)(false.B)))
@@ -192,54 +189,20 @@
 
   val entryIsMatchVec = WireInit(VecInit(Seq.fill(Width)(false.B)))
   val entryMatchIndexVec = WireInit(VecInit(Seq.fill(Width)(0.U(log2Up(Size).W))))
-<<<<<<< HEAD
   val ptwResp_EntryMatchVec = vpn.zip(v).zip(s2xlate).map{ case ((pi, vi), s2xlatei) => vi && s2xlatei === io.ptw.resp.bits.s2xlate && io.ptw.resp.bits.hit(pi, io.csr.satp.asid, io.csr.vsatp.asid, io.csr.hgatp.asid, true, true)}
   val ptwResp_EntryMatchFirst = firstValidIndex(ptwResp_EntryMatchVec, true.B)
   val ptwResp_ReqMatchVec = io.tlb.req.map(a => io.ptw.resp.valid && a.bits.s2xlate === io.ptw.resp.bits.s2xlate && io.ptw.resp.bits.hit(a.bits.vpn, 0.U, 0.U, io.csr.hgatp.asid, allType = true, true))
-=======
-  val ptwResp_EntryMatchVec = vpn.zip(v).map{ case (pi, vi) => vi && io.ptw.resp.bits.hit(pi, io.csr.satp.asid, true, true)}
-  val ptwResp_EntryMatchFirst = firstValidIndex(ptwResp_EntryMatchVec, true.B)
-  val ptwResp_ReqMatchVec = io.tlb.req.map(a => io.ptw.resp.valid && io.ptw.resp.bits.hit(a.bits.vpn, 0.U, allType = true, true))
->>>>>>> 1fcb3bc0
 
   io.refill := Cat(ptwResp_EntryMatchVec).orR && io.ptw.resp.fire
   io.ptw.resp.ready := true.B
   // DontCare
   io.tlb.req.map(_.ready := true.B)
   io.tlb.resp.valid := false.B
-<<<<<<< HEAD
   io.tlb.resp.bits.data := 0.U.asTypeOf(new PtwRespS2withMemIdx)
-=======
-  io.tlb.resp.bits.data := 0.U.asTypeOf(new PtwSectorRespwithMemIdx)
->>>>>>> 1fcb3bc0
   io.tlb.resp.bits.vector := 0.U.asTypeOf(Vec(Width, Bool()))
   io.memidx := 0.U.asTypeOf(new MemBlockidxBundle)
 
   // ugly code, should be optimized later
-<<<<<<< HEAD
-  require(Width <= 3, s"DTLB Filter Width ($Width) must equal or less than 3")
-  if (Width == 1) {
-    require(Size == 8, s"prefetch filter Size ($Size) should be 8")
-    canenq(0) := !(Cat(v).andR)
-    enqidx(0) := firstValidIndex(v, false.B)
-  } else if (Width == 2) {
-    require(Size == 8, s"store filter Size ($Size) should be 8")
-    canenq(0) := !(Cat(v.take(Size/2)).andR)
-    enqidx(0) := firstValidIndex(v.take(Size/2), false.B)
-    canenq(1) := !(Cat(v.drop(Size/2)).andR)
-    enqidx(1) := firstValidIndex(v.drop(Size/2), false.B) + (Size/2).U
-  } else if (Width == 3) {
-    require(Size == 16, s"load filter Size ($Size) should be 16")
-    canenq(0) := !(Cat(v.take(8)).andR)
-    enqidx(0) := firstValidIndex(v.take(8), false.B)
-    canenq(1) := !(Cat(v.drop(8).take(4)).andR)
-    enqidx(1) := firstValidIndex(v.drop(8).take(4), false.B) + 8.U
-    // four entries for prefetch
-    canenq(2) := !(Cat(v.drop(12)).andR)
-    enqidx(2) := firstValidIndex(v.drop(12), false.B) + 12.U
-  }
-
-=======
   if (Enable3Load3Store) {
     require(Width <= 4, s"DTLB Filter Width ($Width) must equal or less than 4")
     if (Width == 1) {
@@ -290,28 +253,19 @@
   }
 
 
->>>>>>> 1fcb3bc0
   for (i <- 0 until Width) {
     enqvalid(i) := io.tlb.req(i).valid && !ptwResp_ReqMatchVec(i) && !entryIsMatchVec(i) && canenq(i)
     when (!enqvalid(i)) {
       enqidx(i) := entryMatchIndexVec(i)
     }
 
-<<<<<<< HEAD
     val entryIsMatch = vpn.zip(v).zip(s2xlate).map{ case ((pi, vi), s2xlatei) => vi && s2xlatei === io.tlb.req(i).bits.s2xlate && pi === io.tlb.req(i).bits.vpn}
-=======
-    val entryIsMatch = vpn.zip(v).map{ case (pi, vi) => vi && pi === io.tlb.req(i).bits.vpn}
->>>>>>> 1fcb3bc0
     entryIsMatchVec(i) := Cat(entryIsMatch).orR
     entryMatchIndexVec(i) := firstValidIndex(entryIsMatch, true.B)
 
     if (i > 0) {
       for (j <- 0 until i) {
-<<<<<<< HEAD
         val newIsMatch = io.tlb.req(i).bits.vpn === io.tlb.req(j).bits.vpn && io.tlb.req(i).bits.s2xlate === io.tlb.req(j).bits.s2xlate
-=======
-        val newIsMatch = io.tlb.req(i).bits.vpn === io.tlb.req(j).bits.vpn
->>>>>>> 1fcb3bc0
         when (newIsMatch && io.tlb.req(j).valid) {
           enqidx(i) := enqidx(j)
           canenq(i) := canenq(j)
@@ -324,10 +278,7 @@
       v(enqidx(i)) := true.B
       sent(enqidx(i)) := false.B
       vpn(enqidx(i)) := io.tlb.req(i).bits.vpn
-<<<<<<< HEAD
       s2xlate(enqidx(i)) := io.tlb.req(i).bits.s2xlate
-=======
->>>>>>> 1fcb3bc0
       memidx(enqidx(i)) := io.tlb.req(i).bits.memidx
     }
   }
@@ -338,10 +289,7 @@
   for (i <- 0 until Size) {
     io.ptw.req(0).valid := canissue
     io.ptw.req(0).bits.vpn := vpn(issueindex)
-<<<<<<< HEAD
     io.ptw.req(0).bits.s2xlate := s2xlate(issueindex)
-=======
->>>>>>> 1fcb3bc0
   }
   when (io.ptw.req(0).fire) {
     sent(issueindex) := true.B
@@ -433,11 +381,7 @@
   store_filter.map(_.tlb.req := io.tlb.req.drop(exuParameters.LduCnt + 1).take(exuParameters.StuCnt))
   prefetch_filter.map(_.tlb.req := io.tlb.req.drop(exuParameters.LduCnt + 1 + exuParameters.StuCnt))
 
-<<<<<<< HEAD
   val flush = DelayN(io.sfence.valid || io.csr.satp.changed || (io.csr.priv.virt && io.csr.vsatp.changed), FenceDelay)
-=======
-  val flush = DelayN(io.sfence.valid || io.csr.satp.changed, FenceDelay)
->>>>>>> 1fcb3bc0
   val ptwResp = RegEnable(io.ptw.resp.bits, io.ptw.resp.fire)
   val ptwResp_valid = Cat(filter.map(_.refill)).orR
   filter.map(_.tlb.resp.ready := true.B)
@@ -450,19 +394,9 @@
 
   io.tlb.req.map(_.ready := true.B)
   io.tlb.resp.valid := ptwResp_valid
-<<<<<<< HEAD
   io.tlb.resp.bits.data.s2xlate := ptwResp.s2xlate
   io.tlb.resp.bits.data.s1 := ptwResp.s1
   io.tlb.resp.bits.data.s2 := ptwResp.s2
-=======
-  io.tlb.resp.bits.data.entry := ptwResp.entry
-  io.tlb.resp.bits.data.addr_low := ptwResp.addr_low
-  io.tlb.resp.bits.data.ppn_low := ptwResp.ppn_low
-  io.tlb.resp.bits.data.valididx := ptwResp.valididx
-  io.tlb.resp.bits.data.pteidx := ptwResp.pteidx
-  io.tlb.resp.bits.data.pf := ptwResp.pf
-  io.tlb.resp.bits.data.af := ptwResp.af
->>>>>>> 1fcb3bc0
   io.tlb.resp.bits.data.memidx := 0.U.asTypeOf(new MemBlockidxBundle)
   // vector used to represent different requestors of DTLB
   // (e.g. the store DTLB has StuCnt requestors)
@@ -498,19 +432,13 @@
   for (i <- 0 until 3) {
     ptw_arb.io.in(i).valid := filter(i).ptw.req(0).valid
     ptw_arb.io.in(i).bits.vpn := filter(i).ptw.req(0).bits.vpn
-<<<<<<< HEAD
     ptw_arb.io.in(i).bits.s2xlate := filter(i).ptw.req(0).bits.s2xlate
-=======
->>>>>>> 1fcb3bc0
     filter(i).ptw.req(0).ready := ptw_arb.io.in(i).ready
   }
   ptw_arb.io.out.ready := io.ptw.req(0).ready
   io.ptw.req(0).valid := ptw_arb.io.out.valid
   io.ptw.req(0).bits.vpn := ptw_arb.io.out.bits.vpn
-<<<<<<< HEAD
   io.ptw.req(0).bits.s2xlate := ptw_arb.io.out.bits.s2xlate
-=======
->>>>>>> 1fcb3bc0
   io.ptw.resp.ready := true.B
 
   io.rob_head_miss_in_tlb := Cat(filter.map(_.rob_head_miss_in_tlb)).orR
@@ -798,7 +726,6 @@
     filter
   }
 }
-<<<<<<< HEAD
 
 object PTWNewFilter {
   def apply(fenceDelay: Int,
@@ -814,23 +741,6 @@
     filter
   }
 
-=======
-
-object PTWNewFilter {
-  def apply(fenceDelay: Int,
-            tlb: VectorTlbPtwIO,
-            ptw: TlbPtwIO,
-            sfence: SfenceBundle,
-            csr: TlbCsrBundle,
-            size: Int
-           )(implicit p: Parameters) = {
-    val width = tlb.req.size
-    val filter = Module(new PTWNewFilter(width, size, fenceDelay))
-    filter.io.apply(tlb, ptw, sfence, csr)
-    filter
-  }
-
->>>>>>> 1fcb3bc0
   def apply(fenceDelay: Int,
             tlb: VectorTlbPtwIO,
             sfence: SfenceBundle,
