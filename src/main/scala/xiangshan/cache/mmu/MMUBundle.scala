/***************************************************************************************
* Copyright (c) 2020-2021 Institute of Computing Technology, Chinese Academy of Sciences
* Copyright (c) 2020-2021 Peng Cheng Laboratory
*
* XiangShan is licensed under Mulan PSL v2.
* You can use this software according to the terms and conditions of the Mulan PSL v2.
* You may obtain a copy of Mulan PSL v2 at:
*          http://license.coscl.org.cn/MulanPSL2
*
* THIS SOFTWARE IS PROVIDED ON AN "AS IS" BASIS, WITHOUT WARRANTIES OF ANY KIND,
* EITHER EXPRESS OR IMPLIED, INCLUDING BUT NOT LIMITED TO NON-INFRINGEMENT,
* MERCHANTABILITY OR FIT FOR A PARTICULAR PURPOSE.
*
* See the Mulan PSL v2 for more details.
***************************************************************************************/

package xiangshan.cache.mmu

import org.chipsalliance.cde.config.Parameters
import chisel3._
import chisel3.util._
import xiangshan._
import utils._
import utility._
import xiangshan.backend.rob.RobPtr
import xiangshan.backend.fu.util.HasCSRConst
import freechips.rocketchip.diplomacy.{LazyModule, LazyModuleImp}
import freechips.rocketchip.tilelink._
import xiangshan.backend.fu.{PMPReqBundle, PMPConfig}
import xiangshan.backend.fu.PMPBundle


abstract class TlbBundle(implicit p: Parameters) extends XSBundle with HasTlbConst
abstract class TlbModule(implicit p: Parameters) extends XSModule with HasTlbConst


class PtePermBundle(implicit p: Parameters) extends TlbBundle {
  val d = Bool()
  val a = Bool()
  val g = Bool()
  val u = Bool()
  val x = Bool()
  val w = Bool()
  val r = Bool()

  override def toPrintable: Printable = {
    p"d:${d} a:${a} g:${g} u:${u} x:${x} w:${w} r:${r}"// +
    //(if(hasV) (p"v:${v}") else p"")
  }
}

class TlbPMBundle(implicit p: Parameters) extends TlbBundle {
  val r = Bool()
  val w = Bool()
  val x = Bool()
  val c = Bool()
  val atomic = Bool()

  def assign_ap(pm: PMPConfig) = {
    r := pm.r
    w := pm.w
    x := pm.x
    c := pm.c
    atomic := pm.atomic
  }
}

class TlbPermBundle(implicit p: Parameters) extends TlbBundle {
  val pf = Bool() // NOTE: if this is true, just raise pf
  val af = Bool() // NOTE: if this is true, just raise af
  // pagetable perm (software defined)
  val d = Bool()
  val a = Bool()
  val g = Bool()
  val u = Bool()
  val x = Bool()
  val w = Bool()
  val r = Bool()

  def apply(item: PtwSectorResp) = {
    val ptePerm = item.entry.perm.get.asTypeOf(new PtePermBundle().cloneType)
    this.pf := item.pf
    this.af := item.af
    this.d := ptePerm.d
    this.a := ptePerm.a
    this.g := ptePerm.g
    this.u := ptePerm.u
    this.x := ptePerm.x
    this.w := ptePerm.w
    this.r := ptePerm.r

    this
  }

  def applyS2(item: HptwResp) = {
    val ptePerm = item.entry.perm.get.asTypeOf(new PtePermBundle().cloneType)
    this.pf := item.gpf
    this.af := item.gaf
    this.d := ptePerm.d
    this.a := ptePerm.a
    this.g := ptePerm.g
    this.u := ptePerm.u
    this.x := ptePerm.x
    this.w := ptePerm.w
    this.r := ptePerm.r

    this
  }

  override def toPrintable: Printable = {
    p"pf:${pf} af:${af} d:${d} a:${a} g:${g} u:${u} x:${x} w:${w} r:${r} "
  }
}

class TlbSectorPermBundle(implicit p: Parameters) extends TlbBundle {
  val pf = Bool() // NOTE: if this is true, just raise pf
  val af = Bool() // NOTE: if this is true, just raise af
  // pagetable perm (software defined)
  val d = Bool()
  val a = Bool()
  val g = Bool()
  val u = Bool()
  val x = Bool()
  val w = Bool()
  val r = Bool()

  def apply(item: PtwSectorResp) = {
    val ptePerm = item.entry.perm.get.asTypeOf(new PtePermBundle().cloneType)
    this.pf := item.pf
    this.af := item.af
    this.d := ptePerm.d
    this.a := ptePerm.a
    this.g := ptePerm.g
    this.u := ptePerm.u
    this.x := ptePerm.x
    this.w := ptePerm.w
    this.r := ptePerm.r

    this
  }
  override def toPrintable: Printable = {
    p"pf:${pf} af:${af} d:${d} a:${a} g:${g} u:${u} x:${x} w:${w} r:${r} "
  }
}

// multi-read && single-write
// input is data, output is hot-code(not one-hot)
class CAMTemplate[T <: Data](val gen: T, val set: Int, val readWidth: Int)(implicit p: Parameters) extends TlbModule {
  val io = IO(new Bundle {
    val r = new Bundle {
      val req = Input(Vec(readWidth, gen))
      val resp = Output(Vec(readWidth, Vec(set, Bool())))
    }
    val w = Input(new Bundle {
      val valid = Bool()
      val bits = new Bundle {
        val index = UInt(log2Up(set).W)
        val data = gen
      }
    })
  })

  val wordType = UInt(gen.getWidth.W)
  val array = Reg(Vec(set, wordType))

  io.r.resp.zipWithIndex.map{ case (a,i) =>
    a := array.map(io.r.req(i).asUInt === _)
  }

  when (io.w.valid) {
    array(io.w.bits.index) := io.w.bits.data.asUInt
  }
}

class TlbEntry(pageNormal: Boolean, pageSuper: Boolean)(implicit p: Parameters) extends TlbBundle {
  require(pageNormal || pageSuper)

  val tag = if (!pageNormal) UInt((vpnLen - vpnnLen).W)
  else UInt(vpnLen.W)
  val asid = UInt(asidLen.W)
  val level = if (!pageNormal) Some(UInt(1.W))
  else if (!pageSuper) None
  else Some(UInt(2.W))
  val ppn = if (!pageNormal) UInt((ppnLen - vpnnLen).W)
  else UInt(ppnLen.W)
  val perm = new TlbPermBundle

  val g_perm = new TlbPermBundle
  val vmid = UInt(vmidLen.W)
  val s2xlate = UInt(2.W)

  /** s2xlate usage:
    * bits0 0: disable s2xlate
    *       1: enable s2xlate
    * bits1 0: stage 1 and stage 2 if bits0 is 1
    *       1: Only stage 2 if bits0 is 1
    * */

  /** level usage:
    *  !PageSuper: page is only normal, level is None, match all the tag
    *  !PageNormal: page is only super, level is a Bool(), match high 9*2 parts
    *  bits0  0: need mid 9bits
    *         1: no need mid 9bits
    *  PageSuper && PageNormal: page hold all the three type,
    *  bits0  0: need low 9bits
    *  bits1  0: need mid 9bits
    */


  def hit(vpn: UInt, asid: UInt, nSets: Int = 1, ignoreAsid: Boolean = false, vmid: UInt, hasS2xlate: Bool, onlyS2: Bool): Bool = {
    val asid_hit = Mux(hasS2xlate && onlyS2, true.B, if (ignoreAsid) true.B else (this.asid === asid))
    val vmid_hit = Mux(hasS2xlate, this.vmid === vmid, true.B)

    // NOTE: for timing, dont care low set index bits at hit check
    //       do not need store the low bits actually
    if (!pageSuper) asid_hit && drop_set_equal(vpn, tag, nSets) && vmid_hit
    else if (!pageNormal) {
      val tag_match_hi = tag(vpnnLen*2-1, vpnnLen) === vpn(vpnnLen*3-1, vpnnLen*2)
      val tag_match_mi = tag(vpnnLen-1, 0) === vpn(vpnnLen*2-1, vpnnLen)
<<<<<<< HEAD
      val tag_match = tag_match_hi && (level.get.asBool() || tag_match_mi)
      asid_hit && tag_match && vmid_hit
=======
      val tag_match = tag_match_hi && (level.get.asBool || tag_match_mi)
      asid_hit && tag_match
>>>>>>> 9de78046
    }
    else {
      val tmp_level = level.get
      val tag_match_hi = tag(vpnnLen*3-1, vpnnLen*2) === vpn(vpnnLen*3-1, vpnnLen*2)
      val tag_match_mi = tag(vpnnLen*2-1, vpnnLen) === vpn(vpnnLen*2-1, vpnnLen)
      val tag_match_lo = tag(vpnnLen-1, 0) === vpn(vpnnLen-1, 0) // if pageNormal is false, this will always be false
      val tag_match = tag_match_hi && (tmp_level(1) || tag_match_mi) && (tmp_level(0) || tag_match_lo)
      asid_hit && tag_match && vmid_hit
    }
  }

  def apply(item: PtwRespS2, pm: PMPConfig): TlbEntry = {
    this.asid := item.s1.entry.asid
    val inner_level = item.s1.entry.level.getOrElse(0.U) max item.s2.entry.level.getOrElse(0.U)
    this.level.map(_ := { if (pageNormal && pageSuper) MuxLookup(inner_level, 0.U, Seq(
      0.U -> 3.U,
      1.U -> 1.U,
      2.U -> 0.U ))
    else if (pageSuper) ~inner_level(0)
    else 0.U })
    val s1tag = {if (pageNormal) Cat(item.s1.entry.tag, OHToUInt(item.s1.pteidx)) else item.s1.entry.tag(sectorvpnLen - 1, vpnnLen - sectortlbwidth)}
    val s2tag = {if (pageNormal) item.s2.entry.tag else item.s2.entry.tag(vpnLen - 1, vpnnLen)}
    this.tag := Mux(item.s2xlate === onlyStage2, s2tag, s1tag)

    val s1ppn = {
      if (!pageNormal) item.s1.entry.ppn(sectorppnLen - 1, vpnnLen - sectortlbwidth)
      else Cat(item.s1.entry.ppn, item.s1.ppn_low(OHToUInt(item.s1.pteidx)))
    }
    val s2ppn = {
      if (!pageNormal) item.s2.entry.ppn(ppnLen - 1, vpnnLen)
      else item.s2.entry.ppn
    }
    this.ppn := Mux(item.s2xlate === noS2xlate || item.s2xlate === onlyStage1, s1ppn, s2ppn)
    this.perm.apply(item.s1)
    this.vmid := item.s1.entry.vmid.getOrElse(0.U)
    this.g_perm.applyS2(item.s2)
    this.s2xlate := item.s2xlate
    this
  }

  // 4KB is normal entry, 2MB/1GB is considered as super entry
  def is_normalentry(): Bool = {
    if (!pageSuper) { true.B }
    else if (!pageNormal) { false.B }
    else { level.get === 0.U }
  }


  def genPPN(saveLevel: Boolean = false, valid: Bool = false.B)(vpn: UInt) : UInt = {
    val inner_level = level.getOrElse(0.U)
    val ppn_res = if (!pageSuper) ppn
    else if (!pageNormal) Cat(ppn(ppnLen-vpnnLen-1, vpnnLen),
      Mux(inner_level(0), vpn(vpnnLen*2-1, vpnnLen), ppn(vpnnLen-1,0)),
      vpn(vpnnLen-1, 0))
    else Cat(ppn(ppnLen-1, vpnnLen*2),
      Mux(inner_level(1), vpn(vpnnLen*2-1, vpnnLen), ppn(vpnnLen*2-1, vpnnLen)),
      Mux(inner_level(0), vpn(vpnnLen-1, 0), ppn(vpnnLen-1, 0)))

    if (saveLevel) Cat(ppn(ppn.getWidth-1, vpnnLen*2), RegEnable(ppn_res(vpnnLen*2-1, 0), valid))
    else ppn_res
  }

  override def toPrintable: Printable = {
    val inner_level = level.getOrElse(2.U)
    p"asid: ${asid} level:${inner_level} vpn:${Hexadecimal(tag)} ppn:${Hexadecimal(ppn)} perm:${perm}"
  }

}

class TlbSectorEntry(pageNormal: Boolean, pageSuper: Boolean)(implicit p: Parameters) extends TlbBundle {
  require(pageNormal || pageSuper)

  val tag = if (!pageNormal) UInt((vpnLen - vpnnLen).W)
            else UInt(sectorvpnLen.W)
  val asid = UInt(asidLen.W)
  val level = if (!pageNormal) Some(UInt(1.W))
              else if (!pageSuper) None
              else Some(UInt(2.W))
  val ppn = if (!pageNormal) UInt((ppnLen - vpnnLen).W)
            else UInt(sectorppnLen.W) //only used when disable s2xlate
  val perm = new TlbSectorPermBundle
  val valididx = Vec(tlbcontiguous, Bool())
  val pteidx = Vec(tlbcontiguous, Bool())
  val ppn_low = Vec(tlbcontiguous, UInt(sectortlbwidth.W))

  val g_perm = new TlbPermBundle
  val vmid = UInt(vmidLen.W)
  val s2xlate = UInt(2.W)

  /** s2xlate usage:
    * bits0 0: disable s2xlate
    * 1: enable s2xlate
    * bits1 0: stage 1 and stage 2 if bits0 is 1
    * 1: Only stage 2 if bits0 is 1
    * */

  /** level usage:
   *  !PageSuper: page is only normal, level is None, match all the tag
   *  !PageNormal: page is only super, level is a Bool(), match high 9*2 parts
   *  bits0  0: need mid 9bits
   *         1: no need mid 9bits
   *  PageSuper && PageNormal: page hold all the three type,
   *  bits0  0: need low 9bits
   *  bits1  0: need mid 9bits
   */

  def hit(vpn: UInt, asid: UInt, nSets: Int = 1, ignoreAsid: Boolean = false, vmid: UInt, hasS2xlate: Bool, onlyS2: Bool): Bool = {
    val asid_hit = Mux(hasS2xlate && onlyS2, true.B, if (ignoreAsid) true.B else (this.asid === asid))
    val addr_low_hit = valididx(vpn(2, 0))
    val vmid_hit = Mux(hasS2xlate, this.vmid === vmid, true.B)
    val pteidx_hit = Mux(hasS2xlate, pteidx(vpn(2, 0)), true.B)
    // NOTE: for timing, dont care low set index bits at hit check
    //       do not need store the low bits actually
    if (!pageSuper) asid_hit && drop_set_equal(vpn(vpn.getWidth - 1, sectortlbwidth), tag, nSets) && addr_low_hit && vmid_hit && pteidx_hit 
    else if (!pageNormal) {
      val tag_match_hi = tag(vpnnLen * 2 - 1, vpnnLen) === vpn(vpnnLen * 3 - 1, vpnnLen * 2)
      val tag_match_mi = tag(vpnnLen - 1, 0) === vpn(vpnnLen * 2 - 1, vpnnLen)
<<<<<<< HEAD
      val tag_match = tag_match_hi && (level.get.asBool() || tag_match_mi)
      asid_hit && tag_match && addr_low_hit && vmid_hit && pteidx_hit
=======
      val tag_match = tag_match_hi && (level.get.asBool || tag_match_mi)
      asid_hit && tag_match && addr_low_hit
>>>>>>> 9de78046
    }
    else {
      val tmp_level = level.get
      val tag_match_hi = tag(vpnnLen * 3 - sectortlbwidth - 1, vpnnLen * 2 - sectortlbwidth) === vpn(vpnnLen * 3 - 1, vpnnLen * 2)
      val tag_match_mi = tag(vpnnLen * 2 - sectortlbwidth - 1, vpnnLen - sectortlbwidth) === vpn(vpnnLen * 2 - 1, vpnnLen)
      val tag_match_lo = tag(vpnnLen - sectortlbwidth - 1, 0) === vpn(vpnnLen - 1, sectortlbwidth) // if pageNormal is false, this will always be false
      val tag_match = tag_match_hi && (tmp_level(1) || tag_match_mi) && (tmp_level(0) || tag_match_lo)
      asid_hit && tag_match && addr_low_hit && vmid_hit && pteidx_hit
    }
  }

  def wbhit(data: PtwRespS2, asid: UInt, nSets: Int = 1, ignoreAsid: Boolean = false, s2xlate: UInt): Bool = {
    val s1vpn = data.s1.entry.tag
    val s2vpn = data.s2.entry.tag(vpnLen - 1, sectortlbwidth)
    val wb_vpn = Mux(s2xlate === onlyStage2, s2vpn, s1vpn) 
    val vpn = Cat(wb_vpn, 0.U(sectortlbwidth.W))
    val asid_hit = if (ignoreAsid) true.B else (this.asid === asid)
    val vpn_hit = Wire(Bool())
    val index_hit = Wire(Vec(tlbcontiguous, Bool()))
    val wb_valididx = Wire(Vec(tlbcontiguous, Bool()))
    wb_valididx := Mux(s2xlate === onlyStage2, VecInit(UIntToOH(data.s2.entry.tag(sectortlbwidth - 1, 0)).asBools), data.s1.valididx)
    val s2xlate_hit = s2xlate === this.s2xlate
    // NOTE: for timing, dont care low set index bits at hit check
    //       do not need store the low bits actually
    if (!pageSuper) {
      vpn_hit := asid_hit && drop_set_equal(vpn(vpn.getWidth - 1, sectortlbwidth), tag, nSets)
    }
    else if (!pageNormal) {
      val tag_match_hi = tag(vpnnLen * 2 - 1, vpnnLen - sectortlbwidth) === vpn(vpnnLen * 3 - 1, vpnnLen * 2)
      val tag_match_mi = tag(vpnnLen - 1, 0) === vpn(vpnnLen * 2 - 1, vpnnLen)
      val tag_match = tag_match_hi && (level.get.asBool || tag_match_mi)
      vpn_hit := asid_hit && tag_match
    }
    else {
      val tmp_level = level.get
      val tag_match_hi = tag(vpnnLen * 3 - sectortlbwidth - 1, vpnnLen * 2 - sectortlbwidth) === vpn(vpnnLen * 3 - 1, vpnnLen * 2)
      val tag_match_mi = tag(vpnnLen * 2 - sectortlbwidth - 1, vpnnLen - sectortlbwidth) === vpn(vpnnLen * 2 - 1, vpnnLen)
      val tag_match_lo = tag(vpnnLen - sectortlbwidth - 1, 0) === vpn(vpnnLen - 1, sectortlbwidth) // if pageNormal is false, this will always be false
      val tag_match = tag_match_hi && (tmp_level(1) || tag_match_mi) && (tmp_level(0) || tag_match_lo)
      vpn_hit := asid_hit && tag_match
    }

    for (i <- 0 until tlbcontiguous) {
      index_hit(i) := wb_valididx(i) && valididx(i)
    }

    // For example, tlb req to page cache with vpn 0x10
    // At this time, 0x13 has not been paged, so page cache only resp 0x10
    // When 0x13 refill to page cache, previous item will be flushed
    // Now 0x10 and 0x13 are both valid in page cache
    // However, when 0x13 refill to tlb, will trigger multi hit
    // So will only trigger multi-hit when PopCount(data.valididx) = 1
    vpn_hit && index_hit.reduce(_ || _) && PopCount(wb_valididx) === 1.U && s2xlate_hit
  }

  def apply(item: PtwRespS2): TlbSectorEntry = {
    this.asid := item.s1.entry.asid
    val inner_level = MuxLookup(item.s2xlate, 2.U, Seq(
      onlyStage1 -> item.s1.entry.level.getOrElse(0.U),
      onlyStage2 -> item.s2.entry.level.getOrElse(0.U),
      allStage -> (item.s1.entry.level.getOrElse(0.U) max item.s2.entry.level.getOrElse(0.U)),
      noS2xlate -> item.s1.entry.level.getOrElse(0.U)
    ))
    this.level.map(_ := { if (pageNormal && pageSuper) MuxLookup(inner_level, 0.U, Seq(
                                                        0.U -> 3.U,
                                                        1.U -> 1.U,
                                                        2.U -> 0.U ))
                          else if (pageSuper) ~inner_level(0)
                          else 0.U })
    this.perm.apply(item.s1)

    this.pteidx := Mux(item.s2xlate === onlyStage2, VecInit(UIntToOH(item.s2.entry.tag(sectortlbwidth - 1, 0)).asBools),  item.s1.pteidx)
    this.valididx := Mux(item.s2xlate === onlyStage2, VecInit(UIntToOH(item.s2.entry.tag(sectortlbwidth - 1, 0)).asBools), item.s1.valididx)

    val s1tag = {if (pageNormal) item.s1.entry.tag else item.s1.entry.tag(sectorvpnLen - 1, vpnnLen - sectortlbwidth)}
    val s2tag = {if (pageNormal) item.s2.entry.tag(vpnLen - 1, sectortlbwidth) else item.s2.entry.tag(vpnLen - 1, vpnnLen)}
    this.tag := Mux(item.s2xlate === onlyStage2, s2tag, s1tag)

    val s1ppn = {
      if (!pageNormal) item.s1.entry.ppn(sectorppnLen - 1, vpnnLen - sectortlbwidth) else item.s1.entry.ppn
    }
    val s1ppn_low = item.s1.ppn_low
    val s2ppn = {
      if (!pageNormal) item.s2.entry.ppn(ppnLen - 1, vpnnLen) else item.s2.entry.ppn(ppnLen - 1, sectortlbwidth)
    }
    val s2ppn_low = VecInit(Seq.fill(tlbcontiguous)(item.s2.entry.ppn(sectortlbwidth - 1, 0)))
    this.ppn := Mux(item.s2xlate === noS2xlate || item.s2xlate === onlyStage1, s1ppn, s2ppn)
    this.ppn_low := Mux(item.s2xlate === noS2xlate || item.s2xlate === onlyStage1, s1ppn_low, s2ppn_low)
    this.vmid := item.s1.entry.vmid.getOrElse(0.U)
    this.g_perm.applyS2(item.s2)
    this.s2xlate := item.s2xlate
    this
  }

  // 4KB is normal entry, 2MB/1GB is considered as super entry
  def is_normalentry(): Bool = {
    if (!pageSuper) { true.B }
    else if (!pageNormal) { false.B }
    else { level.get === 0.U }
  }


  def genPPN(saveLevel: Boolean = false, valid: Bool = false.B)(vpn: UInt) : UInt = {
    val inner_level = level.getOrElse(0.U)
    val ppn_res = if (!pageSuper) Cat(ppn, ppn_low(vpn(sectortlbwidth - 1, 0)))
      else if (!pageNormal) Cat(ppn(ppnLen - vpnnLen - 1, vpnnLen),
        Mux(inner_level(0), vpn(vpnnLen * 2 - 1, vpnnLen), ppn(vpnnLen - 1,0)),
        vpn(vpnnLen - 1, 0))
      else Cat(ppn(sectorppnLen - 1, vpnnLen * 2 - sectortlbwidth),
        Mux(inner_level(1), vpn(vpnnLen * 2 - 1, vpnnLen), ppn(vpnnLen * 2 - sectortlbwidth - 1, vpnnLen - sectortlbwidth)),
        Mux(inner_level(0), vpn(vpnnLen - 1, 0), Cat(ppn(vpnnLen - sectortlbwidth - 1, 0), ppn_low(vpn(sectortlbwidth - 1, 0)))))

    if (saveLevel) {
      if (ppn.getWidth == ppnLen - vpnnLen) {
        Cat(ppn(ppn.getWidth - 1, vpnnLen * 2), RegEnable(ppn_res(vpnnLen * 2 - 1, 0), valid))
      } else {
        require(ppn.getWidth == sectorppnLen)
        Cat(ppn(ppn.getWidth - 1, vpnnLen * 2 - sectortlbwidth), RegEnable(ppn_res(vpnnLen * 2 - 1, 0), valid))
      }
    }
    else ppn_res
  }

  def hasS2xlate(): Bool = {
    this.s2xlate =/= noS2xlate
  }

  override def toPrintable: Printable = {
    val inner_level = level.getOrElse(2.U)
    p"asid: ${asid} level:${inner_level} vpn:${Hexadecimal(tag)} ppn:${Hexadecimal(ppn)} perm:${perm}"
  }

}

object TlbCmd {
  def read  = "b00".U
  def write = "b01".U
  def exec  = "b10".U

  def atom_read  = "b100".U // lr
  def atom_write = "b101".U // sc / amo

  def apply() = UInt(3.W)
  def isRead(a: UInt) = a(1,0)===read
  def isWrite(a: UInt) = a(1,0)===write
  def isExec(a: UInt) = a(1,0)===exec

  def isAtom(a: UInt) = a(2)
  def isAmo(a: UInt) = a===atom_write // NOTE: sc mixed
}

class TlbStorageIO(nSets: Int, nWays: Int, ports: Int, nDups: Int = 1)(implicit p: Parameters) extends MMUIOBaseBundle {
  val r = new Bundle {
    val req = Vec(ports, Flipped(DecoupledIO(new Bundle {
      val vpn = Output(UInt(vpnLen.W))
      val s2xlate = Output(UInt(2.W)) // 0 bit: has s2xlate, 1 bit: Only valid when 0 bit is 1. If 0, all stage; if 1, only stage 2
    })))
    val resp = Vec(ports, ValidIO(new Bundle{
      val hit = Output(Bool())
      val ppn = Vec(nDups, Output(UInt(ppnLen.W)))
      val perm = Vec(nDups, Output(new TlbSectorPermBundle()))
      val g_perm = Vec(nDups, Output(new TlbPermBundle()))
      val s2xlate = Vec(nDups, Output(UInt(2.W)))
    }))
  }
  val w = Flipped(ValidIO(new Bundle {
    val wayIdx = Output(UInt(log2Up(nWays).W))
    val data = Output(new PtwRespS2)
  }))
  val access = Vec(ports, new ReplaceAccessBundle(nSets, nWays))

  def r_req_apply(valid: Bool, vpn: UInt, i: Int, s2xlate:UInt): Unit = {
    this.r.req(i).valid := valid
    this.r.req(i).bits.vpn := vpn
    this.r.req(i).bits.s2xlate := s2xlate

  }

  def r_resp_apply(i: Int) = {
    (this.r.resp(i).bits.hit, this.r.resp(i).bits.ppn, this.r.resp(i).bits.perm, this.r.resp(i).bits.g_perm)
  }

  def w_apply(valid: Bool, wayIdx: UInt, data: PtwRespS2): Unit = {
    this.w.valid := valid
    this.w.bits.wayIdx := wayIdx
    this.w.bits.data := data
  }

}

class TlbStorageWrapperIO(ports: Int, q: TLBParameters, nDups: Int = 1)(implicit p: Parameters) extends MMUIOBaseBundle {
  val r = new Bundle {
    val req = Vec(ports, Flipped(DecoupledIO(new Bundle {
      val vpn = Output(UInt(vpnLen.W))
      val s2xlate = Output(UInt(2.W))
    })))
    val resp = Vec(ports, ValidIO(new Bundle{
      val hit = Output(Bool())
      val ppn = Vec(nDups, Output(UInt(ppnLen.W)))
      val perm = Vec(nDups, Output(new TlbPermBundle()))
      val g_perm = Vec(nDups, Output(new TlbPermBundle()))
      val s2xlate = Vec(nDups, Output(UInt(2.W)))
    }))
  }
  val w = Flipped(ValidIO(new Bundle {
    val data = Output(new PtwRespS2)
  }))
  val replace = if (q.outReplace) Flipped(new TlbReplaceIO(ports, q)) else null

  def r_req_apply(valid: Bool, vpn: UInt, i: Int, s2xlate: UInt): Unit = {
    this.r.req(i).valid := valid
    this.r.req(i).bits.vpn := vpn
    this.r.req(i).bits.s2xlate := s2xlate
  }

  def r_resp_apply(i: Int) = {
    (this.r.resp(i).bits.hit, this.r.resp(i).bits.ppn, this.r.resp(i).bits.perm, this.r.resp(i).bits.g_perm, this.r.resp(i).bits.s2xlate)
  }

  def w_apply(valid: Bool, data: PtwRespS2): Unit = {
    this.w.valid := valid
    this.w.bits.data := data
  }
}

class ReplaceAccessBundle(nSets: Int, nWays: Int)(implicit p: Parameters) extends TlbBundle {
  val sets = Output(UInt(log2Up(nSets).W))
  val touch_ways = ValidIO(Output(UInt(log2Up(nWays).W)))
}

class ReplaceIO(Width: Int, nSets: Int, nWays: Int)(implicit p: Parameters) extends TlbBundle {
  val access = Vec(Width, Flipped(new ReplaceAccessBundle(nSets, nWays)))

  val refillIdx = Output(UInt(log2Up(nWays).W))
  val chosen_set = Flipped(Output(UInt(log2Up(nSets).W)))

  def apply_sep(in: Seq[ReplaceIO], vpn: UInt): Unit = {
    for ((ac_rep, ac_tlb) <- access.zip(in.map(a => a.access.map(b => b)).flatten)) {
      ac_rep := ac_tlb
    }
    this.chosen_set := get_set_idx(vpn, nSets)
    in.map(a => a.refillIdx := this.refillIdx)
  }
}

class TlbReplaceIO(Width: Int, q: TLBParameters)(implicit p: Parameters) extends
  TlbBundle {
  val page = new ReplaceIO(Width, q.NSets, q.NWays)

  def apply_sep(in: Seq[TlbReplaceIO], vpn: UInt) = {
    this.page.apply_sep(in.map(_.page), vpn)
  }

}

class MemBlockidxBundle(implicit p: Parameters) extends TlbBundle {
  val is_ld = Bool()
  val is_st = Bool()
  val idx =
    if (VirtualLoadQueueSize >= StoreQueueSize) {
      val idx = UInt(log2Ceil(VirtualLoadQueueSize).W)
      idx
    } else {
      val idx = UInt(log2Ceil(StoreQueueSize).W)
      idx
    }
}

class TlbReq(implicit p: Parameters) extends TlbBundle {
  val vaddr = Output(UInt(VAddrBits.W))
  val cmd = Output(TlbCmd())
  val hyperinst = Output(Bool())
  val hlvx = Output(Bool())
  val size = Output(UInt(log2Ceil(log2Ceil(XLEN/8)+1).W))
  val kill = Output(Bool()) // Use for blocked tlb that need sync with other module like icache
  val memidx = Output(new MemBlockidxBundle)
  // do not translate, but still do pmp/pma check
  val no_translate = Output(Bool())
  val debug = new Bundle {
    val pc = Output(UInt(XLEN.W))
    val robIdx = Output(new RobPtr)
    val isFirstIssue = Output(Bool())
  }

  // Maybe Block req needs a kill: for itlb, itlb and icache may not sync, itlb should wait icache to go ahead
  override def toPrintable: Printable = {
    p"vaddr:0x${Hexadecimal(vaddr)} cmd:${cmd} kill:${kill} pc:0x${Hexadecimal(debug.pc)} robIdx:${debug.robIdx}"
  }
}

class TlbExceptionBundle(implicit p: Parameters) extends TlbBundle {
  val ld = Output(Bool())
  val st = Output(Bool())
  val instr = Output(Bool())
}

class TlbResp(nDups: Int = 1)(implicit p: Parameters) extends TlbBundle {
  val paddr = Vec(nDups, Output(UInt(PAddrBits.W)))
  val gpaddr = Vec(nDups, Output(UInt(GPAddrBits.W)))
  val miss = Output(Bool())
  val excp = Vec(nDups, new Bundle {
    val gpf = new TlbExceptionBundle()
    val pf = new TlbExceptionBundle()
    val af = new TlbExceptionBundle()
  })
  val ptwBack = Output(Bool()) // when ptw back, wake up replay rs's state
  val memidx = Output(new MemBlockidxBundle)

  val debug = new Bundle {
    val robIdx = Output(new RobPtr)
    val isFirstIssue = Output(Bool())
  }
  override def toPrintable: Printable = {
    p"paddr:0x${Hexadecimal(paddr(0))} miss:${miss} excp.pf: ld:${excp(0).pf.ld} st:${excp(0).pf.st} instr:${excp(0).pf.instr} ptwBack:${ptwBack}"
  }
}

class TlbRequestIO(nRespDups: Int = 1)(implicit p: Parameters) extends TlbBundle {
  val req = DecoupledIO(new TlbReq)
  val req_kill = Output(Bool())
  val resp = Flipped(DecoupledIO(new TlbResp(nRespDups)))
}

class TlbPtwIO(Width: Int = 1)(implicit p: Parameters) extends TlbBundle {
  val req = Vec(Width, DecoupledIO(new PtwReq))
  val resp = Flipped(DecoupledIO(new PtwRespS2))


  override def toPrintable: Printable = {
    p"req(0):${req(0).valid} ${req(0).ready} ${req(0).bits} | resp:${resp.valid} ${resp.ready} ${resp.bits}"
  }
}

class TlbPtwIOwithMemIdx(Width: Int = 1)(implicit p: Parameters) extends TlbBundle {
  val req = Vec(Width, DecoupledIO(new PtwReqwithMemIdx))
  val resp = Flipped(DecoupledIO(new PtwRespS2withMemIdx()))


  override def toPrintable: Printable = {
    p"req(0):${req(0).valid} ${req(0).ready} ${req(0).bits} | resp:${resp.valid} ${resp.ready} ${resp.bits}"
  }
}

class MMUIOBaseBundle(implicit p: Parameters) extends TlbBundle {
  val sfence = Input(new SfenceBundle)
  val csr = Input(new TlbCsrBundle)

  def base_connect(sfence: SfenceBundle, csr: TlbCsrBundle): Unit = {
    this.sfence <> sfence
    this.csr <> csr
  }

  // overwrite satp. write satp will cause flushpipe but csr.priv won't
  // satp will be dealyed several cycles from writing, but csr.priv won't
  // so inside mmu, these two signals should be divided
  def base_connect(sfence: SfenceBundle, csr: TlbCsrBundle, satp: TlbSatpBundle) = {
    this.sfence <> sfence
    this.csr <> csr
    this.csr.satp := satp
  }
}

class TlbRefilltoMemIO()(implicit p: Parameters) extends TlbBundle {
  val valid = Bool()
  val memidx = new MemBlockidxBundle
}

class TlbIO(Width: Int, nRespDups: Int = 1, q: TLBParameters)(implicit p: Parameters) extends
  MMUIOBaseBundle {
  val hartId = Input(UInt(8.W))
  val requestor = Vec(Width, Flipped(new TlbRequestIO(nRespDups)))
  val flushPipe = Vec(Width, Input(Bool()))
  val ptw = new TlbPtwIOwithMemIdx(Width)
  val refill_to_mem = Output(new TlbRefilltoMemIO())
  val replace = if (q.outReplace) Flipped(new TlbReplaceIO(Width, q)) else null
  val pmp = Vec(Width, ValidIO(new PMPReqBundle()))

}

class VectorTlbPtwIO(Width: Int)(implicit p: Parameters) extends TlbBundle {
  val req = Vec(Width, DecoupledIO(new PtwReqwithMemIdx()))
  val resp = Flipped(DecoupledIO(new Bundle {
    val data = new PtwRespS2withMemIdx
    val vector = Output(Vec(Width, Bool()))
  }))

  def connect(normal: TlbPtwIOwithMemIdx): Unit = {
    req <> normal.req
    resp.ready := normal.resp.ready
    normal.resp.bits := resp.bits.data
    normal.resp.valid := resp.valid
  }
}

/****************************  L2TLB  *************************************/
abstract class PtwBundle(implicit p: Parameters) extends XSBundle with HasPtwConst
abstract class PtwModule(outer: L2TLB) extends LazyModuleImp(outer)
  with HasXSParameter with HasPtwConst

class PteBundle(implicit p: Parameters) extends PtwBundle{
  val reserved  = UInt(pteResLen.W)
  val ppn_high = UInt(ppnHignLen.W)
  val ppn  = UInt(ppnLen.W)
  val rsw  = UInt(2.W)
  val perm = new Bundle {
    val d    = Bool()
    val a    = Bool()
    val g    = Bool()
    val u    = Bool()
    val x    = Bool()
    val w    = Bool()
    val r    = Bool()
    val v    = Bool()
  }

  def unaligned(level: UInt) = {
    isLeaf() && !(level === 2.U ||
                  level === 1.U && ppn(vpnnLen-1,   0) === 0.U ||
                  level === 0.U && ppn(vpnnLen*2-1, 0) === 0.U)
  }

  def isPf(level: UInt) = {
    !perm.v || (!perm.r && perm.w) || unaligned(level)
  }

  // paddr of Xiangshan is 36 bits but ppn of sv39 is 44 bits
  // access fault will be raised when ppn >> ppnLen is not zero
  def isAf() = {
    !(ppn_high === 0.U)
  }

  def isLeaf() = {
    perm.r || perm.x || perm.w
  }

  def getPerm() = {
    val pm = Wire(new PtePermBundle)
    pm.d := perm.d
    pm.a := perm.a
    pm.g := perm.g
    pm.u := perm.u
    pm.x := perm.x
    pm.w := perm.w
    pm.r := perm.r
    pm
  }

  override def toPrintable: Printable = {
    p"ppn:0x${Hexadecimal(ppn)} perm:b${Binary(perm.asUInt)}"
  }
}

class PtwEntry(tagLen: Int, hasPerm: Boolean = false, hasLevel: Boolean = false)(implicit p: Parameters) extends PtwBundle {
  val tag = UInt(tagLen.W)
  val asid = UInt(asidLen.W)
  val vmid = if (HasHExtension) Some(UInt(vmidLen.W)) else None
  val ppn = UInt(ppnLen.W)
  val perm = if (hasPerm) Some(new PtePermBundle) else None
  val level = if (hasLevel) Some(UInt(log2Up(Level).W)) else None
  val prefetch = Bool()
  val v = Bool()

  def is_normalentry(): Bool = {
    if (!hasLevel) true.B
    else level.get === 2.U
  }

  def genPPN(vpn: UInt): UInt = {
    if (!hasLevel) ppn
    else MuxLookup(level.get, 0.U, Seq(
          0.U -> Cat(ppn(ppn.getWidth-1, vpnnLen*2), vpn(vpnnLen*2-1, 0)),
          1.U -> Cat(ppn(ppn.getWidth-1, vpnnLen), vpn(vpnnLen-1, 0)),
          2.U -> ppn)
    )
  }

  //s2xlate control whether compare vmid or not
  def hit(vpn: UInt, asid: UInt, vmid: UInt, allType: Boolean = false, ignoreAsid: Boolean = false, s2xlate: Bool) = {
    require(vpn.getWidth == vpnLen)
//    require(this.asid.getWidth <= asid.getWidth)
    val asid_hit = if (ignoreAsid) true.B else (this.asid === asid)
    val vmid_hit = Mux(s2xlate, (this.vmid.getOrElse(0.U) === vmid), true.B)
    if (allType) {
      require(hasLevel)
      val hit0 = tag(tagLen - 1,    vpnnLen*2) === vpn(tagLen - 1, vpnnLen*2)
      val hit1 = tag(vpnnLen*2 - 1, vpnnLen)   === vpn(vpnnLen*2 - 1,  vpnnLen)
      val hit2 = tag(vpnnLen - 1,     0)         === vpn(vpnnLen - 1, 0)

      asid_hit && vmid_hit && Mux(level.getOrElse(0.U) === 2.U, hit2 && hit1 && hit0, Mux(level.getOrElse(0.U) === 1.U, hit1 && hit0, hit0))
    } else if (hasLevel) {
      val hit0 = tag(tagLen - 1, tagLen - vpnnLen - extendVpnnBits) === vpn(vpnLen - 1, vpnLen - vpnnLen - extendVpnnBits)
      val hit1 = tag(tagLen - vpnnLen - extendVpnnBits - 1, tagLen - vpnnLen * 2 - extendVpnnBits) === vpn(vpnLen - vpnnLen - extendVpnnBits - 1, vpnLen - vpnnLen * 2 - extendVpnnBits)

      asid_hit && vmid_hit && Mux(level.getOrElse(0.U) === 0.U, hit0, hit0 && hit1)
    } else {
      asid_hit && vmid_hit && tag === vpn(vpnLen - 1, vpnLen - tagLen)
    }
  }

  def refill(vpn: UInt, asid: UInt, vmid: UInt, pte: UInt, level: UInt = 0.U, prefetch: Bool, valid: Bool = false.B) {
    require(this.asid.getWidth <= asid.getWidth) // maybe equal is better, but ugly outside

    tag := vpn(vpnLen - 1, vpnLen - tagLen)
    ppn := pte.asTypeOf(new PteBundle().cloneType).ppn
    perm.map(_ := pte.asTypeOf(new PteBundle().cloneType).perm)
    this.asid := asid
    this.vmid.map(_ := vmid)
    this.prefetch := prefetch
    this.v := valid
    this.level.map(_ := level)
  }

  def genPtwEntry(vpn: UInt, asid: UInt, pte: UInt, level: UInt = 0.U, prefetch: Bool, valid: Bool = false.B) = {
    val e = Wire(new PtwEntry(tagLen, hasPerm, hasLevel))
    e.refill(vpn, asid, pte, level, prefetch, valid)
    e
  }



  override def toPrintable: Printable = {
    // p"tag:0x${Hexadecimal(tag)} ppn:0x${Hexadecimal(ppn)} perm:${perm}"
    p"tag:0x${Hexadecimal(tag)} ppn:0x${Hexadecimal(ppn)} " +
      (if (hasPerm) p"perm:${perm.getOrElse(0.U.asTypeOf(new PtePermBundle))} " else p"") +
      (if (hasLevel) p"level:${level.getOrElse(0.U)}" else p"") +
      p"prefetch:${prefetch}"
  }
}

class PtwSectorEntry(tagLen: Int, hasPerm: Boolean = false, hasLevel: Boolean = false)(implicit p: Parameters) extends PtwEntry(tagLen, hasPerm, hasLevel) {
  override val ppn = UInt(sectorppnLen.W)
}

class PtwMergeEntry(tagLen: Int, hasPerm: Boolean = false, hasLevel: Boolean = false)(implicit p: Parameters) extends PtwSectorEntry(tagLen, hasPerm, hasLevel) {
  val ppn_low = UInt(sectortlbwidth.W)
  val af = Bool()
  val pf = Bool()
}

class HptwMergeEntry(tagLen: Int, hasPerm: Boolean = false, hasLevel: Boolean = false)(implicit p: Parameters) extends PtwMergeEntry(tagLen, hasPerm, hasLevel)

class PtwEntries(num: Int, tagLen: Int, level: Int, hasPerm: Boolean)(implicit p: Parameters) extends PtwBundle {
  require(log2Up(num)==log2Down(num))
  // NOTE: hasPerm means that is leaf or not.

  val tag  = UInt(tagLen.W)
  val asid = UInt(asidLen.W)
  val vmid = if (HasHExtension) Some(UInt(vmidLen.W)) else None
  val ppns = if (HasHExtension) Vec(num, UInt((vpnLen.max(ppnLen)).W)) else Vec(num, UInt(ppnLen.W))
  val vs   = Vec(num, Bool())
  val perms = if (hasPerm) Some(Vec(num, new PtePermBundle)) else None
  val prefetch = Bool()
  // println(s"PtwEntries: tag:1*${tagLen} ppns:${num}*${ppnLen} vs:${num}*1")
  // NOTE: vs is used for different usage:
  // for l3, which store the leaf(leaves), vs is page fault or not.
  // for l2, which shoule not store leaf, vs is valid or not, that will anticipate in hit check
  // Because, l2 should not store leaf(no perm), it doesn't store perm.
  // If l2 hit a leaf, the perm is still unavailble. Should still page walk. Complex but nothing helpful.
  // TODO: divide vs into validVec and pfVec
  // for l2: may valid but pf, so no need for page walk, return random pte with pf.

  def tagClip(vpn: UInt) = {
    require(vpn.getWidth == vpnLen)
    vpn(vpnLen - 1, vpnLen - tagLen)
  }

  def sectorIdxClip(vpn: UInt, level: Int) = {
    getVpnClip(vpn, level)(log2Up(num) - 1, 0)
  }

  def hit(vpn: UInt, asid: UInt, vmid:UInt, ignoreAsid: Boolean = false, s2xlate: Bool) = {
    val asid_hit = if (ignoreAsid) true.B else (this.asid === asid)
    val vmid_hit = Mux(s2xlate, this.vmid.getOrElse(0.U) === vmid, true.B)
    asid_hit && vmid_hit && tag === tagClip(vpn) && (if (hasPerm) true.B else vs(sectorIdxClip(vpn, level)))
  }

  def genEntries(vpn: UInt, asid: UInt, vmid: UInt, data: UInt, levelUInt: UInt, prefetch: Bool) = {
    require((data.getWidth / XLEN) == num,
      s"input data length must be multiple of pte length: data.length:${data.getWidth} num:${num}")

    val ps = Wire(new PtwEntries(num, tagLen, level, hasPerm))
    ps.tag := tagClip(vpn)
    ps.asid := asid
    ps.vmid.map(_ := vmid)
    ps.prefetch := prefetch
    for (i <- 0 until num) {
      val pte = data((i+1)*XLEN-1, i*XLEN).asTypeOf(new PteBundle)
      ps.ppns(i) := pte.ppn
      ps.vs(i)   := !pte.isPf(levelUInt) && (if (hasPerm) pte.isLeaf() else !pte.isLeaf())
      ps.perms.map(_(i) := pte.perm)
    }
    ps
  }

  override def toPrintable: Printable = {
    // require(num == 4, "if num is not 4, please comment this toPrintable")
    // NOTE: if num is not 4, please comment this toPrintable
    val permsInner = perms.getOrElse(0.U.asTypeOf(Vec(num, new PtePermBundle)))
    p"asid: ${Hexadecimal(asid)} tag:0x${Hexadecimal(tag)} ppns:${printVec(ppns)} vs:${Binary(vs.asUInt)} " +
      (if (hasPerm) p"perms:${printVec(permsInner)}" else p"")
  }
}

class PTWEntriesWithEcc(eccCode: Code, num: Int, tagLen: Int, level: Int, hasPerm: Boolean)(implicit p: Parameters) extends PtwBundle {
  val entries = new PtwEntries(num, tagLen, level, hasPerm)

  val ecc_block = XLEN
  val ecc_info = get_ecc_info()
  val ecc = UInt(ecc_info._1.W)

  def get_ecc_info(): (Int, Int, Int, Int) = {
    val eccBits_per = eccCode.width(ecc_block) - ecc_block

    val data_length = entries.getWidth
    val data_align_num = data_length / ecc_block
    val data_not_align = (data_length % ecc_block) != 0 // ugly code
    val data_unalign_length = data_length - data_align_num * ecc_block
    val eccBits_unalign = eccCode.width(data_unalign_length) - data_unalign_length

    val eccBits = eccBits_per * data_align_num + eccBits_unalign
    (eccBits, eccBits_per, data_align_num, data_unalign_length)
  }

  def encode() = {
    val data = entries.asUInt
    val ecc_slices = Wire(Vec(ecc_info._3, UInt(ecc_info._2.W)))
    for (i <- 0 until ecc_info._3) {
      ecc_slices(i) := eccCode.encode(data((i+1)*ecc_block-1, i*ecc_block)) >> ecc_block
    }
    if (ecc_info._4 != 0) {
      val ecc_unaligned = eccCode.encode(data(data.getWidth-1, ecc_info._3*ecc_block)) >> ecc_info._4
      ecc := Cat(ecc_unaligned, ecc_slices.asUInt)
    } else { ecc := ecc_slices.asUInt }
  }

  def decode(): Bool = {
    val data = entries.asUInt
    val res = Wire(Vec(ecc_info._3 + 1, Bool()))
    for (i <- 0 until ecc_info._3) {
      res(i) := {if (ecc_info._2 != 0) eccCode.decode(Cat(ecc((i+1)*ecc_info._2-1, i*ecc_info._2), data((i+1)*ecc_block-1, i*ecc_block))).error else false.B}
    }
    if (ecc_info._2 != 0 && ecc_info._4 != 0) {
      res(ecc_info._3) := eccCode.decode(
        Cat(ecc(ecc_info._1-1, ecc_info._2*ecc_info._3), data(data.getWidth-1, ecc_info._3*ecc_block))).error
    } else { res(ecc_info._3) := false.B }

    Cat(res).orR
  }

  def gen(vpn: UInt, asid: UInt, vmid: UInt, data: UInt, levelUInt: UInt, prefetch: Bool) = {
    this.entries := entries.genEntries(vpn, asid, vmid, data, levelUInt, prefetch)
    this.encode()
  }
}

class PtwReq(implicit p: Parameters) extends PtwBundle {
  val vpn = UInt(vpnLen.W) //vpn or gvpn
  val s2xlate = UInt(2.W) // 0 bit: s2xlate, 1 bit: stage 1 or stage 2
  def hasS2xlate(): Bool = {
    this.s2xlate =/= noS2xlate
  }
  override def toPrintable: Printable = {
    p"vpn:0x${Hexadecimal(vpn)}"
  }
}

class PtwReqwithMemIdx(implicit p: Parameters) extends PtwReq {
  val memidx = new MemBlockidxBundle
}

class PtwResp(implicit p: Parameters) extends PtwBundle {
  val entry = new PtwEntry(tagLen = vpnLen, hasPerm = true, hasLevel = true)
  val pf = Bool()
  val af = Bool()

  def apply(pf: Bool, af: Bool, level: UInt, pte: PteBundle, vpn: UInt, asid: UInt) = {
    this.entry.level.map(_ := level)
    this.entry.tag := vpn
    this.entry.perm.map(_ := pte.getPerm())
    this.entry.ppn := pte.ppn
    this.entry.prefetch := DontCare
    this.entry.asid := asid
    this.entry.v := !pf
    this.pf := pf
    this.af := af
  }

  override def toPrintable: Printable = {
    p"entry:${entry} pf:${pf} af:${af}"
  }
}

class HptwResp(implicit p: Parameters) extends PtwBundle {
  val entry = new PtwEntry(tagLen = vpnLen, hasPerm = true, hasLevel = true)
  val gpf = Bool()
  val gaf = Bool()

  def apply(gpf: Bool, gaf: Bool, level: UInt, pte: PteBundle, vpn: UInt, vmid: UInt) = {
    this.entry.level.map(_ := level)
    this.entry.tag := vpn
    this.entry.perm.map(_ := pte.getPerm())
    this.entry.ppn := pte.ppn
    this.entry.prefetch := DontCare
    this.entry.asid := DontCare
    this.entry.vmid.map(_ := vmid)
    this.entry.v := !gpf
    this.gpf := gpf
    this.gaf := gaf
  }

  // def genPPNS2(): UInt = {
  //   MuxLookup(entry.level.get, 0.U, Seq(
  //     0.U -> Cat(entry.ppn(entry.ppn.getWidth - 1, vpnnLen * 2), entry.tag(vpnnLen * 2 - 1, 0)),
  //     1.U -> Cat(entry.ppn(entry.ppn.getWidth - 1, vpnnLen), entry.tag(vpnnLen - 1, 0)),
  //     2.U -> Cat(entry.ppn(entry.ppn.getWidth - 1, 0))
  //   ))
  // }

  def genPPNS2(vpn: UInt): UInt = {
    MuxLookup(entry.level.get, 0.U, Seq(
      0.U -> Cat(entry.ppn(entry.ppn.getWidth - 1, vpnnLen * 2), vpn(vpnnLen * 2 - 1, 0)),
      1.U -> Cat(entry.ppn(entry.ppn.getWidth - 1, vpnnLen), vpn(vpnnLen - 1, 0)),
      2.U -> Cat(entry.ppn(entry.ppn.getWidth - 1, 0))
    ))
  }

  def hit(gvpn: UInt, vmid: UInt): Bool = {
    val vmid_hit = this.entry.vmid.getOrElse(0.U) === vmid
    val hit0 = entry.tag(vpnLen - 1, vpnnLen * 2) === gvpn(vpnLen - 1, vpnnLen * 2)
    val hit1 = entry.tag(vpnnLen * 2  - 1, vpnnLen) === gvpn(vpnnLen * 2 - 1, vpnnLen)
    val hit2 = entry.tag(vpnnLen - 1, 0) === gvpn(vpnnLen - 1, 0)
    vmid_hit && Mux(entry.level.getOrElse(0.U) === 2.U, hit2 && hit1 && hit0, Mux(entry.level.getOrElse(0.U) === 1.U, hit1 && hit0, hit0))
  }
}

class PtwResptomerge (implicit p: Parameters) extends PtwBundle {
  val entry = UInt(blockBits.W)
  val vpn = UInt(vpnLen.W)
  val level = UInt(log2Up(Level).W)
  val pf = Bool()
  val af = Bool()
  val asid = UInt(asidLen.W)

  def apply(pf: Bool, af: Bool, level: UInt, pte: UInt, vpn: UInt, asid: UInt) = {
    this.entry := pte
    this.pf := pf
    this.af := af
    this.level := level
    this.vpn := vpn
    this.asid := asid
  }

  override def toPrintable: Printable = {
    p"entry:${entry} pf:${pf} af:${af}"
  }
}

class PtwRespwithMemIdx(implicit p: Parameters) extends PtwResp {
  val memidx = new MemBlockidxBundle
}

class PtwSectorRespwithMemIdx(implicit p: Parameters) extends PtwSectorResp {
  val memidx = new MemBlockidxBundle
}

class PtwSectorResp(implicit p: Parameters) extends PtwBundle {
  val entry = new PtwSectorEntry(tagLen = sectorvpnLen, hasPerm = true, hasLevel = true)
  val addr_low = UInt(sectortlbwidth.W)
  val ppn_low = Vec(tlbcontiguous, UInt(sectortlbwidth.W))
  val valididx = Vec(tlbcontiguous, Bool())
  val pteidx = Vec(tlbcontiguous, Bool())
  val pf = Bool()
  val af = Bool()


  def genPPN(vpn: UInt): UInt = {
    MuxLookup(entry.level.get, 0.U, Seq(
      0.U -> Cat(entry.ppn(entry.ppn.getWidth-1, vpnnLen * 2 - sectortlbwidth), vpn(vpnnLen*2-1, 0)),
      1.U -> Cat(entry.ppn(entry.ppn.getWidth-1, vpnnLen - sectortlbwidth), vpn(vpnnLen-1, 0)),
      2.U -> Cat(entry.ppn(entry.ppn.getWidth-1, 0), ppn_low(vpn(sectortlbwidth - 1, 0))))
    )
  }

  def hit(vpn: UInt, asid: UInt, vmid: UInt, allType: Boolean = false, ignoreAsid: Boolean = false, s2xlate: Bool): Bool = {
    require(vpn.getWidth == vpnLen)
    //    require(this.asid.getWidth <= asid.getWidth)
    val asid_hit = if (ignoreAsid) true.B else (this.entry.asid === asid)
    val vmid_hit = Mux(s2xlate, this.entry.vmid.getOrElse(0.U) === vmid, true.B)
    if (allType) {
      val hit0 = entry.tag(sectorvpnLen - 1, vpnnLen * 2 - sectortlbwidth) === vpn(vpnLen - 1, vpnnLen * 2)
      val hit1 = entry.tag(vpnnLen * 2 - sectortlbwidth - 1, vpnnLen - sectortlbwidth)   === vpn(vpnnLen * 2 - 1,  vpnnLen)
      val hit2 = entry.tag(vpnnLen - sectortlbwidth - 1, 0) === vpn(vpnnLen - 1, sectortlbwidth)
      val addr_low_hit = valididx(vpn(sectortlbwidth - 1, 0))

      asid_hit && vmid_hit && Mux(entry.level.getOrElse(0.U) === 2.U, hit2 && hit1 && hit0, Mux(entry.level.getOrElse(0.U) === 1.U, hit1 && hit0, hit0)) && addr_low_hit
    } else {
      val hit0 = entry.tag(sectorvpnLen - 1, sectorvpnLen - vpnnLen) === vpn(vpnLen - 1, vpnLen - vpnnLen)
      val hit1 = entry.tag(sectorvpnLen - vpnnLen - 1, sectorvpnLen - vpnnLen * 2) === vpn(vpnLen - vpnnLen - 1, vpnLen - vpnnLen * 2)
      val addr_low_hit = valididx(vpn(sectortlbwidth - 1, 0))

      asid_hit && vmid_hit && Mux(entry.level.getOrElse(0.U) === 0.U, hit0, hit0 && hit1) && addr_low_hit
    }
  }
}

class PtwMergeResp(implicit p: Parameters) extends PtwBundle {
  val entry = Vec(tlbcontiguous, new PtwMergeEntry(tagLen = sectorvpnLen, hasPerm = true, hasLevel = true))
  val pteidx = Vec(tlbcontiguous, Bool())
  val not_super = Bool()

  def apply(pf: Bool, af: Bool, level: UInt, pte: PteBundle, vpn: UInt, asid: UInt, vmid:UInt, addr_low : UInt, not_super : Boolean = true) = {
    assert(tlbcontiguous == 8, "Only support tlbcontiguous = 8!")

    val ptw_resp = Wire(new PtwMergeEntry(tagLen = sectorvpnLen, hasPerm = true, hasLevel = true))
    ptw_resp.ppn := pte.ppn(ppnLen - 1, sectortlbwidth)
    ptw_resp.ppn_low := pte.ppn(sectortlbwidth - 1, 0)
    ptw_resp.level.map(_ := level)
    ptw_resp.perm.map(_ := pte.getPerm())
    ptw_resp.tag := vpn(vpnLen - 1, sectortlbwidth)
    ptw_resp.pf := pf
    ptw_resp.af := af
    ptw_resp.v := !pf
    ptw_resp.prefetch := DontCare
    ptw_resp.asid := asid
    ptw_resp.vmid.map(_ := vmid)
    this.pteidx := UIntToOH(addr_low).asBools
    this.not_super := not_super.B


    for (i <- 0 until tlbcontiguous) {
      this.entry(i) := ptw_resp
    }
  }
  
  def genPPN(): UInt = {
    val idx = OHToUInt(pteidx)
    val tag = Cat(entry(idx).tag, idx(sectortlbwidth - 1, 0))
    MuxLookup(entry(idx).level.get, 0.U, Seq(
      0.U -> Cat(entry(idx).ppn(entry(idx).ppn.getWidth - 1, vpnnLen * 2 - sectortlbwidth), tag(vpnnLen * 2 - 1, 0)),
      1.U -> Cat(entry(idx).ppn(entry(idx).ppn.getWidth - 1, vpnnLen - sectortlbwidth), tag(vpnnLen - 1, 0)),
      2.U -> Cat(entry(idx).ppn(entry(idx).ppn.getWidth - 1, 0), entry(idx).ppn_low))
    )
  }
}

class HptwMergeResp(implicit p: Parameters) extends PtwBundle {
  val entry = Vec(tlbcontiguous, new HptwMergeEntry(tagLen = sectorvpnLen, hasPerm = true, hasLevel = true))
  val pteidx = Vec(tlbcontiguous, Bool())
  val not_super = Bool()

  def genPPN(): UInt = {
    val idx = OHToUInt(pteidx)
    MuxLookup(entry(idx).level.get, 0.U, Seq(
      0.U -> Cat(entry(idx).ppn(entry(idx).ppn.getWidth - 1, vpnnLen * 2 - sectortlbwidth), entry(idx).tag(vpnnLen * 2 - 1, 0)),
      1.U -> Cat(entry(idx).ppn(entry(idx).ppn.getWidth - 1, vpnnLen - sectortlbwidth), entry(idx).tag(vpnnLen - 1, 0)),
      2.U -> Cat(entry(idx).ppn(entry(idx).ppn.getWidth - 1, 0), entry(idx).ppn_low))
    )
  }

  def isAf(): Bool = {
    val idx = OHToUInt(pteidx)
    entry(idx).af
  }

  def isPf(): Bool = {
    val idx = OHToUInt(pteidx)
    entry(idx).pf
  }

  def MergeRespToPte(): PteBundle = {
    val idx = OHToUInt(pteidx)
    val resp = Wire(new PteBundle())
    resp.ppn := Cat(entry(idx).ppn, entry(idx).ppn_low)
    resp.perm := entry(idx).perm.getOrElse(0.U)
    resp
  }

  def apply(pf: Bool, af: Bool, level: UInt, pte: PteBundle, vpn: UInt, vmid: UInt, addr_low: UInt, not_super: Boolean = true) = {
    assert(tlbcontiguous == 8, "Only support tlbcontiguous = 8!")

    val ptw_resp = Wire(new HptwMergeEntry(tagLen = sectorvpnLen, hasPerm = true, hasLevel = true))
    ptw_resp.ppn := pte.ppn(ppnLen - 1, sectortlbwidth)
    ptw_resp.ppn_low := pte.ppn(sectortlbwidth - 1, 0)
    ptw_resp.level.map(_ := level)
    ptw_resp.perm.map(_ := pte.getPerm())
    ptw_resp.tag := vpn(vpnLen - 1, sectortlbwidth)
    ptw_resp.pf := pf
    ptw_resp.af := af
    ptw_resp.v := !pf
    ptw_resp.prefetch := DontCare
    ptw_resp.vmid.map(_ := vmid)
    this.pteidx := UIntToOH(addr_low).asBools
    this.not_super := not_super.B


    for (i <- 0 until tlbcontiguous) {
      this.entry(i) := ptw_resp
    }
  }
}

class PtwRespS2(implicit p: Parameters) extends PtwBundle {
  val s2xlate = UInt(2.W)
  val s1 = new PtwSectorResp()
  val s2 = new HptwResp()
  def getVpn: UInt = {
   val s1_tag = Cat(s1.entry.tag, s1.ppn_low(OHToUInt(s1.pteidx)))
   val s2_tag = s2.entry.tag
   Mux(s2xlate === onlyStage2, s2_tag, s1_tag)
  }
}

class PtwRespS2withMemIdx(implicit p: Parameters) extends PtwRespS2 {
  val memidx = new MemBlockidxBundle()
}

class L2TLBIO(implicit p: Parameters) extends PtwBundle {
  val hartId = Input(UInt(8.W))
  val tlb = Vec(PtwWidth, Flipped(new TlbPtwIO))
  val sfence = Input(new SfenceBundle)
  val csr = new Bundle {
    val tlb = Input(new TlbCsrBundle)
    val distribute_csr = Flipped(new DistributedCSRIO)
  }
}

class L2TlbMemReqBundle(implicit p: Parameters) extends PtwBundle {
  val addr = UInt(PAddrBits.W)
  val id = UInt(bMemID.W)
}

class L2TlbInnerBundle(implicit p: Parameters) extends PtwReq {
  val source = UInt(bSourceWidth.W)
}


object ValidHoldBypass{
  def apply(infire: Bool, outfire: Bool, flush: Bool = false.B) = {
    val valid = RegInit(false.B)
    when (infire) { valid := true.B }
    when (outfire) { valid := false.B } // ATTENTION: order different with ValidHold
    when (flush) { valid := false.B } // NOTE: the flush will flush in & out, is that ok?
    valid || infire
  }
}

class L1TlbDB(implicit p: Parameters) extends TlbBundle {
  val vpn = UInt(vpnLen.W)
}

class PageCacheDB(implicit p: Parameters) extends TlbBundle with HasPtwConst {
  val vpn = UInt(vpnLen.W)
  val source = UInt(bSourceWidth.W)
  val bypassed = Bool()
  val is_first = Bool()
  val prefetched = Bool()
  val prefetch = Bool()
  val l2Hit = Bool()
  val l1Hit = Bool()
  val hit = Bool()
}

class PTWDB(implicit p: Parameters) extends TlbBundle with HasPtwConst {
  val vpn = UInt(vpnLen.W)
  val source = UInt(bSourceWidth.W)
}

class L2TlbPrefetchDB(implicit p: Parameters) extends TlbBundle {
  val vpn = UInt(vpnLen.W)
}

class L2TlbMissQueueDB(implicit p: Parameters) extends TlbBundle {
  val vpn = UInt(vpnLen.W)
}<|MERGE_RESOLUTION|>--- conflicted
+++ resolved
@@ -217,13 +217,8 @@
     else if (!pageNormal) {
       val tag_match_hi = tag(vpnnLen*2-1, vpnnLen) === vpn(vpnnLen*3-1, vpnnLen*2)
       val tag_match_mi = tag(vpnnLen-1, 0) === vpn(vpnnLen*2-1, vpnnLen)
-<<<<<<< HEAD
-      val tag_match = tag_match_hi && (level.get.asBool() || tag_match_mi)
+      val tag_match = tag_match_hi && (level.get.asBool || tag_match_mi)
       asid_hit && tag_match && vmid_hit
-=======
-      val tag_match = tag_match_hi && (level.get.asBool || tag_match_mi)
-      asid_hit && tag_match
->>>>>>> 9de78046
     }
     else {
       val tmp_level = level.get
@@ -341,13 +336,8 @@
     else if (!pageNormal) {
       val tag_match_hi = tag(vpnnLen * 2 - 1, vpnnLen) === vpn(vpnnLen * 3 - 1, vpnnLen * 2)
       val tag_match_mi = tag(vpnnLen - 1, 0) === vpn(vpnnLen * 2 - 1, vpnnLen)
-<<<<<<< HEAD
-      val tag_match = tag_match_hi && (level.get.asBool() || tag_match_mi)
+      val tag_match = tag_match_hi && (level.get.asBool || tag_match_mi)
       asid_hit && tag_match && addr_low_hit && vmid_hit && pteidx_hit
-=======
-      val tag_match = tag_match_hi && (level.get.asBool || tag_match_mi)
-      asid_hit && tag_match && addr_low_hit
->>>>>>> 9de78046
     }
     else {
       val tmp_level = level.get
