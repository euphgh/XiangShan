/***************************************************************************************
* Copyright (c) 2020-2021 Institute of Computing Technology, Chinese Academy of Sciences
* Copyright (c) 2020-2021 Peng Cheng Laboratory
*
* XiangShan is licensed under Mulan PSL v2.
* You can use this software according to the terms and conditions of the Mulan PSL v2.
* You may obtain a copy of Mulan PSL v2 at:
*          http://license.coscl.org.cn/MulanPSL2
*
* THIS SOFTWARE IS PROVIDED ON AN "AS IS" BASIS, WITHOUT WARRANTIES OF ANY KIND,
* EITHER EXPRESS OR IMPLIED, INCLUDING BUT NOT LIMITED TO NON-INFRINGEMENT,
* MERCHANTABILITY OR FIT FOR A PARTICULAR PURPOSE.
*
* See the Mulan PSL v2 for more details.
***************************************************************************************/

package xiangshan.cache.mmu

import org.chipsalliance.cde.config.Parameters
import chisel3._
import chisel3.util._
import xiangshan._
import xiangshan.cache.{HasDCacheParameters, MemoryOpConstants}
import utils._
import utility._
import freechips.rocketchip.diplomacy.{LazyModule, LazyModuleImp}
import freechips.rocketchip.tilelink._
import xiangshan.backend.fu.{PMPReqBundle, PMPRespBundle}

/** Page Table Walk is divided into two parts
  * One,   PTW: page walk for pde, except for leaf entries, one by one
  * Two, LLPTW: page walk for pte, only the leaf entries(4KB), in parallel
  */


/** PTW : page table walker
  * a finite state machine
  * only take 1GB and 2MB page walks
  * or in other words, except the last level(leaf)
  **/
class PTWIO()(implicit p: Parameters) extends MMUIOBaseBundle with HasPtwConst {
  val req = Flipped(DecoupledIO(new Bundle {
    val req_info = new L2TlbInnerBundle()
    val l1Hit = Bool()
    val ppn = UInt(ppnLen.W)
    val stage1Hit = Bool()
    val stage1 = new PtwMergeResp
  }))
  val resp = DecoupledIO(new Bundle {
    val source = UInt(bSourceWidth.W)
    val s2xlate = UInt(2.W) 
    val resp = new PtwMergeResp
    val h_resp = new HptwResp
  })

  val llptw = DecoupledIO(new LLPTWInBundle())
  // NOTE: llptw change from "connect to llptw" to "connect to page cache"
  // to avoid corner case that caused duplicate entries

  val hptw = new Bundle {
    val req = DecoupledIO(new Bundle {
      val source = UInt(bSourceWidth.W)
      val id = UInt(log2Up(l2tlbParams.llptwsize).W)
      val gvpn = UInt(vpnLen.W)
    })
    val resp = Flipped(Valid(new Bundle {
      val h_resp = Output(new HptwResp)
    }))
  }
  val mem = new Bundle {
    val req = DecoupledIO(new L2TlbMemReqBundle())
    val resp = Flipped(ValidIO(UInt(XLEN.W)))
    val mask = Input(Bool())
  }
  val pmp = new Bundle {
    val req = ValidIO(new PMPReqBundle())
    val resp = Flipped(new PMPRespBundle())
  }

  val refill = Output(new Bundle {
    val req_info = new L2TlbInnerBundle()
    val level = UInt(log2Up(Level).W)
  })
}

class PTW()(implicit p: Parameters) extends XSModule with HasPtwConst with HasPerfEvents {
  val io = IO(new PTWIO)
  val sfence = io.sfence
  val mem = io.mem
  val req_s2xlate = Reg(UInt(2.W))
  val enableS2xlate = req_s2xlate =/= noS2xlate
  val onlyS1xlate = req_s2xlate === onlyStage1
  val onlyS2xlate = req_s2xlate === onlyStage2

  val satp = Mux(enableS2xlate, io.csr.vsatp, io.csr.satp)
  val hgatp = io.csr.hgatp
  val flush = io.sfence.valid || satp.changed
  val s2xlate = enableS2xlate && !onlyS1xlate
  val level = RegInit(0.U(log2Up(Level).W))
  val af_level = RegInit(0.U(log2Up(Level).W)) // access fault return this level
  val ppn = Reg(UInt(ppnLen.W))
  val vpn = Reg(UInt(vpnLen.W)) // vpn or gvpn
  val levelNext = level + 1.U
  val l1Hit = Reg(Bool())
  val pte = mem.resp.bits.asTypeOf(new PteBundle().cloneType)

  // s/w register
  val s_pmp_check = RegInit(true.B)
  val s_mem_req = RegInit(true.B)
  val s_llptw_req = RegInit(true.B)
  val w_mem_resp = RegInit(true.B)
  val s_hptw_req = RegInit(true.B)
  val w_hptw_resp = RegInit(true.B)
  val s_last_hptw_req = RegInit(true.B)
  val w_last_hptw_resp = RegInit(true.B)
  // for updating "level"
  val mem_addr_update = RegInit(false.B)

  val idle = RegInit(true.B)
  val finish = WireInit(false.B)
  val sent_to_pmp = idle === false.B && (s_pmp_check === false.B || mem_addr_update) && !finish

  val pageFault = pte.isPf(level)
  val accessFault = RegEnable(io.pmp.resp.ld || io.pmp.resp.mmio, sent_to_pmp)

  val hptw_pageFault = RegInit(false.B)
  val hptw_accessFault = RegInit(false.B)
  val last_s2xlate = RegInit(false.B)
  val stage1Hit = RegEnable(io.req.bits.stage1Hit, io.req.fire())
  val stage1 = RegEnable(io.req.bits.stage1, io.req.fire())
  val hptw_resp_stage2 = Reg(Bool()) 

  val ppn_af = pte.isAf()
  val find_pte = pte.isLeaf() || ppn_af || pageFault
  val to_find_pte = level === 1.U && find_pte === false.B
  val source = RegEnable(io.req.bits.req_info.source, io.req.fire)

  val l1addr = MakeAddr(satp.ppn, getVpnn(vpn, 2))
  val l2addr = MakeAddr(Mux(l1Hit, ppn, pte.ppn), getVpnn(vpn, 1))
  val mem_addr = Mux(af_level === 0.U, l1addr, l2addr)

  val hptw_resp = RegEnable(io.hptw.resp.bits.h_resp, io.hptw.resp.fire())
  val gpaddr = MuxCase(mem_addr, Seq(
    stage1Hit -> Cat(stage1.genPPN(), 0.U(offLen.W)),
    onlyS2xlate -> Cat(vpn, 0.U(offLen.W)),
    !s_last_hptw_req -> Cat(pte.ppn, 0.U(offLen.W))
  ))
  val hpaddr = Cat(hptw_resp.genPPNS2(get_pn(gpaddr)), get_off(gpaddr))

  io.req.ready := idle
  val ptw_resp = Wire(new PtwMergeResp)
  ptw_resp.apply(pageFault && !accessFault && !ppn_af, accessFault || ppn_af, Mux(accessFault, af_level,level), pte, vpn, satp.asid, hgatp.asid, vpn(sectortlbwidth - 1, 0), not_super = false)

  val normal_resp = idle === false.B && mem_addr_update && !last_s2xlate && ((w_mem_resp && find_pte) || (s_pmp_check && accessFault) || onlyS2xlate)
  val stageHit_resp = idle === false.B && hptw_resp_stage2 
  io.resp.valid := Mux(stage1Hit, stageHit_resp, normal_resp)
  io.resp.bits.source := source
  io.resp.bits.resp := Mux(stage1Hit, stage1, ptw_resp)
  io.resp.bits.h_resp := hptw_resp
  io.resp.bits.s2xlate := req_s2xlate

  io.llptw.valid := s_llptw_req === false.B && to_find_pte && !accessFault
  io.llptw.bits.req_info.source := source
  io.llptw.bits.req_info.vpn := vpn
  io.llptw.bits.req_info.s2xlate := req_s2xlate
  io.llptw.bits.ppn := DontCare

  io.pmp.req.valid := DontCare // samecycle, do not use valid
  io.pmp.req.bits.addr := Mux(s2xlate, hpaddr, mem_addr)
  io.pmp.req.bits.size := 3.U // TODO: fix it
  io.pmp.req.bits.cmd := TlbCmd.read

  mem.req.valid := s_mem_req === false.B && !mem.mask && !accessFault && s_pmp_check
  mem.req.bits.addr := Mux(s2xlate, hpaddr, mem_addr)
  mem.req.bits.id := FsmReqID.U(bMemID.W)

  io.refill.req_info.s2xlate := Mux(enableS2xlate, onlyStage1, req_s2xlate) // ptw refill the pte of stage 1 when s2xlate is enabled
  io.refill.req_info.vpn := vpn
  io.refill.level := level
  io.refill.req_info.source := source

<<<<<<< HEAD
  io.hptw.req.valid := !s_hptw_req || !s_last_hptw_req
  io.hptw.req.bits.id := FsmReqID.U(bMemID.W)
  io.hptw.req.bits.gvpn := get_pn(gpaddr)
  io.hptw.req.bits.source := source

  when (io.req.fire() && io.req.bits.stage1Hit){
    idle := false.B
    req_s2xlate := io.req.bits.req_info.s2xlate
    s_hptw_req := false.B
    hptw_resp_stage2 := false.B
  }

  when (io.hptw.resp.fire() && w_hptw_resp === false.B && stage1Hit){
    w_hptw_resp := true.B
    hptw_resp_stage2 := true.B
  }

  when (io.resp.fire() && stage1Hit){
    idle := true.B
  }

  when (io.req.fire() && !io.req.bits.stage1Hit){
=======
  when (io.req.fire){
>>>>>>> 9de78046
    val req = io.req.bits
    level := Mux(req.l1Hit, 1.U, 0.U)
    af_level := Mux(req.l1Hit, 1.U, 0.U)
    ppn := Mux(req.l1Hit, io.req.bits.ppn, satp.ppn)
    vpn := io.req.bits.req_info.vpn
    l1Hit := req.l1Hit
    accessFault := false.B
    idle := false.B
    hptw_pageFault := false.B
    req_s2xlate := io.req.bits.req_info.s2xlate
    when(io.req.bits.req_info.s2xlate =/= noS2xlate && io.req.bits.req_info.s2xlate =/= onlyStage1){
      last_s2xlate := true.B
      s_hptw_req := false.B
    }.otherwise {
      s_pmp_check := false.B
    }
  }

  when(io.hptw.req.fire() && s_hptw_req === false.B){
    s_hptw_req := true.B
    w_hptw_resp := false.B
  }

  when(io.hptw.resp.fire() && w_hptw_resp === false.B && !stage1Hit) {
    hptw_pageFault := io.hptw.resp.bits.h_resp.gpf
    hptw_accessFault := io.hptw.resp.bits.h_resp.gaf
    w_hptw_resp := true.B
    when(onlyS2xlate){
      mem_addr_update := true.B
      last_s2xlate := false.B
    }.otherwise {
      s_pmp_check := false.B
    }
  }

  when(io.hptw.req.fire() && s_last_hptw_req === false.B) {
    w_last_hptw_resp := false.B
    s_last_hptw_req := true.B
  }

  when(io.hptw.resp.fire() && w_last_hptw_resp === false.B){
    hptw_pageFault := io.hptw.resp.bits.h_resp.gpf
    hptw_accessFault := io.hptw.resp.bits.h_resp.gaf
    w_last_hptw_resp := true.B
    mem_addr_update := true.B
    last_s2xlate := false.B
  }

  when(sent_to_pmp && mem_addr_update === false.B){
    s_mem_req := false.B
    s_pmp_check := true.B
  }

  when(accessFault && idle === false.B){
    s_pmp_check := true.B
    s_mem_req := true.B
    w_mem_resp := true.B
    s_llptw_req := true.B
    s_hptw_req := true.B
    w_hptw_resp := true.B
    s_last_hptw_req := true.B
    w_last_hptw_resp := true.B
    mem_addr_update := true.B
    last_s2xlate := false.B
  }

  when (mem.req.fire){
    s_mem_req := true.B
    w_mem_resp := false.B
  }

  when(mem.resp.fire && w_mem_resp === false.B){
    w_mem_resp := true.B
    af_level := af_level + 1.U
    s_llptw_req := false.B
    mem_addr_update := true.B
  }

  when(mem_addr_update){
    when(level === 0.U && !(find_pte || accessFault)){
      level := levelNext
      when(s2xlate){
        s_hptw_req := false.B
      }.otherwise{
        s_mem_req := false.B
      }
      s_llptw_req := true.B
      mem_addr_update := false.B
    }.elsewhen(io.llptw.valid){
      when(io.llptw.fire) {
        idle := true.B
        s_llptw_req := true.B
        mem_addr_update := false.B
        last_s2xlate := false.B
      }
      finish := true.B
    }.elsewhen(s2xlate && last_s2xlate === true.B) {
      s_last_hptw_req := false.B
      mem_addr_update := false.B
    }.elsewhen(io.resp.valid){
      when(io.resp.fire) {
        idle := true.B
        s_llptw_req := true.B
        mem_addr_update := false.B
        accessFault := false.B
      }
      finish := true.B
    }
  }


  when (sfence.valid) {
    idle := true.B
    s_pmp_check := true.B
    s_mem_req := true.B
    s_llptw_req := true.B
    w_mem_resp := true.B
    accessFault := false.B
    mem_addr_update := false.B
    s_hptw_req := true.B
    w_hptw_resp := true.B
    s_last_hptw_req := true.B
    w_last_hptw_resp := true.B
  }


  XSDebug(p"[ptw] level:${level} notFound:${pageFault}\n")

  // perf
  XSPerfAccumulate("fsm_count", io.req.fire)
  for (i <- 0 until PtwWidth) {
    XSPerfAccumulate(s"fsm_count_source${i}", io.req.fire && io.req.bits.req_info.source === i.U)
  }
  XSPerfAccumulate("fsm_busy", !idle)
  XSPerfAccumulate("fsm_idle", idle)
  XSPerfAccumulate("resp_blocked", io.resp.valid && !io.resp.ready)
  XSPerfAccumulate("ptw_ppn_af", io.resp.fire && ppn_af)
  XSPerfAccumulate("mem_count", mem.req.fire)
  XSPerfAccumulate("mem_cycle", BoolStopWatch(mem.req.fire, mem.resp.fire, true))
  XSPerfAccumulate("mem_blocked", mem.req.valid && !mem.req.ready)

  TimeOutAssert(!idle, timeOutThreshold, "page table walker time out")

  val perfEvents = Seq(
    ("fsm_count         ", io.req.fire                                     ),
    ("fsm_busy          ", !idle                                             ),
    ("fsm_idle          ", idle                                              ),
    ("resp_blocked      ", io.resp.valid && !io.resp.ready                   ),
    ("mem_count         ", mem.req.fire                                    ),
    ("mem_cycle         ", BoolStopWatch(mem.req.fire, mem.resp.fire, true)),
    ("mem_blocked       ", mem.req.valid && !mem.req.ready                   ),
  )
  generatePerfEvent()
}

/*========================= LLPTW ==============================*/

/** LLPTW : Last Level Page Table Walker
  * the page walker that only takes 4KB(last level) page walk.
  **/

class LLPTWInBundle(implicit p: Parameters) extends XSBundle with HasPtwConst {
  val req_info = Output(new L2TlbInnerBundle())
  val ppn = Output(if(HasHExtension) UInt((vpnLen.max(ppnLen)).W) else UInt(ppnLen.W))
}

class LLPTWIO(implicit p: Parameters) extends MMUIOBaseBundle with HasPtwConst {
  val in = Flipped(DecoupledIO(new LLPTWInBundle()))
  val out = DecoupledIO(new Bundle {
    val req_info = Output(new L2TlbInnerBundle())
    val id = Output(UInt(bMemID.W))
    val h_resp = Output(new HptwResp)
    val af = Output(Bool())
  })
  val mem = new Bundle {
    val req = DecoupledIO(new L2TlbMemReqBundle())
    val resp = Flipped(Valid(new Bundle {
      val id = Output(UInt(log2Up(l2tlbParams.llptwsize).W))
      val value = Output(UInt(XLEN.W))
    }))
    val enq_ptr = Output(UInt(log2Ceil(l2tlbParams.llptwsize).W))
    val buffer_it = Output(Vec(l2tlbParams.llptwsize, Bool()))
    val refill = Output(new L2TlbInnerBundle())
    val req_mask = Input(Vec(l2tlbParams.llptwsize, Bool()))
  }
  val cache = DecoupledIO(new L2TlbInnerBundle())
  val pmp = new Bundle {
    val req = Valid(new PMPReqBundle())
    val resp = Flipped(new PMPRespBundle())
  }
  val hptw = new Bundle {
    val req = DecoupledIO(new Bundle{
      val source = UInt(bSourceWidth.W)
      val id = UInt(log2Up(l2tlbParams.llptwsize).W)
      val gvpn = UInt(vpnLen.W)
    })
    val resp = Flipped(Valid(new Bundle {
      val id = Output(UInt(log2Up(l2tlbParams.llptwsize).W))
      val h_resp = Output(new HptwResp)
    }))
  }
}

class LLPTWEntry(implicit p: Parameters) extends XSBundle with HasPtwConst {
  val req_info = new L2TlbInnerBundle()
  val s2xlate = Bool()
  val ppn = UInt(ppnLen.W)
  val wait_id = UInt(log2Up(l2tlbParams.llptwsize).W)
  val af = Bool()
  val hptw_resp = new HptwResp()
}


class LLPTW(implicit p: Parameters) extends XSModule with HasPtwConst with HasPerfEvents {
  val io = IO(new LLPTWIO())
  val enableS2xlate = io.in.bits.req_info.s2xlate =/= noS2xlate
  val satp = Mux(enableS2xlate, io.csr.vsatp, io.csr.satp)

  val flush = io.sfence.valid || satp.changed
  val entries = Reg(Vec(l2tlbParams.llptwsize, new LLPTWEntry()))
  val state_idle :: state_hptw_req :: state_hptw_resp :: state_addr_check :: state_mem_req :: state_mem_waiting :: state_mem_out :: state_last_hptw_req :: state_last_hptw_resp :: state_cache :: Nil = Enum(10)
  val state = RegInit(VecInit(Seq.fill(l2tlbParams.llptwsize)(state_idle)))

  val is_emptys = state.map(_ === state_idle)
  val is_mems = state.map(_ === state_mem_req)
  val is_waiting = state.map(_ === state_mem_waiting)
  val is_having = state.map(_ === state_mem_out)
  val is_cache = state.map(_ === state_cache)
  val is_hptw_req = state.map(_ === state_hptw_req)
  val is_last_hptw_req = state.map(_ === state_last_hptw_req)

  val full = !ParallelOR(is_emptys).asBool
  val enq_ptr = ParallelPriorityEncoder(is_emptys)

  val mem_ptr = ParallelPriorityEncoder(is_having) // TODO: optimize timing, bad: entries -> ptr -> entry
  val mem_arb = Module(new RRArbiter(new LLPTWEntry(), l2tlbParams.llptwsize))
  for (i <- 0 until l2tlbParams.llptwsize) {
    mem_arb.io.in(i).bits := entries(i)
    mem_arb.io.in(i).valid := is_mems(i) && !io.mem.req_mask(i)
  }
  val hyper_arb1 = Module(new RRArbiter(new LLPTWEntry(), l2tlbParams.llptwsize))
  for (i <- 0 until l2tlbParams.llptwsize) {
    hyper_arb1.io.in(i).bits := entries(i)
    hyper_arb1.io.in(i).valid := is_hptw_req(i)
  }
  val hyper_arb2 = Module(new RRArbiter(new LLPTWEntry(), l2tlbParams.llptwsize))
  for(i <- 0 until l2tlbParams.llptwsize) {
    hyper_arb2.io.in(i).bits := entries(i)
    hyper_arb2.io.in(i).valid := is_last_hptw_req(i)
  }

  val cache_ptr = ParallelMux(is_cache, (0 until l2tlbParams.llptwsize).map(_.U(log2Up(l2tlbParams.llptwsize).W)))

  // duplicate req
  // to_wait: wait for the last to access mem, set to mem_resp
  // to_cache: the last is back just right now, set to mem_cache
  val dup_vec = state.indices.map(i =>
    dup(io.in.bits.req_info.vpn, entries(i).req_info.vpn) && io.in.bits.req_info.s2xlate === entries(i).req_info.s2xlate
  )
<<<<<<< HEAD
  val dup_req_fire = mem_arb.io.out.fire() && dup(io.in.bits.req_info.vpn, mem_arb.io.out.bits.req_info.vpn) && io.in.bits.req_info.s2xlate === mem_arb.io.out.bits.req_info.s2xlate // dup with the req fire entry
=======
  val dup_req_fire = mem_arb.io.out.fire && dup(io.in.bits.req_info.vpn, mem_arb.io.out.bits.req_info.vpn) // dup with the req fire entry
>>>>>>> 9de78046
  val dup_vec_wait = dup_vec.zip(is_waiting).map{case (d, w) => d && w} // dup with "mem_waiting" entres, sending mem req already
  val dup_vec_having = dup_vec.zipWithIndex.map{case (d, i) => d && is_having(i)} // dup with the "mem_out" entry recv the data just now
  val wait_id = Mux(dup_req_fire, mem_arb.io.chosen, ParallelMux(dup_vec_wait zip entries.map(_.wait_id)))
  val dup_wait_resp = io.mem.resp.fire && VecInit(dup_vec_wait)(io.mem.resp.bits.id) // dup with the entry that data coming next cycle
  val to_wait = Cat(dup_vec_wait).orR || dup_req_fire
  val to_mem_out = dup_wait_resp
  val to_cache = Cat(dup_vec_having).orR
  val to_hptw = io.in.bits.req_info.s2xlate =/= noS2xlate
  XSError(RegNext(dup_req_fire && Cat(dup_vec_wait).orR, init = false.B), "mem req but some entries already waiting, should not happed")

  XSError(io.in.fire && ((to_mem_out && to_cache) || (to_wait && to_cache)), "llptw enq, to cache conflict with to mem")
  val mem_resp_hit = RegInit(VecInit(Seq.fill(l2tlbParams.llptwsize)(false.B)))
  val enq_state_normal = MuxCase(state_addr_check, Seq(
    to_mem_out -> state_mem_out, // same to the blew, but the mem resp now
    to_wait -> state_mem_waiting,
    to_cache -> state_cache,
    to_hptw -> state_hptw_req
  ))
  val enq_state = Mux(from_pre(io.in.bits.req_info.source) && enq_state_normal =/= state_addr_check, state_idle, enq_state_normal)
  when (io.in.fire) {
    // if prefetch req does not need mem access, just give it up.
    // so there will be at most 1 + FilterSize entries that needs re-access page cache
    // so 2 + FilterSize is enough to avoid dead-lock
    state(enq_ptr) := enq_state
    entries(enq_ptr).req_info := io.in.bits.req_info
    entries(enq_ptr).ppn := io.in.bits.ppn
    entries(enq_ptr).wait_id := Mux(to_wait, wait_id, enq_ptr)
    entries(enq_ptr).af := false.B
    entries(enq_ptr).s2xlate := enableS2xlate
    mem_resp_hit(enq_ptr) := to_mem_out
  }

  val enq_ptr_reg = RegNext(enq_ptr)
<<<<<<< HEAD
  val need_addr_check = RegNext(enq_state === state_addr_check && io.in.fire() && !flush)
    
  val hasHptwResp = ParallelOR(state.map(_ === state_hptw_resp)).asBool()
  val hptw_resp_ptr_reg = RegNext(io.hptw.resp.bits.id)
  val hptw_need_addr_check = RegNext(hasHptwResp && io.hptw.resp.fire() && !flush)

  val pte = io.mem.resp.bits.value.asTypeOf(new PteBundle().cloneType)
  val gpaddr = MakeGPAddr(io.in.bits.ppn, getVpnn(io.in.bits.req_info.vpn, 0))
  val hptw_resp = io.hptw.resp.bits.h_resp
  val hpaddr = Cat(hptw_resp.genPPNS2(get_pn(gpaddr)), get_off(gpaddr))
  val hpaddr_reg = RegEnable(hpaddr, hasHptwResp && io.hptw.resp.fire())
  val addr = MakeAddr(io.in.bits.ppn, getVpnn(io.in.bits.req_info.vpn, 0))
  val addr_reg = RegEnable(addr, io.in.fire())
  io.pmp.req.valid := need_addr_check || hptw_need_addr_check
  io.pmp.req.bits.addr := Mux(enableS2xlate, hpaddr, addr)
=======
  val need_addr_check = RegNext(enq_state === state_addr_check && io.in.fire && !flush)
  val last_enq_vpn = RegEnable(io.in.bits.req_info.vpn, io.in.fire)

  io.pmp.req.valid := need_addr_check
  io.pmp.req.bits.addr := RegEnable(MakeAddr(io.in.bits.ppn, getVpnn(io.in.bits.req_info.vpn, 0)), io.in.fire)
>>>>>>> 9de78046
  io.pmp.req.bits.cmd := TlbCmd.read
  io.pmp.req.bits.size := 3.U // TODO: fix it
  val pmp_resp_valid = io.pmp.req.valid // same cycle
  when (pmp_resp_valid) {
    // NOTE: when pmp resp but state is not addr check, then the entry is dup with other entry, the state was changed before
    //       when dup with the req-ing entry, set to mem_waiting (above codes), and the ld must be false, so dontcare
    val ptr = Mux(hptw_need_addr_check, hptw_resp_ptr_reg, enq_ptr_reg);
    val accessFault = io.pmp.resp.ld || io.pmp.resp.mmio
    entries(ptr).af := accessFault
    state(ptr) := Mux(accessFault, state_mem_out, state_mem_req)
  }

  when (mem_arb.io.out.fire) {
    for (i <- state.indices) {
      when (state(i) =/= state_idle && dup(entries(i).req_info.vpn, mem_arb.io.out.bits.req_info.vpn)) {
        // NOTE: "dup enq set state to mem_wait" -> "sending req set other dup entries to mem_wait"
        state(i) := state_mem_waiting
        entries(i).wait_id := mem_arb.io.chosen
      }
    }
  }
  when (io.mem.resp.fire) {
    state.indices.map{i =>
      when (state(i) === state_mem_waiting && io.mem.resp.bits.id === entries(i).wait_id) {
        state(i) := Mux(entries(i).s2xlate, state_last_hptw_req, state_mem_out)
        mem_resp_hit(i) := true.B
        entries(i).ppn := pte.ppn // for last stage 2 translation
      }
    }
  }

  when (DelayN(io.mem.resp.fire(), 1)) {
    state.indices.map{i =>
      when (state(i) === state_last_hptw_req && io.mem.resp.bits.id === entries(i).wait_id) {
        entries(i).ppn := pte.ppn // for last stage 2 translation
      }
    }
  }
<<<<<<< HEAD

  when (hyper_arb1.io.out.fire()) {
    for (i <- state.indices) {
      when (state(i) === state_hptw_req && entries(i).ppn === hyper_arb1.io.out.bits.ppn && entries(i).s2xlate) {
        state(i) := state_hptw_resp
        entries(i).wait_id := hyper_arb1.io.chosen
      }
    }
  }

  when (hyper_arb2.io.out.fire()) {
    for (i <- state.indices) {
      when (state(i) === state_last_hptw_req && entries(i).ppn === hyper_arb2.io.out.bits.ppn && entries(i).s2xlate) {
        state(i) := state_last_hptw_resp
        entries(i).wait_id := hyper_arb2.io.chosen
      }
    }
  }

  when (io.hptw.resp.fire()) {
    for (i <- state.indices) {
      when (state(i) === state_hptw_resp && io.hptw.resp.bits.id === entries(i).wait_id) {
        state(i) := state_addr_check
        entries(i).hptw_resp := io.hptw.resp.bits.h_resp
      }
      when (state(i) === state_last_hptw_resp && io.hptw.resp.bits.id === entries(i).wait_id) {
        state(i) := state_mem_out
        entries(i).hptw_resp := io.hptw.resp.bits.h_resp
      }
    }
  }

  when (io.out.fire()) {
=======
  when (io.out.fire) {
>>>>>>> 9de78046
    assert(state(mem_ptr) === state_mem_out)
    state(mem_ptr) := state_idle
  }
  mem_resp_hit.map(a => when (a) { a := false.B } )

  when (io.cache.fire) {
    state(cache_ptr) := state_idle
  }
  XSError(io.out.fire && io.cache.fire && (mem_ptr === cache_ptr), "mem resp and cache fire at the same time at same entry")

  when (flush) {
    state.map(_ := state_idle)
  }

  io.in.ready := !full

  io.out.valid := ParallelOR(is_having).asBool
  io.out.bits.req_info := entries(mem_ptr).req_info
  io.out.bits.id := mem_ptr
  io.out.bits.af := entries(mem_ptr).af
  io.out.bits.h_resp := entries(mem_ptr).hptw_resp

  val hptw_req_gvpn_1 = hyper_arb1.io.out.bits.ppn // first stage 2 translation
  val hptw_req_gvpn_2 = hyper_arb2.io.out.bits.ppn // last stage 2 translation
  io.hptw.req.valid := (hyper_arb1.io.out.valid || hyper_arb2.io.out.valid) && !flush
  io.hptw.req.bits.gvpn := Mux(hyper_arb1.io.out.valid, hptw_req_gvpn_1, hptw_req_gvpn_2)
  io.hptw.req.bits.id := Mux(hyper_arb1.io.out.valid, hyper_arb1.io.chosen, hyper_arb2.io.chosen)
  io.hptw.req.bits.source := Mux(hyper_arb1.io.out.valid, hyper_arb1.io.out.bits.req_info.source, hyper_arb2.io.out.bits.req_info.source)
  hyper_arb1.io.out.ready := io.hptw.req.ready
  hyper_arb2.io.out.ready := io.hptw.req.ready

  io.mem.req.valid := mem_arb.io.out.valid && !flush
  val mem_paddr = MakeAddr(mem_arb.io.out.bits.ppn, getVpnn(mem_arb.io.out.bits.req_info.vpn, 0))
  val mem_hpaddr = MakeAddr(mem_arb.io.out.bits.hptw_resp.genPPNS2(get_pn(mem_paddr)), getVpnn(mem_arb.io.out.bits.req_info.vpn, 0))
  io.mem.req.bits.addr := Mux(mem_arb.io.out.bits.s2xlate, mem_hpaddr, mem_paddr)
  io.mem.req.bits.id := mem_arb.io.chosen
  mem_arb.io.out.ready := io.mem.req.ready
  val mem_refill_id = RegNext(io.mem.resp.bits.id(log2Up(l2tlbParams.llptwsize)-1, 0))
  io.mem.refill := entries(mem_refill_id).req_info
  io.mem.refill.s2xlate := Mux(entries(mem_refill_id).req_info.s2xlate === noS2xlate, noS2xlate, onlyStage1) // llptw refill the pte of stage 1 
  io.mem.buffer_it := mem_resp_hit
  io.mem.enq_ptr := enq_ptr

  io.cache.valid := Cat(is_cache).orR
  io.cache.bits := ParallelMux(is_cache, entries.map(_.req_info))

  XSPerfAccumulate("llptw_in_count", io.in.fire)
  XSPerfAccumulate("llptw_in_block", io.in.valid && !io.in.ready)
  for (i <- 0 until 7) {
    XSPerfAccumulate(s"enq_state${i}", io.in.fire && enq_state === i.U)
  }
  for (i <- 0 until (l2tlbParams.llptwsize + 1)) {
    XSPerfAccumulate(s"util${i}", PopCount(is_emptys.map(!_)) === i.U)
    XSPerfAccumulate(s"mem_util${i}", PopCount(is_mems) === i.U)
    XSPerfAccumulate(s"waiting_util${i}", PopCount(is_waiting) === i.U)
  }
  XSPerfAccumulate("mem_count", io.mem.req.fire)
  XSPerfAccumulate("mem_cycle", PopCount(is_waiting) =/= 0.U)
  XSPerfAccumulate("blocked_in", io.in.valid && !io.in.ready)

  for (i <- 0 until l2tlbParams.llptwsize) {
    TimeOutAssert(state(i) =/= state_idle, timeOutThreshold, s"missqueue time out no out ${i}")
  }

  val perfEvents = Seq(
    ("tlbllptw_incount           ", io.in.fire               ),
    ("tlbllptw_inblock           ", io.in.valid && !io.in.ready),
    ("tlbllptw_memcount          ", io.mem.req.fire          ),
    ("tlbllptw_memcycle          ", PopCount(is_waiting)       ),
  )
  generatePerfEvent()
}

/*========================= HPTW ==============================*/

/** HPTW : Hypervisor Page Table Walker
  * the page walker take the virtual machine's page walk.
  * guest physical address translation, guest physical address -> host physical address
  **/
class HPTWIO()(implicit p: Parameters) extends MMUIOBaseBundle with HasPtwConst {
  val req = Flipped(DecoupledIO(new Bundle {
    val source = UInt(bSourceWidth.W)
    val id = UInt(log2Up(l2tlbParams.llptwsize).W)
    val gvpn = UInt(vpnLen.W)
    val ppn = UInt(ppnLen.W)
    val l1Hit = Bool()
    val l2Hit = Bool()
  }))
  val resp = Valid(new Bundle {
    val source = UInt(bSourceWidth.W)
    val resp = Output(new HptwResp())
    val id = Output(UInt(bMemID.W))
  })

  val mem = new Bundle {
    val req = DecoupledIO(new L2TlbMemReqBundle())
    val resp = Flipped(ValidIO(UInt(XLEN.W)))
    val mask = Input(Bool())
  }
  val refill = Output(new Bundle {
    val req_info = new L2TlbInnerBundle()
    val level = UInt(log2Up(Level).W)
  })
  val pmp = new Bundle {
    val req = ValidIO(new PMPReqBundle())
    val resp = Flipped(new PMPRespBundle())
  }
}

@chiselName
class HPTW()(implicit p: Parameters) extends XSModule with HasPtwConst {
  val io = IO(new HPTWIO)
  val hgatp = io.csr.hgatp
  val sfence = io.sfence
  val flush = sfence.valid || hgatp.changed

  val level = RegInit(0.U(log2Up(Level).W))
  val gpaddr = Reg(UInt(GPAddrBits.W))
  val vpn = gpaddr(GPAddrBits-1, offLen)
  val levelNext = level + 1.U
  val l1Hit = Reg(Bool())
  val l2Hit = Reg(Bool())
  val pg_base = MakeGPAddr(hgatp.ppn, getGVpnn(vpn, 2.U)) // for l0
//  val pte = io.mem.resp.bits.MergeRespToPte()
  val pte = io.mem.resp.bits.asTypeOf(new PteBundle().cloneType)
  val ppn_l1 = Mux(l1Hit, io.req.bits.ppn, pte.ppn)
  val ppn_l2 = Mux(l2Hit, io.req.bits.ppn, pte.ppn)
  val ppn = Mux(level === 1.U, ppn_l1, ppn_l2) //for l1 and l2
  val p_pte = MakeAddr(ppn, getVpnn(vpn, 2.U - level))
  val mem_addr = Mux(level === 0.U, pg_base, p_pte)

  //s/w register
  val s_pmp_check = RegInit(true.B)
  val s_mem_req = RegInit(true.B)
  val w_mem_resp = RegInit(true.B)
  val idle = RegInit(true.B)
  val mem_addr_update = RegInit(false.B)
  val finish = WireInit(false.B)

  val sent_to_pmp = !idle && (!s_pmp_check || mem_addr_update) && !finish
  val pageFault = pte.isPf(level)
  val accessFault = RegEnable(io.pmp.resp.ld || io.pmp.resp.mmio, sent_to_pmp)

  val ppn_af = pte.isAf()
  val find_pte = pte.isLeaf() || ppn_af || pageFault

  val resp_valid = !idle && mem_addr_update && ((w_mem_resp && find_pte) || (s_pmp_check && accessFault))
  val id = Reg(UInt(log2Up(l2tlbParams.llptwsize).W))
  val source = RegEnable(io.req.bits.source, io.req.fire())

  io.req.ready := idle
  val resp = Wire(new HptwResp())
  resp.apply(pageFault && !accessFault && !ppn_af, accessFault || ppn_af, level, pte, vpn, hgatp.asid)
  io.resp.valid := resp_valid
  io.resp.bits.id := id
  io.resp.bits.resp := resp
  io.resp.bits.source := source

  io.pmp.req.valid := DontCare
  io.pmp.req.bits.addr := mem_addr
  io.pmp.req.bits.size := 3.U
  io.pmp.req.bits.cmd := TlbCmd.read

  io.mem.req.valid := !s_mem_req && !io.mem.mask && !accessFault && s_pmp_check
  io.mem.req.bits.addr := mem_addr
  io.mem.req.bits.id := HptwReqId.U(bMemID.W)

  io.refill.req_info.vpn := vpn
  io.refill.level := level
  io.refill.req_info.source := source
  io.refill.req_info.s2xlate := onlyStage2
  when (idle){
    when(io.req.fire()){
      level := Mux(io.req.bits.l2Hit, 2.U, Mux(io.req.bits.l1Hit, 1.U, 0.U))
      idle := false.B
      gpaddr := Cat(io.req.bits.gvpn, 0.U(offLen.W))
      accessFault := false.B
      s_pmp_check := false.B
      id := io.req.bits.id
      l1Hit := io.req.bits.l1Hit
      l2Hit := io.req.bits.l2Hit
    }
  }

  when(sent_to_pmp && !mem_addr_update){
    s_mem_req := false.B
    s_pmp_check := true.B
  }

  when(accessFault && !idle){
    s_pmp_check := true.B
    s_mem_req := true.B
    w_mem_resp := true.B
    mem_addr_update := true.B
  }

  when(io.mem.req.fire()){
    s_mem_req := true.B
    w_mem_resp := false.B
  }

  when(io.mem.resp.fire() && !w_mem_resp){
    w_mem_resp := true.B
    mem_addr_update := true.B
  }

  when(mem_addr_update){
    when(!(find_pte || accessFault)){
      level := levelNext
      s_mem_req := false.B
      mem_addr_update := false.B
    }.elsewhen(resp_valid){
      when(io.resp.fire()){
        idle := true.B
        mem_addr_update := false.B
        accessFault := false.B
      }
      finish := true.B
    }
  }
}<|MERGE_RESOLUTION|>--- conflicted
+++ resolved
@@ -179,7 +179,6 @@
   io.refill.level := level
   io.refill.req_info.source := source
 
-<<<<<<< HEAD
   io.hptw.req.valid := !s_hptw_req || !s_last_hptw_req
   io.hptw.req.bits.id := FsmReqID.U(bMemID.W)
   io.hptw.req.bits.gvpn := get_pn(gpaddr)
@@ -202,9 +201,6 @@
   }
 
   when (io.req.fire() && !io.req.bits.stage1Hit){
-=======
-  when (io.req.fire){
->>>>>>> 9de78046
     val req = io.req.bits
     level := Mux(req.l1Hit, 1.U, 0.U)
     af_level := Mux(req.l1Hit, 1.U, 0.U)
@@ -464,11 +460,7 @@
   val dup_vec = state.indices.map(i =>
     dup(io.in.bits.req_info.vpn, entries(i).req_info.vpn) && io.in.bits.req_info.s2xlate === entries(i).req_info.s2xlate
   )
-<<<<<<< HEAD
   val dup_req_fire = mem_arb.io.out.fire() && dup(io.in.bits.req_info.vpn, mem_arb.io.out.bits.req_info.vpn) && io.in.bits.req_info.s2xlate === mem_arb.io.out.bits.req_info.s2xlate // dup with the req fire entry
-=======
-  val dup_req_fire = mem_arb.io.out.fire && dup(io.in.bits.req_info.vpn, mem_arb.io.out.bits.req_info.vpn) // dup with the req fire entry
->>>>>>> 9de78046
   val dup_vec_wait = dup_vec.zip(is_waiting).map{case (d, w) => d && w} // dup with "mem_waiting" entres, sending mem req already
   val dup_vec_having = dup_vec.zipWithIndex.map{case (d, i) => d && is_having(i)} // dup with the "mem_out" entry recv the data just now
   val wait_id = Mux(dup_req_fire, mem_arb.io.chosen, ParallelMux(dup_vec_wait zip entries.map(_.wait_id)))
@@ -502,7 +494,6 @@
   }
 
   val enq_ptr_reg = RegNext(enq_ptr)
-<<<<<<< HEAD
   val need_addr_check = RegNext(enq_state === state_addr_check && io.in.fire() && !flush)
     
   val hasHptwResp = ParallelOR(state.map(_ === state_hptw_resp)).asBool()
@@ -518,13 +509,6 @@
   val addr_reg = RegEnable(addr, io.in.fire())
   io.pmp.req.valid := need_addr_check || hptw_need_addr_check
   io.pmp.req.bits.addr := Mux(enableS2xlate, hpaddr, addr)
-=======
-  val need_addr_check = RegNext(enq_state === state_addr_check && io.in.fire && !flush)
-  val last_enq_vpn = RegEnable(io.in.bits.req_info.vpn, io.in.fire)
-
-  io.pmp.req.valid := need_addr_check
-  io.pmp.req.bits.addr := RegEnable(MakeAddr(io.in.bits.ppn, getVpnn(io.in.bits.req_info.vpn, 0)), io.in.fire)
->>>>>>> 9de78046
   io.pmp.req.bits.cmd := TlbCmd.read
   io.pmp.req.bits.size := 3.U // TODO: fix it
   val pmp_resp_valid = io.pmp.req.valid // same cycle
@@ -563,7 +547,6 @@
       }
     }
   }
-<<<<<<< HEAD
 
   when (hyper_arb1.io.out.fire()) {
     for (i <- state.indices) {
@@ -595,11 +578,7 @@
       }
     }
   }
-
-  when (io.out.fire()) {
-=======
   when (io.out.fire) {
->>>>>>> 9de78046
     assert(state(mem_ptr) === state_mem_out)
     state(mem_ptr) := state_idle
   }
