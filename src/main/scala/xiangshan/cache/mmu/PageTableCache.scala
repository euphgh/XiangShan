/***************************************************************************************
* Copyright (c) 2020-2021 Institute of Computing Technology, Chinese Academy of Sciences
* Copyright (c) 2020-2021 Peng Cheng Laboratory
*
* XiangShan is licensed under Mulan PSL v2.
* You can use this software according to the terms and conditions of the Mulan PSL v2.
* You may obtain a copy of Mulan PSL v2 at:
*          http://license.coscl.org.cn/MulanPSL2
*
* THIS SOFTWARE IS PROVIDED ON AN "AS IS" BASIS, WITHOUT WARRANTIES OF ANY KIND,
* EITHER EXPRESS OR IMPLIED, INCLUDING BUT NOT LIMITED TO NON-INFRINGEMENT,
* MERCHANTABILITY OR FIT FOR A PARTICULAR PURPOSE.
*
* See the Mulan PSL v2 for more details.
***************************************************************************************/

package xiangshan.cache.mmu

import org.chipsalliance.cde.config.Parameters
import chisel3._
import chisel3.util._
import xiangshan._
import xiangshan.cache.{HasDCacheParameters, MemoryOpConstants}
import utils._
import utility._
import freechips.rocketchip.diplomacy.{LazyModule, LazyModuleImp}
import freechips.rocketchip.tilelink._

/* ptw cache caches the page table of all the three layers
 * ptw cache resp at next cycle
 * the cache should not be blocked
 * when miss queue if full, just block req outside
 */

class PageCachePerPespBundle(implicit p: Parameters) extends PtwBundle {
  val hit = Bool()
  val pre = Bool()
  val ppn = if (HasHExtension) UInt((vpnLen max ppnLen).W) else UInt(ppnLen.W)
  val perm = new PtePermBundle()
  val ecc = Bool()
  val level = UInt(2.W)
  val v = Bool()

  def apply(hit: Bool, pre: Bool, ppn: UInt, perm: PtePermBundle = 0.U.asTypeOf(new PtePermBundle()),
            ecc: Bool = false.B, level: UInt = 0.U, valid: Bool = true.B) {
    this.hit := hit && !ecc
    this.pre := pre
    this.ppn := ppn
    this.perm := perm
    this.ecc := ecc && hit
    this.level := level
    this.v := valid
  }
}

class PageCacheMergePespBundle(implicit p: Parameters) extends PtwBundle {
  assert(tlbcontiguous == 8, "Only support tlbcontiguous = 8!")
  val hit = Bool()
  val pre = Bool()
  val ppn = Vec(tlbcontiguous, if(HasHExtension) UInt((vpnLen max ppnLen).W) else UInt(ppnLen.W))
  val perm = Vec(tlbcontiguous, new PtePermBundle())
  val ecc = Bool()
  val level = UInt(2.W)
  val v = Vec(tlbcontiguous, Bool())

  def apply(hit: Bool, pre: Bool, ppn: Vec[UInt], perm: Vec[PtePermBundle] = Vec(tlbcontiguous, 0.U.asTypeOf(new PtePermBundle())),
            ecc: Bool = false.B, level: UInt = 0.U, valid: Vec[Bool] = Vec(tlbcontiguous, true.B)) {
    this.hit := hit && !ecc
    this.pre := pre
    this.ppn := ppn
    this.perm := perm
    this.ecc := ecc && hit
    this.level := level
    this.v := valid
  }
}

class PageCacheRespBundle(implicit p: Parameters) extends PtwBundle {
  val l1 = new PageCachePerPespBundle
  val l2 = new PageCachePerPespBundle
  val l3 = new PageCacheMergePespBundle
  val sp = new PageCachePerPespBundle
}

class PtwCacheReq(implicit p: Parameters) extends PtwBundle {
  val req_info = new L2TlbInnerBundle()
  val isFirst = Bool()
  val bypassed = Vec(3, Bool())
  val isHptw = Bool()
  val hptwId = UInt(log2Up(l2tlbParams.llptwsize).W)
}

class PtwCacheIO()(implicit p: Parameters) extends MMUIOBaseBundle with HasPtwConst {
  val req = Flipped(DecoupledIO(new PtwCacheReq()))
  val resp = DecoupledIO(new Bundle {
    val req_info = new L2TlbInnerBundle()
    val isFirst = Bool()
    val hit = Bool()
    val prefetch = Bool() // is the entry fetched by prefetch
    val bypassed = Bool()
    val toFsm = new Bundle {
      val l1Hit = Bool()
      val l2Hit = Bool()
      val ppn = if(HasHExtension) UInt((vpnLen.max(ppnLen)).W) else UInt(ppnLen.W)
      val stage1Hit = Bool() // find stage 1 pte in cache, but need to search stage 2 pte in cache at PTW
    }
    val toTlb = new PtwMergeResp()
    val isHptw = Bool()
    val toHptw = new Bundle {
      val l1Hit = Bool()
      val l2Hit = Bool()
      val ppn = UInt(ppnLen.W)
      val id = UInt(log2Up(l2tlbParams.llptwsize).W)
      val resp = new HptwResp() // used if hit
    }
  })
  val refill = Flipped(ValidIO(new Bundle {
    val ptes = UInt(blockBits.W)
    val levelOH = new Bundle {
      // NOTE: levelOH has (Level+1) bits, each stands for page cache entries
      val sp = Bool()
      val l3 = Bool()
      val l2 = Bool()
      val l1 = Bool()
      def apply(levelUInt: UInt, valid: Bool) = {
        sp := RegNext((levelUInt === 0.U || levelUInt === 1.U) && valid, false.B)
        l3 := RegNext((levelUInt === 2.U) & valid, false.B)
        l2 := RegNext((levelUInt === 1.U) & valid, false.B)
        l1 := RegNext((levelUInt === 0.U) & valid, false.B)
      }
    }
    // duplicate level and sel_pte for each page caches, for better fanout
    val req_info_dup = Vec(3, new L2TlbInnerBundle())
    val level_dup = Vec(3, UInt(log2Up(Level).W))
    val sel_pte_dup = Vec(3, UInt(XLEN.W))
  }))
  val sfence_dup = Vec(4, Input(new SfenceBundle()))
  val csr_dup = Vec(3, Input(new TlbCsrBundle()))
}

class PtwCache()(implicit p: Parameters) extends XSModule with HasPtwConst with HasPerfEvents {
  val io = IO(new PtwCacheIO)
  val ecc = Code.fromString(l2tlbParams.ecc)
  val l2EntryType = new PTWEntriesWithEcc(ecc, num = PtwL2SectorSize, tagLen = PtwL2TagLen, level = 1, hasPerm = false)
  val l3EntryType = new PTWEntriesWithEcc(ecc, num = PtwL3SectorSize, tagLen = PtwL3TagLen, level = 2, hasPerm = true)

  // TODO: four caches make the codes dirty, think about how to deal with it

  val sfence_dup = io.sfence_dup
  val refill = io.refill.bits
  val refill_prefetch_dup = io.refill.bits.req_info_dup.map(a => from_pre(a.source))
  val flush_dup = sfence_dup.zip(io.csr_dup).map(f => f._1.valid || f._2.satp.changed || f._2.vsatp.changed || f._2.hgatp.changed)
  val flush = flush_dup(0)

  // when refill, refuce to accept new req
  val rwHarzad = if (sramSinglePort) io.refill.valid else false.B

  // handle hand signal and req_info
  // TODO: replace with FlushableQueue
  val stageReq = Wire(Decoupled(new PtwCacheReq()))         // enq stage & read page cache valid
  val stageDelay = Wire(Vec(2, Decoupled(new PtwCacheReq()))) // page cache resp
  val stageCheck = Wire(Vec(2, Decoupled(new PtwCacheReq()))) // check hit & check ecc
  val stageResp = Wire(Decoupled(new PtwCacheReq()))         // deq stage

  val stageDelay_valid_1cycle = OneCycleValid(stageReq.fire, flush)      // catch ram data
  val stageCheck_valid_1cycle = OneCycleValid(stageDelay(1).fire, flush) // replace & perf counter
  val stageResp_valid_1cycle_dup = Wire(Vec(2, Bool()))
  stageResp_valid_1cycle_dup.map(_ := OneCycleValid(stageCheck(1).fire, flush))  // ecc flush

  stageReq <> io.req
  PipelineConnect(stageReq, stageDelay(0), stageDelay(1).ready, flush, rwHarzad)
  InsideStageConnect(stageDelay(0), stageDelay(1), stageDelay_valid_1cycle)
  PipelineConnect(stageDelay(1), stageCheck(0), stageCheck(1).ready, flush)
  InsideStageConnect(stageCheck(0), stageCheck(1), stageCheck_valid_1cycle)
  PipelineConnect(stageCheck(1), stageResp, io.resp.ready, flush)
  stageResp.ready := !stageResp.valid || io.resp.ready

  // l1: level 0 non-leaf pte
  val l1 = Reg(Vec(l2tlbParams.l1Size, new PtwEntry(tagLen = PtwL1TagLen)))
  val l1v = RegInit(0.U(l2tlbParams.l1Size.W))
  val l1g = Reg(UInt(l2tlbParams.l1Size.W))
  val l1asids = l1.map(_.asid)
  val l1vmids = l1.map(_.vmid)
  val l1h = Reg(Vec(l2tlbParams.l1Size, UInt(2.W))) // 0 bit: s2xlate, 1 bit: stage 1 or stage 2

  // l2: level 1 non-leaf pte
  val l2 = Module(new SRAMTemplate(
    l2EntryType,
    set = l2tlbParams.l2nSets,
    way = l2tlbParams.l2nWays,
    singlePort = sramSinglePort
  ))
  val l2v = RegInit(0.U((l2tlbParams.l2nSets * l2tlbParams.l2nWays).W))
  val l2g = Reg(UInt((l2tlbParams.l2nSets * l2tlbParams.l2nWays).W))
  val l2h = Reg(Vec(l2tlbParams.l2nSets, Vec(l2tlbParams.l2nWays, UInt(2.W))))
  def getl2vSet(vpn: UInt) = {
    require(log2Up(l2tlbParams.l2nWays) == log2Down(l2tlbParams.l2nWays))
    val set = genPtwL2SetIdx(vpn)
    require(set.getWidth == log2Up(l2tlbParams.l2nSets))
    val l2vVec = l2v.asTypeOf(Vec(l2tlbParams.l2nSets, UInt(l2tlbParams.l2nWays.W)))
    l2vVec(set)
  }
  def getl2hSet(vpn: UInt) = {
    require(log2Up(l2tlbParams.l2nWays) == log2Down(l2tlbParams.l2nWays))
    val set = genPtwL2SetIdx(vpn)
    require(set.getWidth == log2Up(l2tlbParams.l2nSets))
    l2h(set)
  }



  // l3: level 2 leaf pte of 4KB pages
  val l3 = Module(new SRAMTemplate(
    l3EntryType,
    set = l2tlbParams.l3nSets,
    way = l2tlbParams.l3nWays,
    singlePort = sramSinglePort
  ))
  val l3v = RegInit(0.U((l2tlbParams.l3nSets * l2tlbParams.l3nWays).W))
  val l3g = Reg(UInt((l2tlbParams.l3nSets * l2tlbParams.l3nWays).W))
  val l3h = Reg(Vec(l2tlbParams.l3nSets, Vec(l2tlbParams.l3nWays, UInt(2.W))))
  def getl3vSet(vpn: UInt) = {
    require(log2Up(l2tlbParams.l3nWays) == log2Down(l2tlbParams.l3nWays))
    val set = genPtwL3SetIdx(vpn)
    require(set.getWidth == log2Up(l2tlbParams.l3nSets))
    val l3vVec = l3v.asTypeOf(Vec(l2tlbParams.l3nSets, UInt(l2tlbParams.l3nWays.W)))
    l3vVec(set)
  }
  def getl3hSet(vpn: UInt) = {
    require(log2Up(l2tlbParams.l3nWays) == log2Down(l2tlbParams.l3nWays))
    val set = genPtwL3SetIdx(vpn)
    require(set.getWidth == log2Up(l2tlbParams.l3nSets))
    l3h(set)
  }

  // sp: level 0/1 leaf pte of 1GB/2MB super pages
  val sp = Reg(Vec(l2tlbParams.spSize, new PtwEntry(tagLen = SPTagLen, hasPerm = true, hasLevel = true)))
  val spv = RegInit(0.U(l2tlbParams.spSize.W))
  val spg = Reg(UInt(l2tlbParams.spSize.W))
  val spasids = sp.map(_.asid)
  val spvmids = sp.map(_.vmid)
  val sph = Reg(Vec(l2tlbParams.spSize, UInt(2.W)))

  // Access Perf
  val l1AccessPerf = Wire(Vec(l2tlbParams.l1Size, Bool()))
  val l2AccessPerf = Wire(Vec(l2tlbParams.l2nWays, Bool()))
  val l3AccessPerf = Wire(Vec(l2tlbParams.l3nWays, Bool()))
  val spAccessPerf = Wire(Vec(l2tlbParams.spSize, Bool()))
  l1AccessPerf.map(_ := false.B)
  l2AccessPerf.map(_ := false.B)
  l3AccessPerf.map(_ := false.B)
  spAccessPerf.map(_ := false.B)



  def vpn_match(vpn1: UInt, vpn2: UInt, level: Int) = {
    (vpn1(vpnLen-1, vpnnLen*(2-level)+3) === vpn2(vpnLen-1, vpnnLen*(2-level)+3))
  }
  // NOTE: not actually bypassed, just check if hit, re-access the page cache
<<<<<<< HEAD
  def refill_bypass(vpn: UInt, level: Int, h_search: UInt) = {
    val change_h = MuxLookup(h_search, noS2xlate, Seq(
      allStage -> onlyStage1,
      onlyStage1 -> onlyStage1,
      onlyStage2 -> onlyStage2
    ))
    val refill_vpn = io.refill.bits.req_info_dup(0).vpn
    io.refill.valid && (level.U === io.refill.bits.level_dup(0)) && vpn_match(refill_vpn, vpn, level) && change_h === io.refill.bits.req_info_dup(0).s2xlate
=======
  def refill_bypass(vpn: UInt, level: Int) = {
    io.refill.valid && (level.U === io.refill.bits.level_dup(0)) && vpn_match(io.refill.bits.req_info_dup(0).vpn, vpn, level)
>>>>>>> 9de78046
  }

  val vpn_search = stageReq.bits.req_info.vpn
  val h_search = MuxLookup(stageReq.bits.req_info.s2xlate, noS2xlate, Seq(
    allStage -> onlyStage1,
    onlyStage1 -> onlyStage1,
    onlyStage2 -> onlyStage2
  ))
  // l1
  val ptwl1replace = ReplacementPolicy.fromString(l2tlbParams.l1Replacer, l2tlbParams.l1Size)
  val (l1Hit, l1HitPPN, l1Pre) = {
    val hitVecT = l1.zipWithIndex.map {
      case (e, i) => (e.hit(vpn_search, io.csr_dup(0).satp.asid, io.csr_dup(0).hgatp.asid, s2xlate = h_search =/= noS2xlate)
        && l1v(i) && h_search === l1h(i))
    }
    val hitVec = hitVecT.map(RegEnable(_, stageReq.fire))

    // stageDelay, but check for l1
    val hitPPN = DataHoldBypass(ParallelPriorityMux(hitVec zip l1.map(_.ppn)), stageDelay_valid_1cycle)
    val hitPre = DataHoldBypass(ParallelPriorityMux(hitVec zip l1.map(_.prefetch)), stageDelay_valid_1cycle)
    val hit = DataHoldBypass(ParallelOR(hitVec), stageDelay_valid_1cycle)

    when (hit && stageDelay_valid_1cycle) { ptwl1replace.access(OHToUInt(hitVec)) }

    l1AccessPerf.zip(hitVec).map{ case (l, h) => l := h && stageDelay_valid_1cycle}
    for (i <- 0 until l2tlbParams.l1Size) {
      XSDebug(stageReq.fire, p"[l1] l1(${i.U}) ${l1(i)} hit:${l1(i).hit(vpn_search, Mux(h_search =/= noS2xlate, io.csr_dup(0).vsatp.asid, io.csr_dup(0).satp.asid), io.csr_dup(0).hgatp.asid, s2xlate = h_search =/= noS2xlate)}\n")
    }
    XSDebug(stageReq.fire, p"[l1] l1v:${Binary(l1v)} hitVecT:${Binary(VecInit(hitVecT).asUInt)}\n")
    XSDebug(stageDelay(0).valid, p"[l1] l1Hit:${hit} l1HitPPN:0x${Hexadecimal(hitPPN)} hitVec:${VecInit(hitVec).asUInt}\n")

    VecInit(hitVecT).suggestName(s"l1_hitVecT")
    VecInit(hitVec).suggestName(s"l1_hitVec")

    // synchronize with other entries with RegEnable
    (RegEnable(hit, stageDelay(1).fire),
     RegEnable(hitPPN, stageDelay(1).fire),
     RegEnable(hitPre, stageDelay(1).fire))
  }

  // l2
  val ptwl2replace = ReplacementPolicy.fromString(l2tlbParams.l2Replacer,l2tlbParams.l2nWays,l2tlbParams.l2nSets)
  val (l2Hit, l2HitPPN, l2Pre, l2eccError) = {
    val ridx = genPtwL2SetIdx(vpn_search)
    l2.io.r.req.valid := stageReq.fire
    l2.io.r.req.bits.apply(setIdx = ridx)
    val vVec_req = getl2vSet(vpn_search)
    val hVec_req = getl2hSet(vpn_search)

    // delay one cycle after sram read
    val delay_vpn = stageDelay(0).bits.req_info.vpn
    val delay_h = MuxLookup(stageDelay(0).bits.req_info.s2xlate, noS2xlate, Seq(
      allStage -> onlyStage1,
      onlyStage1 -> onlyStage1,
      onlyStage2 -> onlyStage2
    ))
    val data_resp = DataHoldBypass(l2.io.r.resp.data, stageDelay_valid_1cycle)
    val vVec_delay = RegEnable(vVec_req, stageReq.fire)
    val hVec_delay = RegEnable(hVec_req, stageReq.fire)
    val hitVec_delay = VecInit(data_resp.zip(vVec_delay.asBools).zip(hVec_delay).map { case ((wayData, v), h) =>
      wayData.entries.hit(delay_vpn, io.csr_dup(1).satp.asid, io.csr_dup(1).hgatp.asid, s2xlate = delay_h =/= noS2xlate) && v && (delay_h === h)})

    // check hit and ecc
    val check_vpn = stageCheck(0).bits.req_info.vpn
    val ramDatas = RegEnable(data_resp, stageDelay(1).fire)
    val vVec = RegEnable(vVec_delay, stageDelay(1).fire).asBools

    val hitVec = RegEnable(hitVec_delay, stageDelay(1).fire)
    val hitWayEntry = ParallelPriorityMux(hitVec zip ramDatas)
    val hitWayData = hitWayEntry.entries
    val hit = ParallelOR(hitVec)
    val hitWay = ParallelPriorityMux(hitVec zip (0 until l2tlbParams.l2nWays).map(_.U(log2Up(l2tlbParams.l2nWays).W)))
    val eccError = hitWayEntry.decode()

    ridx.suggestName(s"l2_ridx")
    ramDatas.suggestName(s"l2_ramDatas")
    hitVec.suggestName(s"l2_hitVec")
    hitWayData.suggestName(s"l2_hitWayData")
    hitWay.suggestName(s"l2_hitWay")

    when (hit && stageCheck_valid_1cycle) { ptwl2replace.access(genPtwL2SetIdx(check_vpn), hitWay) }

    l2AccessPerf.zip(hitVec).map{ case (l, h) => l := h && stageCheck_valid_1cycle }
    XSDebug(stageDelay_valid_1cycle, p"[l2] ridx:0x${Hexadecimal(ridx)}\n")
    for (i <- 0 until l2tlbParams.l2nWays) {
      XSDebug(stageCheck_valid_1cycle, p"[l2] ramDatas(${i.U}) ${ramDatas(i)}  l2v:${vVec(i)}  hit:${hit}\n")
    }
    XSDebug(stageCheck_valid_1cycle, p"[l2] l2Hit:${hit} l2HitPPN:0x${Hexadecimal(hitWayData.ppns(genPtwL2SectorIdx(check_vpn)))} hitVec:${Binary(hitVec.asUInt)} hitWay:${hitWay} vidx:${vVec}\n")

    (hit, hitWayData.ppns(genPtwL2SectorIdx(check_vpn)), hitWayData.prefetch, eccError)
  }

  // l3
  val ptwl3replace = ReplacementPolicy.fromString(l2tlbParams.l3Replacer,l2tlbParams.l3nWays,l2tlbParams.l3nSets)
  val (l3Hit, l3HitData, l3Pre, l3eccError) = {
    val ridx = genPtwL3SetIdx(vpn_search)
    l3.io.r.req.valid := stageReq.fire
    l3.io.r.req.bits.apply(setIdx = ridx)
    val vVec_req = getl3vSet(vpn_search)
    val hVec_req = getl3hSet(vpn_search)

    // delay one cycle after sram read
    val delay_vpn = stageDelay(0).bits.req_info.vpn
    val delay_h = MuxLookup(stageDelay(0).bits.req_info.s2xlate, noS2xlate, Seq(
      allStage -> onlyStage1,
      onlyStage1 -> onlyStage1,
      onlyStage2 -> onlyStage2
    ))
    val data_resp = DataHoldBypass(l3.io.r.resp.data, stageDelay_valid_1cycle)
    val vVec_delay = RegEnable(vVec_req, stageReq.fire)
    val hVec_delay = RegEnable(hVec_req, stageReq.fire)
    val hitVec_delay = VecInit(data_resp.zip(vVec_delay.asBools).zip(hVec_delay).map { case ((wayData, v), h) =>
      wayData.entries.hit(delay_vpn, io.csr_dup(2).satp.asid, io.csr_dup(2).hgatp.asid, s2xlate = delay_h =/= noS2xlate) && v && (delay_h === h)})

    // check hit and ecc
    val check_vpn = stageCheck(0).bits.req_info.vpn
    val ramDatas = RegEnable(data_resp, stageDelay(1).fire)
    val vVec = RegEnable(vVec_delay, stageDelay(1).fire).asBools

    val hitVec = RegEnable(hitVec_delay, stageDelay(1).fire)
    val hitWayEntry = ParallelPriorityMux(hitVec zip ramDatas)
    val hitWayData = hitWayEntry.entries
    val hitWayEcc = hitWayEntry.ecc
    val hit = ParallelOR(hitVec)
    val hitWay = ParallelPriorityMux(hitVec zip (0 until l2tlbParams.l3nWays).map(_.U(log2Up(l2tlbParams.l3nWays).W)))
    val eccError = hitWayEntry.decode()

    when (hit && stageCheck_valid_1cycle) { ptwl3replace.access(genPtwL3SetIdx(check_vpn), hitWay) }

    l3AccessPerf.zip(hitVec).map{ case (l, h) => l := h && stageCheck_valid_1cycle }
    XSDebug(stageReq.fire, p"[l3] ridx:0x${Hexadecimal(ridx)}\n")
    for (i <- 0 until l2tlbParams.l3nWays) {
      XSDebug(stageCheck_valid_1cycle, p"[l3] ramDatas(${i.U}) ${ramDatas(i)}  l3v:${vVec(i)}  hit:${hitVec(i)}\n")
    }
    XSDebug(stageCheck_valid_1cycle, p"[l3] l3Hit:${hit} l3HitData:${hitWayData} hitVec:${Binary(hitVec.asUInt)} hitWay:${hitWay} v:${vVec}\n")

    ridx.suggestName(s"l3_ridx")
    ramDatas.suggestName(s"l3_ramDatas")
    hitVec.suggestName(s"l3_hitVec")
    hitWay.suggestName(s"l3_hitWay")

    (hit, hitWayData, hitWayData.prefetch, eccError)
  }
  val l3HitPPN = l3HitData.ppns
  val l3HitPerm = l3HitData.perms.getOrElse(0.U.asTypeOf(Vec(PtwL3SectorSize, new PtePermBundle)))
  val l3HitValid = l3HitData.vs

  // super page
  val spreplace = ReplacementPolicy.fromString(l2tlbParams.spReplacer, l2tlbParams.spSize)
  val (spHit, spHitData, spPre, spValid) = {
    val hitVecT = sp.zipWithIndex.map { case (e, i) => e.hit(vpn_search, Mux(h_search =/= noS2xlate, io.csr_dup(0).vsatp.asid, io.csr_dup(0).satp.asid), io.csr_dup(0).hgatp.asid, s2xlate = h_search =/= noS2xlate) && spv(i) && (sph(i) === h_search) }
    val hitVec = hitVecT.map(RegEnable(_, stageReq.fire))
    val hitData = ParallelPriorityMux(hitVec zip sp)
    val hit = ParallelOR(hitVec)

    when (hit && stageDelay_valid_1cycle) { spreplace.access(OHToUInt(hitVec)) }

    spAccessPerf.zip(hitVec).map{ case (s, h) => s := h && stageDelay_valid_1cycle }
    for (i <- 0 until l2tlbParams.spSize) {
      XSDebug(stageReq.fire, p"[sp] sp(${i.U}) ${sp(i)} hit:${sp(i).hit(vpn_search, Mux(h_search =/= noS2xlate, io.csr_dup(0).vsatp.asid, io.csr_dup(0).satp.asid), io.csr_dup(0).hgatp.asid, s2xlate = h_search =/= noS2xlate)} spv:${spv(i)}\n")
    }
    XSDebug(stageDelay_valid_1cycle, p"[sp] spHit:${hit} spHitData:${hitData} hitVec:${Binary(VecInit(hitVec).asUInt)}\n")

    VecInit(hitVecT).suggestName(s"sp_hitVecT")
    VecInit(hitVec).suggestName(s"sp_hitVec")

    (RegEnable(hit, stageDelay(1).fire),
     RegEnable(hitData, stageDelay(1).fire),
     RegEnable(hitData.prefetch, stageDelay(1).fire),
     RegEnable(hitData.v, stageDelay(1).fire))
  }
  val spHitPerm = spHitData.perm.getOrElse(0.U.asTypeOf(new PtePermBundle))
  val spHitLevel = spHitData.level.getOrElse(0.U)

  val check_res = Wire(new PageCacheRespBundle)
  check_res.l1.apply(l1Hit, l1Pre, l1HitPPN)
  check_res.l2.apply(l2Hit, l2Pre, l2HitPPN, ecc = l2eccError)
  check_res.l3.apply(l3Hit, l3Pre, l3HitPPN, l3HitPerm, l3eccError, valid = l3HitValid)
  check_res.sp.apply(spHit, spPre, spHitData.ppn, spHitPerm, false.B, spHitLevel, spValid)

  val resp_res = Reg(new PageCacheRespBundle)
  when (stageCheck(1).fire) { resp_res := check_res }

  // stageResp bypass
  val bypassed = Wire(Vec(3, Bool()))
  bypassed.indices.foreach(i =>
    bypassed(i) := stageResp.bits.bypassed(i) ||
      ValidHoldBypass(refill_bypass(vpn_search, i, stageResp.bits.req_info.s2xlate),
        OneCycleValid(stageCheck(1).fire, false.B) || io.refill.valid)
  )

  val isAllStage = stageResp.bits.req_info.s2xlate === allStage
  val isOnlyStage2 = stageResp.bits.req_info.s2xlate === onlyStage2
  val stage1Hit = (resp_res.l3.hit || resp_res.sp.hit) && isAllStage
  io.resp.bits.req_info   := stageResp.bits.req_info
  io.resp.bits.isFirst  := stageResp.bits.isFirst
  io.resp.bits.hit      := (resp_res.l3.hit || resp_res.sp.hit) && !isAllStage
  io.resp.bits.bypassed := (bypassed(2) || (bypassed(1) && !resp_res.l2.hit) || (bypassed(0) && !resp_res.l1.hit)) && !isAllStage && !isOnlyStage2
  io.resp.bits.prefetch := resp_res.l3.pre && resp_res.l3.hit || resp_res.sp.pre && resp_res.sp.hit
  io.resp.bits.toFsm.l1Hit := resp_res.l1.hit && !stage1Hit && !isOnlyStage2
  io.resp.bits.toFsm.l2Hit := resp_res.l2.hit && !stage1Hit && !isOnlyStage2
  io.resp.bits.toFsm.ppn   := Mux(resp_res.l2.hit, resp_res.l2.ppn, resp_res.l1.ppn)
  io.resp.bits.toFsm.stage1Hit := stage1Hit

  io.resp.bits.isHptw := stageResp.bits.isHptw 
  io.resp.bits.toHptw.id := stageResp.bits.hptwId
  io.resp.bits.toHptw.l1Hit := resp_res.l1.hit
  io.resp.bits.toHptw.l2Hit := resp_res.l2.hit
  io.resp.bits.toHptw.ppn := Mux(resp_res.l2.hit, resp_res.l2.ppn, resp_res.l1.ppn)
  val idx = stageResp.bits.req_info.vpn(2, 0)
  io.resp.bits.toHptw.resp.entry.tag := stageResp.bits.req_info.vpn
  io.resp.bits.toHptw.resp.entry.asid := DontCare
  io.resp.bits.toHptw.resp.entry.vmid.map(_ := io.csr_dup(0).hgatp.asid)
  io.resp.bits.toHptw.resp.entry.level.map(_ := Mux(resp_res.l3.hit, 2.U, resp_res.sp.level))
  io.resp.bits.toHptw.resp.entry.prefetch := from_pre(stageResp.bits.req_info.source)
  io.resp.bits.toHptw.resp.entry.ppn := Mux(resp_res.l3.hit, resp_res.l3.ppn(idx), resp_res.sp.ppn)
  io.resp.bits.toHptw.resp.entry.perm.map(_ := Mux(resp_res.l3.hit, resp_res.l3.perm(idx), resp_res.sp.perm))
  io.resp.bits.toHptw.resp.entry.v := Mux(resp_res.l3.hit, resp_res.l3.v(idx), resp_res.sp.v)
  io.resp.bits.toHptw.resp.gpf := !io.resp.bits.toHptw.resp.entry.v
  io.resp.bits.toHptw.resp.gaf := false.B

  io.resp.bits.toTlb.entry.map(_.tag := stageResp.bits.req_info.vpn(vpnLen - 1, 3))
  io.resp.bits.toTlb.entry.map(_.asid := Mux(stageResp.bits.req_info.hasS2xlate(), io.csr_dup(0).vsatp.asid, io.csr_dup(0).satp.asid)) // DontCare
  io.resp.bits.toTlb.entry.map(_.vmid.map(_ := io.csr_dup(0).hgatp.asid))
  io.resp.bits.toTlb.entry.map(_.level.map(_ := Mux(resp_res.l3.hit, 2.U, resp_res.sp.level)))
  io.resp.bits.toTlb.entry.map(_.prefetch := from_pre(stageResp.bits.req_info.source))
  for (i <- 0 until tlbcontiguous) {
    io.resp.bits.toTlb.entry(i).ppn := Mux(resp_res.l3.hit, resp_res.l3.ppn(i)(ppnLen - 1, sectortlbwidth), resp_res.sp.ppn(ppnLen - 1, sectortlbwidth))
    io.resp.bits.toTlb.entry(i).ppn_low := Mux(resp_res.l3.hit, resp_res.l3.ppn(i)(sectortlbwidth - 1, 0), resp_res.sp.ppn(sectortlbwidth - 1, 0))
    io.resp.bits.toTlb.entry(i).perm.map(_ := Mux(resp_res.l3.hit, resp_res.l3.perm(i), resp_res.sp.perm))
    io.resp.bits.toTlb.entry(i).v := Mux(resp_res.l3.hit, resp_res.l3.v(i), resp_res.sp.v)
    io.resp.bits.toTlb.entry(i).pf := !io.resp.bits.toTlb.entry(i).v
    io.resp.bits.toTlb.entry(i).af := false.B
  }
  io.resp.bits.toTlb.pteidx := UIntToOH(stageResp.bits.req_info.vpn(2, 0)).asBools
  io.resp.bits.toTlb.not_super := Mux(resp_res.l3.hit, true.B, false.B)
  io.resp.valid := stageResp.valid
  XSError(stageResp.valid && resp_res.l3.hit && resp_res.sp.hit, "normal page and super page both hit")
  XSError(stageResp.valid && io.resp.bits.hit && bypassed(2), "page cache, bypassed but hit")

  // refill Perf
  val l1RefillPerf = Wire(Vec(l2tlbParams.l1Size, Bool()))
  val l2RefillPerf = Wire(Vec(l2tlbParams.l2nWays, Bool()))
  val l3RefillPerf = Wire(Vec(l2tlbParams.l3nWays, Bool()))
  val spRefillPerf = Wire(Vec(l2tlbParams.spSize, Bool()))
  l1RefillPerf.map(_ := false.B)
  l2RefillPerf.map(_ := false.B)
  l3RefillPerf.map(_ := false.B)
  spRefillPerf.map(_ := false.B)

  // refill
  l2.io.w.req <> DontCare
  l3.io.w.req <> DontCare
  l2.io.w.req.valid := false.B
  l3.io.w.req.valid := false.B

  val memRdata = refill.ptes
  val memPtes = (0 until (l2tlbParams.blockBytes/(XLEN/8))).map(i => memRdata((i+1)*XLEN-1, i*XLEN).asTypeOf(new PteBundle))
  val memSelData = io.refill.bits.sel_pte_dup
  val memPte = memSelData.map(a => a.asTypeOf(new PteBundle))

  // TODO: handle sfenceLatch outsize
  when (!flush_dup(0) && refill.levelOH.l1 && !memPte(0).isLeaf() && !memPte(0).isPf(refill.level_dup(0)) && !memPte(0).isAf()) {
    // val refillIdx = LFSR64()(log2Up(l2tlbParams.l1Size)-1,0) // TODO: may be LRU
    val refillIdx = replaceWrapper(l1v, ptwl1replace.way)
    refillIdx.suggestName(s"PtwL1RefillIdx")
    val rfOH = UIntToOH(refillIdx)
    l1(refillIdx).refill(
      refill.req_info_dup(0).vpn,
      Mux(refill.req_info_dup(0).s2xlate =/= noS2xlate, io.csr_dup(0).vsatp.asid, io.csr_dup(0).satp.asid),
      io.csr_dup(0).hgatp.asid,
      memSelData(0),
      0.U,
      refill_prefetch_dup(0)
    )
    ptwl1replace.access(refillIdx)
    l1v := l1v | rfOH
    l1g := (l1g & ~rfOH) | Mux(memPte(0).perm.g, rfOH, 0.U)
    l1h(refillIdx) := refill.req_info_dup(0).s2xlate

    for (i <- 0 until l2tlbParams.l1Size) {
      l1RefillPerf(i) := i.U === refillIdx
    }

    XSDebug(p"[l1 refill] refillIdx:${refillIdx} refillEntry:${l1(refillIdx).genPtwEntry(refill.req_info_dup(0).vpn, io.csr_dup(0).satp.asid, memSelData(0), 0.U, prefetch = refill_prefetch_dup(0))}\n")
    XSDebug(p"[l1 refill] l1v:${Binary(l1v)}->${Binary(l1v | rfOH)} l1g:${Binary(l1g)}->${Binary((l1g & ~rfOH) | Mux(memPte(0).perm.g, rfOH, 0.U))}\n")

    refillIdx.suggestName(s"l1_refillIdx")
    rfOH.suggestName(s"l1_rfOH")
  }

  when (!flush_dup(1) && refill.levelOH.l2 && !memPte(1).isLeaf() && !memPte(1).isPf(refill.level_dup(1)) && !memPte(1).isAf()) {
    val refillIdx = genPtwL2SetIdx(refill.req_info_dup(1).vpn)
    val victimWay = replaceWrapper(getl2vSet(refill.req_info_dup(1).vpn), ptwl2replace.way(refillIdx))
    val victimWayOH = UIntToOH(victimWay)
    val rfvOH = UIntToOH(Cat(refillIdx, victimWay))
    val wdata = Wire(l2EntryType)
    wdata.gen(
      vpn = refill.req_info_dup(1).vpn,
      asid = Mux(refill.req_info_dup(1).s2xlate =/= noS2xlate, io.csr_dup(1).vsatp.asid, io.csr_dup(1).satp.asid),
      vmid = io.csr_dup(1).hgatp.asid,
      data = memRdata,
      levelUInt = 1.U,
      refill_prefetch_dup(1)
    )
    l2.io.w.apply(
      valid = true.B,
      setIdx = refillIdx,
      data = wdata,
      waymask = victimWayOH
    )
    ptwl2replace.access(refillIdx, victimWay)
    l2v := l2v | rfvOH
    l2g := l2g & ~rfvOH | Mux(Cat(memPtes.map(_.perm.g)).andR, rfvOH, 0.U)
    l2h(refillIdx)(victimWay) := refill.req_info_dup(1).s2xlate

    for (i <- 0 until l2tlbParams.l2nWays) {
      l2RefillPerf(i) := i.U === victimWay
    }

    XSDebug(p"[l2 refill] refillIdx:0x${Hexadecimal(refillIdx)} victimWay:${victimWay} victimWayOH:${Binary(victimWayOH)} rfvOH(in UInt):${Cat(refillIdx, victimWay)}\n")
    XSDebug(p"[l2 refill] refilldata:0x${wdata}\n")
    XSDebug(p"[l2 refill] l2v:${Binary(l2v)} -> ${Binary(l2v | rfvOH)}\n")
    XSDebug(p"[l2 refill] l2g:${Binary(l2g)} -> ${Binary(l2g & ~rfvOH | Mux(Cat(memPtes.map(_.perm.g)).andR, rfvOH, 0.U))}\n")

    refillIdx.suggestName(s"l2_refillIdx")
    victimWay.suggestName(s"l2_victimWay")
    victimWayOH.suggestName(s"l2_victimWayOH")
    rfvOH.suggestName(s"l2_rfvOH")
  }

  when (!flush_dup(2) && refill.levelOH.l3 && !memPte(2).isAf()) {
    val refillIdx = genPtwL3SetIdx(refill.req_info_dup(2).vpn)
    val victimWay = replaceWrapper(getl3vSet(refill.req_info_dup(2).vpn), ptwl3replace.way(refillIdx))
    val victimWayOH = UIntToOH(victimWay)
    val rfvOH = UIntToOH(Cat(refillIdx, victimWay))
    val wdata = Wire(l3EntryType)
    wdata.gen(
      vpn =  refill.req_info_dup(2).vpn,
      asid = Mux(refill.req_info_dup(2).s2xlate =/= noS2xlate, io.csr_dup(2).vsatp.asid, io.csr_dup(2).satp.asid),
      vmid = io.csr_dup(2).hgatp.asid,
      data = memRdata,
      levelUInt = 2.U,
      refill_prefetch_dup(2)
    )
    l3.io.w.apply(
      valid = true.B,
      setIdx = refillIdx,
      data = wdata,
      waymask = victimWayOH
    )
    ptwl3replace.access(refillIdx, victimWay)
    l3v := l3v | rfvOH
    l3g := l3g & ~rfvOH | Mux(Cat(memPtes.map(_.perm.g)).andR, rfvOH, 0.U)
    l3h(refillIdx)(victimWay) := refill.req_info_dup(2).s2xlate

    for (i <- 0 until l2tlbParams.l3nWays) {
      l3RefillPerf(i) := i.U === victimWay
    }

    XSDebug(p"[l3 refill] refillIdx:0x${Hexadecimal(refillIdx)} victimWay:${victimWay} victimWayOH:${Binary(victimWayOH)} rfvOH(in UInt):${Cat(refillIdx, victimWay)}\n")
    XSDebug(p"[l3 refill] refilldata:0x${wdata}\n")
    XSDebug(p"[l3 refill] l3v:${Binary(l3v)} -> ${Binary(l3v | rfvOH)}\n")
    XSDebug(p"[l3 refill] l3g:${Binary(l3g)} -> ${Binary(l3g & ~rfvOH | Mux(Cat(memPtes.map(_.perm.g)).andR, rfvOH, 0.U))}\n")

    refillIdx.suggestName(s"l3_refillIdx")
    victimWay.suggestName(s"l3_victimWay")
    victimWayOH.suggestName(s"l3_victimWayOH")
    rfvOH.suggestName(s"l3_rfvOH")
  }


  // misc entries: super & invalid
  when (!flush_dup(0) && refill.levelOH.sp && (memPte(0).isLeaf() || memPte(0).isPf(refill.level_dup(0))) && !memPte(0).isAf()) {
    val refillIdx = spreplace.way// LFSR64()(log2Up(l2tlbParams.spSize)-1,0) // TODO: may be LRU
    val rfOH = UIntToOH(refillIdx)
    sp(refillIdx).refill(
      refill.req_info_dup(0).vpn,
      io.csr_dup(0).satp.asid,
      io.csr_dup(0).hgatp.asid,
      memSelData(0),
      refill.level_dup(2),
      refill_prefetch_dup(0),
      !memPte(0).isPf(refill.level_dup(0)),
    )
    spreplace.access(refillIdx)
    spv := spv | rfOH
    spg := spg & ~rfOH | Mux(memPte(0).perm.g, rfOH, 0.U)
    sph(refillIdx) := refill.req_info_dup(0).s2xlate

    for (i <- 0 until l2tlbParams.spSize) {
      spRefillPerf(i) := i.U === refillIdx
    }

    XSDebug(p"[sp refill] refillIdx:${refillIdx} refillEntry:${sp(refillIdx).genPtwEntry(refill.req_info_dup(0).vpn, io.csr_dup(0).satp.asid, memSelData(0), refill.level_dup(0), refill_prefetch_dup(0))}\n")
    XSDebug(p"[sp refill] spv:${Binary(spv)}->${Binary(spv | rfOH)} spg:${Binary(spg)}->${Binary(spg & ~rfOH | Mux(memPte(0).perm.g, rfOH, 0.U))}\n")

    refillIdx.suggestName(s"sp_refillIdx")
    rfOH.suggestName(s"sp_rfOH")
  }

  val l2eccFlush = resp_res.l2.ecc && stageResp_valid_1cycle_dup(0) // RegNext(l2eccError, init = false.B)
  val l3eccFlush = resp_res.l3.ecc && stageResp_valid_1cycle_dup(1) // RegNext(l3eccError, init = false.B)
  val eccVpn = stageResp.bits.req_info.vpn

  XSError(l2eccFlush, "l2tlb.cache.l2 ecc error. Should not happen at sim stage")
  XSError(l3eccFlush, "l2tlb.cache.l3 ecc error. Should not happen at sim stage")
  when (l2eccFlush) {
    val flushSetIdxOH = UIntToOH(genPtwL2SetIdx(eccVpn))
    val flushMask = VecInit(flushSetIdxOH.asBools.map { a => Fill(l2tlbParams.l2nWays, a.asUInt) }).asUInt
    l2v := l2v & ~flushMask
    l2g := l2g & ~flushMask
  }

  when (l3eccFlush) {
    val flushSetIdxOH = UIntToOH(genPtwL3SetIdx(eccVpn))
    val flushMask = VecInit(flushSetIdxOH.asBools.map { a => Fill(l2tlbParams.l3nWays, a.asUInt) }).asUInt
    l3v := l3v & ~flushMask
    l3g := l3g & ~flushMask
  }

  // sfence for not-virtualization for l3、l2
  val sfence_valid_l3 = sfence_dup(3).valid && !sfence_dup(3).bits.hg && !sfence_dup(3).bits.hv
  when (sfence_valid_l3 && io.csr_dup(2).priv.virt === false.B) {
    val sfence_vpn = sfence_dup(3).bits.addr(sfence_dup(3).bits.addr.getWidth-1, offLen)
    when (sfence_dup(3).bits.rs1/*va*/) {
      when (sfence_dup(3).bits.rs2) {
        // all va && all asid
        l3v := 0.U
      } .otherwise {
        // all va && specific asid except global
        l3v := l3v & l3g
      }
    } .otherwise {
      // val flushMask = UIntToOH(genTlbL2Idx(sfence.bits.addr(sfence.bits.addr.getWidth-1, offLen)))
      val flushSetIdxOH = UIntToOH(genPtwL3SetIdx(sfence_vpn))
      // val flushMask = VecInit(flushSetIdxOH.asBools.map(Fill(l2tlbParams.l3nWays, _.asUInt))).asUInt
      val flushMask = VecInit(flushSetIdxOH.asBools.map { a => Fill(l2tlbParams.l3nWays, a.asUInt) }).asUInt
      flushSetIdxOH.suggestName(s"sfence_nrs1_flushSetIdxOH")
      flushMask.suggestName(s"sfence_nrs1_flushMask")

      when (sfence_dup(3).bits.rs2) {
        // specific leaf of addr && all asid
        l3v := l3v & ~flushMask
      } .otherwise {
        // specific leaf of addr && specific asid
        l3v := l3v & (~flushMask | l3g)
      }
    }
  }

  // sfence for virtualization and hfencev, simple implementation for l3、l2
  val hfencev_valid_l3 = sfence_dup(3).valid && sfence_dup(3).bits.hv
  when((hfencev_valid_l3 && io.csr_dup(2).priv.virt) || hfencev_valid_l3) {
    val flushMask = VecInit(l3h.flatMap(_.map(_  === onlyStage1))).asUInt
    l3v := l3v & ~flushMask // all VS-stage l3 pte
  }

  // hfenceg, simple implementation for l3
  val hfenceg_valid_l3 = sfence_dup(3).valid && sfence_dup(3).bits.hg
  when(hfenceg_valid_l3) {
    val flushMask = VecInit(l3h.flatMap(_.map(_ === onlyStage2))).asUInt
    l3v := l3v & ~flushMask // all G-stage l3 pte
  }


  val l1asidhit = VecInit(l1asids.map(_ === sfence_dup(0).bits.id)).asUInt
  val spasidhit = VecInit(spasids.map(_ === sfence_dup(0).bits.id)).asUInt
  val sfence_valid = sfence_dup(0).valid && !sfence_dup(0).bits.hg && !sfence_dup(0).bits.hv
  when (sfence_valid) {
    val l1vmidhit = VecInit(l1vmids.map(_.getOrElse(0.U) === io.csr_dup(0).hgatp.asid)).asUInt
    val spvmidhit = VecInit(spvmids.map(_.getOrElse(0.U) === io.csr_dup(0).hgatp.asid)).asUInt
    val l1hhit = VecInit(l1h.map(_ === onlyStage1 && io.csr_dup(0).priv.virt)).asUInt
    val sphhit = VecInit(sph.map(_ === onlyStage1 && io.csr_dup(0).priv.virt)).asUInt
    val l2hhit = VecInit(l2h.flatMap(_.map(_ === onlyStage1 && io.csr_dup(0).priv.virt))).asUInt
    val sfence_vpn = sfence_dup(0).bits.addr(sfence_dup(0).bits.addr.getWidth-1, offLen)
    val l2h_set = getl2hSet(sfence_vpn)

    when (sfence_dup(0).bits.rs1/*va*/) {
      when (sfence_dup(0).bits.rs2) {
        // all va && all asid
        l2v := l2v & ~l2hhit
        l1v := l1v & ~(l1hhit & VecInit(UIntToOH(l1vmidhit).asBools().map{a => io.csr_dup(0).priv.virt && a || !io.csr_dup(0).priv.virt}).asUInt())
        spv := spv & ~(l2hhit & VecInit(UIntToOH(spvmidhit).asBools().map{a => io.csr_dup(0).priv.virt && a || !io.csr_dup(0).priv.virt}).asUInt())
      } .otherwise {
        // all va && specific asid except global
        l2v := l2v & (l2g | ~l2hhit)
        l1v := l1v & ~(~l1g & l1hhit & l1asidhit & VecInit(UIntToOH(l1vmidhit).asBools().map{a => io.csr_dup(0).priv.virt && a || !io.csr_dup(0).priv.virt}).asUInt())
        spv := spv & ~(~spg & sphhit & spasidhit & VecInit(UIntToOH(spvmidhit).asBools().map{a => io.csr_dup(0).priv.virt && a || !io.csr_dup(0).priv.virt}).asUInt())
      }
    } .otherwise {
      when (sfence_dup(0).bits.rs2) {
        // specific leaf of addr && all asid
        spv := spv & (~VecInit(sp.map(_.hit(sfence_vpn, sfence_dup(0).bits.id, io.csr_dup(0).hgatp.asid, ignoreAsid = true, s2xlate = io.csr_dup(0).priv.virt))).asUInt)
      } .otherwise {
        // specific leaf of addr && specific asid
        spv := spv & (~VecInit(sp.map(_.hit(sfence_vpn, sfence_dup(0).bits.id, io.csr_dup(0).hgatp.asid, s2xlate = io.csr_dup(0).priv.virt))).asUInt | spg)
      }
    }
  }

  val hfencev_valid = sfence_dup(0).valid && sfence_dup(0).bits.hv
  when (hfencev_valid) {
    val l1vmidhit = VecInit(l1vmids.map(_.getOrElse(0.U) === io.csr_dup(0).hgatp.asid)).asUInt
    val spvmidhit = VecInit(spvmids.map(_.getOrElse(0.U) === io.csr_dup(0).hgatp.asid)).asUInt
    val l1hhit = VecInit(l1h.map(_ === onlyStage1)).asUInt
    val sphhit = VecInit(sph.map(_ === onlyStage1)).asUInt
    val l2hhit = VecInit(l2h.flatMap(_.map(_ === onlyStage1))).asUInt
    val hfencev_vpn = sfence_dup(0).bits.addr(sfence_dup(0).bits.addr.getWidth-1, offLen)
    when(sfence_dup(0).bits.rs1) {
      when(sfence_dup(0).bits.rs2) {
        l2v := l2v & ~l2hhit
        l1v := l1v & ~(l1hhit & l1vmidhit)
        spv := spv & ~(l2hhit & spvmidhit)
      }.otherwise {
        l2v := l2v & (l2g | ~l2hhit)
        l1v := l1v & ~(~l1g & l1hhit & l1asidhit & l1vmidhit)
        spv := spv & ~(~spg & sphhit & spasidhit & spvmidhit)
      }
    }.otherwise {
      when(sfence_dup(0).bits.rs2) {
        spv := spv & (~VecInit(sp.map(_.hit(hfencev_vpn, sfence_dup(0).bits.id, io.csr_dup(0).hgatp.asid, ignoreAsid = true, s2xlate = true.B))).asUInt)
      }.otherwise {
        spv := spv & (~VecInit(sp.map(_.hit(hfencev_vpn, sfence_dup(0).bits.id, io.csr_dup(0).hgatp.asid, s2xlate = true.B))).asUInt | spg)
      }
    }
  }


  val hfenceg_valid = sfence_dup(0).valid && sfence_dup(0).bits.hg
  when(hfenceg_valid) {
    val l1vmidhit = VecInit(l1vmids.map(_.getOrElse(0.U) === sfence_dup(0).bits.id)).asUInt
    val spvmidhit = VecInit(spvmids.map(_.getOrElse(0.U) === sfence_dup(0).bits.id)).asUInt
    val l1hhit = VecInit(l1h.map(_ === onlyStage2)).asUInt
    val sphhit = VecInit(sph.map(_ === onlyStage2)).asUInt
    val l2hhit = VecInit(l2h.flatMap(_.map(_ === onlyStage2))).asUInt
    val hfenceg_gvpn = sfence_dup(0).bits.addr(sfence_dup(0).bits.addr.getWidth - 1, offLen)
    when(sfence_dup(0).bits.rs1) {
      when(sfence_dup(0).bits.rs2) {
        l2v := l2v & ~l2hhit
        l1v := l1v & ~l1hhit
        spv := spv & ~sphhit
      }.otherwise {
        l2v := l2v & ~l2hhit
        l1v := l1v & ~(l1hhit & l1vmidhit)
        spv := spv & ~(sphhit & spvmidhit)
      }
    }.otherwise {
      when(sfence_dup(0).bits.rs2) {
        spv := spv & (~VecInit(sp.map(_.hit(hfenceg_gvpn, 0.U, sfence_dup(0).bits.id, ignoreAsid = true, s2xlate = true.B))).asUInt)
      }.otherwise {
        spv := spv & (~VecInit(sp.map(_.hit(hfenceg_gvpn, 0.U, sfence_dup(0).bits.id, ignoreAsid = true, s2xlate = false.B))).asUInt)
      }
    }
  }

  def InsideStageConnect(in: DecoupledIO[PtwCacheReq], out: DecoupledIO[PtwCacheReq], inFire: Bool): Unit = {
    in.ready := !in.valid || out.ready
    out.valid := in.valid
    out.bits := in.bits
    out.bits.bypassed.zip(in.bits.bypassed).zipWithIndex.map{ case (b, i) =>
      val bypassed_reg = Reg(Bool())
      val bypassed_wire = refill_bypass(in.bits.req_info.vpn, i, in.bits.req_info.s2xlate) && io.refill.valid
      when (inFire) { bypassed_reg := bypassed_wire }
      .elsewhen (io.refill.valid) { bypassed_reg := bypassed_reg || bypassed_wire }

      b._1 := b._2 || (bypassed_wire || (bypassed_reg && !inFire))
    }
  }

  // Perf Count
  val resp_l3 = resp_res.l3.hit
  val resp_sp = resp_res.sp.hit
  val resp_l1_pre = resp_res.l1.pre
  val resp_l2_pre = resp_res.l2.pre
  val resp_l3_pre = resp_res.l3.pre
  val resp_sp_pre = resp_res.sp.pre
  val base_valid_access_0 = !from_pre(io.resp.bits.req_info.source) && io.resp.fire
  XSPerfAccumulate("access", base_valid_access_0)
  XSPerfAccumulate("l1_hit", base_valid_access_0 && io.resp.bits.toFsm.l1Hit && !io.resp.bits.toFsm.l2Hit && !io.resp.bits.hit)
  XSPerfAccumulate("l2_hit", base_valid_access_0 && io.resp.bits.toFsm.l2Hit && !io.resp.bits.hit)
  XSPerfAccumulate("l3_hit", base_valid_access_0 && resp_l3)
  XSPerfAccumulate("sp_hit", base_valid_access_0 && resp_sp)
  XSPerfAccumulate("pte_hit",base_valid_access_0 && io.resp.bits.hit)

  XSPerfAccumulate("l1_hit_pre", base_valid_access_0 && resp_l1_pre && io.resp.bits.toFsm.l1Hit && !io.resp.bits.toFsm.l2Hit && !io.resp.bits.hit)
  XSPerfAccumulate("l2_hit_pre", base_valid_access_0 && resp_l2_pre && io.resp.bits.toFsm.l2Hit && !io.resp.bits.hit)
  XSPerfAccumulate("l3_hit_pre", base_valid_access_0 && resp_l3_pre && resp_l3)
  XSPerfAccumulate("sp_hit_pre", base_valid_access_0 && resp_sp_pre && resp_sp)
  XSPerfAccumulate("pte_hit_pre",base_valid_access_0 && (resp_l3_pre && resp_l3 || resp_sp_pre && resp_sp) && io.resp.bits.hit)

  val base_valid_access_1 = from_pre(io.resp.bits.req_info.source) && io.resp.fire
  XSPerfAccumulate("pre_access", base_valid_access_1)
  XSPerfAccumulate("pre_l1_hit", base_valid_access_1 && io.resp.bits.toFsm.l1Hit && !io.resp.bits.toFsm.l2Hit && !io.resp.bits.hit)
  XSPerfAccumulate("pre_l2_hit", base_valid_access_1 && io.resp.bits.toFsm.l2Hit && !io.resp.bits.hit)
  XSPerfAccumulate("pre_l3_hit", base_valid_access_1 && resp_l3)
  XSPerfAccumulate("pre_sp_hit", base_valid_access_1 && resp_sp)
  XSPerfAccumulate("pre_pte_hit",base_valid_access_1 && io.resp.bits.hit)

  XSPerfAccumulate("pre_l1_hit_pre", base_valid_access_1 && resp_l1_pre && io.resp.bits.toFsm.l1Hit && !io.resp.bits.toFsm.l2Hit && !io.resp.bits.hit)
  XSPerfAccumulate("pre_l2_hit_pre", base_valid_access_1 && resp_l2_pre && io.resp.bits.toFsm.l2Hit && !io.resp.bits.hit)
  XSPerfAccumulate("pre_l3_hit_pre", base_valid_access_1 && resp_l3_pre && resp_l3)
  XSPerfAccumulate("pre_sp_hit_pre", base_valid_access_1 && resp_sp_pre && resp_sp)
  XSPerfAccumulate("pre_pte_hit_pre",base_valid_access_1 && (resp_l3_pre && resp_l3 || resp_sp_pre && resp_sp) && io.resp.bits.hit)

  val base_valid_access_2 = stageResp.bits.isFirst && !from_pre(io.resp.bits.req_info.source) && io.resp.fire
  XSPerfAccumulate("access_first", base_valid_access_2)
  XSPerfAccumulate("l1_hit_first", base_valid_access_2 && io.resp.bits.toFsm.l1Hit && !io.resp.bits.toFsm.l2Hit && !io.resp.bits.hit)
  XSPerfAccumulate("l2_hit_first", base_valid_access_2 && io.resp.bits.toFsm.l2Hit && !io.resp.bits.hit)
  XSPerfAccumulate("l3_hit_first", base_valid_access_2 && resp_l3)
  XSPerfAccumulate("sp_hit_first", base_valid_access_2 && resp_sp)
  XSPerfAccumulate("pte_hit_first",base_valid_access_2 && io.resp.bits.hit)

  XSPerfAccumulate("l1_hit_pre_first", base_valid_access_2 && resp_l1_pre && io.resp.bits.toFsm.l1Hit && !io.resp.bits.toFsm.l2Hit && !io.resp.bits.hit)
  XSPerfAccumulate("l2_hit_pre_first", base_valid_access_2 && resp_l2_pre && io.resp.bits.toFsm.l2Hit && !io.resp.bits.hit)
  XSPerfAccumulate("l3_hit_pre_first", base_valid_access_2 && resp_l3_pre && resp_l3)
  XSPerfAccumulate("sp_hit_pre_first", base_valid_access_2 && resp_sp_pre && resp_sp)
  XSPerfAccumulate("pte_hit_pre_first",base_valid_access_2 && (resp_l3_pre && resp_l3 || resp_sp_pre && resp_sp) && io.resp.bits.hit)

  val base_valid_access_3 = stageResp.bits.isFirst && from_pre(io.resp.bits.req_info.source) && io.resp.fire
  XSPerfAccumulate("pre_access_first", base_valid_access_3)
  XSPerfAccumulate("pre_l1_hit_first", base_valid_access_3 && io.resp.bits.toFsm.l1Hit && !io.resp.bits.toFsm.l2Hit && !io.resp.bits.hit)
  XSPerfAccumulate("pre_l2_hit_first", base_valid_access_3 && io.resp.bits.toFsm.l2Hit && !io.resp.bits.hit)
  XSPerfAccumulate("pre_l3_hit_first", base_valid_access_3 && resp_l3)
  XSPerfAccumulate("pre_sp_hit_first", base_valid_access_3 && resp_sp)
  XSPerfAccumulate("pre_pte_hit_first", base_valid_access_3 && io.resp.bits.hit)

  XSPerfAccumulate("pre_l1_hit_pre_first", base_valid_access_3 && resp_l1_pre && io.resp.bits.toFsm.l1Hit && !io.resp.bits.toFsm.l2Hit && !io.resp.bits.hit)
  XSPerfAccumulate("pre_l2_hit_pre_first", base_valid_access_3 && resp_l2_pre && io.resp.bits.toFsm.l2Hit && !io.resp.bits.hit)
  XSPerfAccumulate("pre_l3_hit_pre_first", base_valid_access_3 && resp_l3_pre && resp_l3)
  XSPerfAccumulate("pre_sp_hit_pre_first", base_valid_access_3 && resp_sp_pre && resp_sp)
  XSPerfAccumulate("pre_pte_hit_pre_first",base_valid_access_3 && (resp_l3_pre && resp_l3 || resp_sp_pre && resp_sp) && io.resp.bits.hit)

  XSPerfAccumulate("rwHarzad", io.req.valid && !io.req.ready)
  XSPerfAccumulate("out_blocked", io.resp.valid && !io.resp.ready)
  l1AccessPerf.zipWithIndex.map{ case (l, i) => XSPerfAccumulate(s"L1AccessIndex${i}", l) }
  l2AccessPerf.zipWithIndex.map{ case (l, i) => XSPerfAccumulate(s"L2AccessIndex${i}", l) }
  l3AccessPerf.zipWithIndex.map{ case (l, i) => XSPerfAccumulate(s"L3AccessIndex${i}", l) }
  spAccessPerf.zipWithIndex.map{ case (l, i) => XSPerfAccumulate(s"SPAccessIndex${i}", l) }
  l1RefillPerf.zipWithIndex.map{ case (l, i) => XSPerfAccumulate(s"L1RefillIndex${i}", l) }
  l2RefillPerf.zipWithIndex.map{ case (l, i) => XSPerfAccumulate(s"L2RefillIndex${i}", l) }
  l3RefillPerf.zipWithIndex.map{ case (l, i) => XSPerfAccumulate(s"L3RefillIndex${i}", l) }
  spRefillPerf.zipWithIndex.map{ case (l, i) => XSPerfAccumulate(s"SPRefillIndex${i}", l) }

  XSPerfAccumulate("l1Refill", Cat(l1RefillPerf).orR)
  XSPerfAccumulate("l2Refill", Cat(l2RefillPerf).orR)
  XSPerfAccumulate("l3Refill", Cat(l3RefillPerf).orR)
  XSPerfAccumulate("spRefill", Cat(spRefillPerf).orR)
  XSPerfAccumulate("l1Refill_pre", Cat(l1RefillPerf).orR && refill_prefetch_dup(0))
  XSPerfAccumulate("l2Refill_pre", Cat(l2RefillPerf).orR && refill_prefetch_dup(0))
  XSPerfAccumulate("l3Refill_pre", Cat(l3RefillPerf).orR && refill_prefetch_dup(0))
  XSPerfAccumulate("spRefill_pre", Cat(spRefillPerf).orR && refill_prefetch_dup(0))

  // debug
  XSDebug(sfence_dup(0).valid, p"[sfence] original v and g vector:\n")
  XSDebug(sfence_dup(0).valid, p"[sfence] l1v:${Binary(l1v)}\n")
  XSDebug(sfence_dup(0).valid, p"[sfence] l2v:${Binary(l2v)}\n")
  XSDebug(sfence_dup(0).valid, p"[sfence] l3v:${Binary(l3v)}\n")
  XSDebug(sfence_dup(0).valid, p"[sfence] l3g:${Binary(l3g)}\n")
  XSDebug(sfence_dup(0).valid, p"[sfence] spv:${Binary(spv)}\n")
  XSDebug(RegNext(sfence_dup(0).valid), p"[sfence] new v and g vector:\n")
  XSDebug(RegNext(sfence_dup(0).valid), p"[sfence] l1v:${Binary(l1v)}\n")
  XSDebug(RegNext(sfence_dup(0).valid), p"[sfence] l2v:${Binary(l2v)}\n")
  XSDebug(RegNext(sfence_dup(0).valid), p"[sfence] l3v:${Binary(l3v)}\n")
  XSDebug(RegNext(sfence_dup(0).valid), p"[sfence] l3g:${Binary(l3g)}\n")
  XSDebug(RegNext(sfence_dup(0).valid), p"[sfence] spv:${Binary(spv)}\n")

  val perfEvents = Seq(
    ("access           ", base_valid_access_0             ),
    ("l1_hit           ", l1Hit                           ),
    ("l2_hit           ", l2Hit                           ),
    ("l3_hit           ", l3Hit                           ),
    ("sp_hit           ", spHit                           ),
    ("pte_hit          ", l3Hit || spHit                  ),
    ("rwHarzad         ",  io.req.valid && !io.req.ready  ),
    ("out_blocked      ",  io.resp.valid && !io.resp.ready),
  )
  generatePerfEvent()
}<|MERGE_RESOLUTION|>--- conflicted
+++ resolved
@@ -257,7 +257,6 @@
     (vpn1(vpnLen-1, vpnnLen*(2-level)+3) === vpn2(vpnLen-1, vpnnLen*(2-level)+3))
   }
   // NOTE: not actually bypassed, just check if hit, re-access the page cache
-<<<<<<< HEAD
   def refill_bypass(vpn: UInt, level: Int, h_search: UInt) = {
     val change_h = MuxLookup(h_search, noS2xlate, Seq(
       allStage -> onlyStage1,
@@ -266,10 +265,6 @@
     ))
     val refill_vpn = io.refill.bits.req_info_dup(0).vpn
     io.refill.valid && (level.U === io.refill.bits.level_dup(0)) && vpn_match(refill_vpn, vpn, level) && change_h === io.refill.bits.req_info_dup(0).s2xlate
-=======
-  def refill_bypass(vpn: UInt, level: Int) = {
-    io.refill.valid && (level.U === io.refill.bits.level_dup(0)) && vpn_match(io.refill.bits.req_info_dup(0).vpn, vpn, level)
->>>>>>> 9de78046
   }
 
   val vpn_search = stageReq.bits.req_info.vpn
