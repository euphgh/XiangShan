--- conflicted
+++ resolved
@@ -269,7 +269,6 @@
     io.requestor(idx).req.ready := io.requestor(idx).resp.ready // should always be true
     XSError(!io.requestor(idx).resp.ready, s"${q.name} port ${idx} is non-block, resp.ready must be true.B")
 
-<<<<<<< HEAD
     val req_need_gpa = hasGpf(idx)
     val req_s2xlate = Wire(UInt(2.W))
     req_s2xlate := MuxCase(noS2xlate, Seq(
@@ -281,21 +280,15 @@
    
     val ptw_just_back = ptw.resp.fire && req_s2xlate === ptw.resp.bits.s2xlate && ptw.resp.bits.hit(get_pn(req_out(idx).vaddr), io.csr.satp.asid, io.csr.vsatp.asid, io.csr.hgatp.asid, true, false)
     val ptw_already_back = RegNext(ptw.resp.fire) && req_s2xlate === RegNext(ptw.resp.bits).s2xlate && RegNext(ptw.resp.bits).hit(get_pn(req_out(idx).vaddr), io.csr.satp.asid, io.csr.vsatp.asid, io.csr.hgatp.asid, allType = true)
-=======
-    val ptw_just_back = ptw.resp.fire && ptw.resp.bits.hit(get_pn(req_out(idx).vaddr), asid = io.csr.satp.asid, allType = true)
-    val ptw_already_back = RegNext(ptw.resp.fire) && RegNext(ptw.resp.bits).hit(get_pn(req_out(idx).vaddr), asid = io.csr.satp.asid, allType = true)
->>>>>>> 1fcb3bc0
     io.ptw.req(idx).valid := req_out_v(idx) && missVec(idx) && !(ptw_just_back || ptw_already_back) // TODO: remove the regnext, timing
     io.tlbreplay(idx) := req_out_v(idx) && missVec(idx) && (ptw_just_back || ptw_already_back)
     when (io.requestor(idx).req_kill && RegNext(io.requestor(idx).req.fire)) {
       io.ptw.req(idx).valid := false.B
       io.tlbreplay(idx) := true.B
+      io.tlbreplay(idx) := true.B
     }
     io.ptw.req(idx).bits.vpn := get_pn(req_out(idx).vaddr)
-<<<<<<< HEAD
     io.ptw.req(idx).bits.s2xlate := req_s2xlate
-=======
->>>>>>> 1fcb3bc0
     io.ptw.req(idx).bits.memidx := req_out(idx).memidx
   }
 
@@ -444,11 +437,7 @@
       val af = io.requestor(i).resp.bits.excp(0).af.instr || io.requestor(i).resp.bits.excp(0).af.st || io.requestor(i).resp.bits.excp(0).af.ld
       val difftest = DifftestModule(new DiffL1TLBEvent)
       difftest.coreid := io.hartId
-<<<<<<< HEAD
       difftest.valid := RegNext(io.requestor(i).req.fire) && !io.requestor(i).req_kill && io.requestor(i).resp.fire && !io.requestor(i).resp.bits.miss && !pf && !af && !gpf && portTranslateEnable(i)
-=======
-      difftest.valid := RegNext(io.requestor(i).req.fire) && !io.requestor(i).req_kill && io.requestor(i).resp.fire && !io.requestor(i).resp.bits.miss && !pf && !af && portTranslateEnable(i)
->>>>>>> 1fcb3bc0
       if (!Seq("itlb", "ldtlb", "sttlb").contains(q.name)) {
         difftest.valid := false.B
       }
