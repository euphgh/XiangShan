--- conflicted
+++ resolved
@@ -97,22 +97,12 @@
   val need_gpa_gvpn = Reg(UInt(vpnLen.W))
   val hasGpf = Wire(Vec(Width, Bool()))
 
-<<<<<<< HEAD
   // val vmEnable = satp.mode === 8.U // && (mode < ModeM) // FIXME: fix me when boot xv6/linux...
   val vmEnable = (0 until Width).map(i => if (EnbaleTlbDebug) (satp.mode === 8.U)
     else (satp.mode === 8.U) && (mode(i) < ModeM))
   val s2xlateEnable = (0 until Width).map(i => (isHyperInst(i) || virt) && (vsatp.mode === 8.U || hgatp.mode === 8.U) && (mode(i) < ModeM))
   val portTranslateEnable = (0 until Width).map(i => (vmEnable(i) || s2xlateEnable(i)) && RegNext(!req(i).bits.no_translate))
 
-=======
-  val req_in = req
-  val req_out = req.map(a => RegEnable(a.bits, a.fire))
-  val req_out_v = (0 until Width).map(i => ValidHold(req_in(i).fire && !req_in(i).bits.kill, resp(i).fire, flush_pipe(i)))
-
-  val refill = ptw.resp.fire && !flush_mmu && vmEnable
-  refill_to_mem.valid := refill
-  refill_to_mem.memidx := ptw.resp.bits.memidx
->>>>>>> 9de78046
 
   val refill = (0 until Width).map(i => ptw.resp.fire() && !(need_gpa && need_gpa_vpn === ptw.resp.bits.getVpn) && !flush_mmu && (vmEnable(i) || ptw.resp.bits.s2xlate =/= noS2xlate))
   refill_to_mem := DontCare
@@ -332,15 +322,10 @@
 
     // when ptw resp, check if hit, reset miss_v, resp to lsu/ifu
     resp(idx).valid := req_out_v(idx) && !(miss_v && portTranslateEnable(idx))
-<<<<<<< HEAD
-    when (io.ptw.resp.fire() && hit && req_out_v(idx) && portTranslateEnable(idx)) {
+    when (io.ptw.resp.fire && hit && req_out_v(idx) && portTranslateEnable(idx)) {
       val stage1 = io.ptw.resp.bits.s1
       val stage2 = io.ptw.resp.bits.s2
       val s2xlate = io.ptw.resp.bits.s2xlate
-=======
-    when (io.ptw.resp.fire && hit && req_out_v(idx) && portTranslateEnable(idx)) {
-      val pte = io.ptw.resp.bits
->>>>>>> 9de78046
       resp(idx).valid := true.B
       resp(idx).bits.miss := false.B
       val s1_paddr = Cat(stage1.genPPN(get_pn(req_out(idx).vaddr)), get_off(req_out(idx).vaddr))
@@ -424,13 +409,8 @@
       XSPerfAccumulate("miss" + Integer.toString(i, 10), result_ok(i) && portTranslateEnable(i) && missVec(i))
     }
   }
-<<<<<<< HEAD
-  XSPerfAccumulate("ptw_resp_count", ptw.resp.fire())
-  XSPerfAccumulate("ptw_resp_pf_count", ptw.resp.fire() && ptw.resp.bits.s1.pf)
-=======
   XSPerfAccumulate("ptw_resp_count", ptw.resp.fire)
-  XSPerfAccumulate("ptw_resp_pf_count", ptw.resp.fire && ptw.resp.bits.pf)
->>>>>>> 9de78046
+  XSPerfAccumulate("ptw_resp_pf_count", ptw.resp.fire && ptw.resp.bits.s1.pf)
 
   // Log
   for(i <- 0 until Width) {
@@ -453,14 +433,8 @@
       val gpf = io.requestor(i).resp.bits.excp(0).gpf.instr || io.requestor(i).resp.bits.excp(0).gpf.st || io.requestor(i).resp.bits.excp(0).gpf.ld
       val af = io.requestor(i).resp.bits.excp(0).af.instr || io.requestor(i).resp.bits.excp(0).af.st || io.requestor(i).resp.bits.excp(0).af.ld
       val difftest = DifftestModule(new DiffL1TLBEvent)
-<<<<<<< HEAD
-      difftest.clock := clock
-      difftest.coreid := p(XSCoreParamsKey).HartId.asUInt
+      difftest.coreid := io.hartId
       difftest.valid := RegNext(io.requestor(i).req.fire) && !RegNext(io.requestor(i).req_kill) && io.requestor(i).resp.fire && !io.requestor(i).resp.bits.miss && !pf && !af && !gpf && portTranslateEnable(i)
-=======
-      difftest.coreid := io.hartId
-      difftest.valid := RegNext(io.requestor(i).req.fire) && !RegNext(io.requestor(i).req_kill) && io.requestor(i).resp.fire && !io.requestor(i).resp.bits.miss && !pf && !af && portTranslateEnable(i)
->>>>>>> 9de78046
       if (!Seq("itlb", "ldtlb", "sttlb").contains(q.name)) {
         difftest.valid := false.B
       }
