--- conflicted
+++ resolved
@@ -110,13 +110,8 @@
 
     val vpn = req.bits.vpn
     val vpn_reg = RegEnable(vpn, req.fire())
-<<<<<<< HEAD
-    val vpn_gen_ppn = if(saveLevel) vpn else vpn_reg
     val hasS2xlate = req.bits.s2xlate =/= noS2xlate
     val OnlyS2 = req.bits.s2xlate === onlyStage2
-=======
-
->>>>>>> 95e60e55
     val refill_mask = Mux(io.w.valid, UIntToOH(io.w.bits.wayIdx), 0.U(nWays.W))
     val hitVec = VecInit((entries.zipWithIndex).zip(v zip refill_mask.asBools).map{
       case (e, m) => {
@@ -135,27 +130,19 @@
     resp.valid := RegNext(req.valid)
     resp.bits.hit := Cat(hitVecReg).orR
     if (nWays == 1) {
-<<<<<<< HEAD
-      resp.bits.ppn(0) := entries(0).genPPN(saveLevel, req.valid)(vpn_gen_ppn)
-      resp.bits.perm(0) := entries(0).perm
-      resp.bits.g_perm(0) := entries(0).g_perm
-      resp.bits.s2xlate(0) := entries(0).s2xlate(0)
-    } else {
-      resp.bits.ppn(0) := ParallelMux(hitVecReg zip entries.map(_.genPPN(saveLevel, req.valid)(vpn_gen_ppn)))
-      resp.bits.perm(0) := ParallelMux(hitVecReg zip entries.map(_.perm))
-      resp.bits.g_perm(0) := ParallelMux(hitVecReg zip entries.map(_.g_perm))
-      resp.bits.s2xlate(0) := ParallelMux(hitVecReg zip entries.map(_.s2xlate))
-=======
       for (d <- 0 until nDups) {
         resp.bits.ppn(d) := RegEnable(entries(0).genPPN(saveLevel, req.valid)(vpn), req.fire)
         resp.bits.perm(d) := RegEnable(entries(0).perm, req.fire)
+        resp.bits.g_perm(d) := RegEnable(entries(0).g_perm, req.fire)
+        resp.bits.s2xlate(d) := RegEnable(entries(0).s2xlate, req.fire)
       }
     } else {
       for (d <- 0 until nDups) {
         resp.bits.ppn(d) := RegEnable(ParallelMux(hitVec zip entries.map(_.genPPN(saveLevel, req.valid)(vpn))), req.fire)
         resp.bits.perm(d) := RegEnable(ParallelMux(hitVec zip entries.map(_.perm)), req.fire)
-      }
->>>>>>> 95e60e55
+        resp.bits.g_perm(d) := RegEnable(ParallelMux(hitVec zip entries.map(_.g_perm)), req.fire)
+        resp.bits.s2xlate(d) := RegEnable(ParallelMux(hitVec zip entries.map(_.s2xlate)), req.fire)
+      }
     }
 
     access.sets := get_set_idx(vpn_reg(vpn_reg.getWidth - 1, sectortlbwidth), nSets) // no use
@@ -170,11 +157,7 @@
 
   when (io.w.valid) {
     v(io.w.bits.wayIdx) := true.B
-<<<<<<< HEAD
-    entries(io.w.bits.wayIdx).apply(io.w.bits.data, io.w.bits.data_replenish)
-=======
     entries(io.w.bits.wayIdx).apply(io.w.bits.data, io.csr.satp.asid)
->>>>>>> 95e60e55
   }
   // write assert, should not duplicate with the existing entries
   val w_hit_vec = VecInit(entries.zip(v).map{case (e, vi) => e.wbhit(io.w.bits.data.s1, io.csr.satp.asid) && vi })
@@ -241,7 +224,6 @@
     }
   }
 
-<<<<<<< HEAD
 
   val hfenceg = io.sfence
   val hfenceg_gvpn = sfence_vpn
@@ -253,33 +235,6 @@
     }
   }
 
-  val victim_idx = io.w.bits.wayIdx
-  io.victim.out.valid := v(victim_idx) && io.w.valid && entries(victim_idx).is_normalentry()
-  io.victim.out.bits.entry := ns_to_n(entries(victim_idx))
-
-  def ns_to_n(ns: TlbSectorEntry): TlbEntry = {
-    val n = Wire(new TlbEntry(pageNormal = true, pageSuper = false))
-    n.perm.af := ns.perm.af
-    n.perm.pf := ns.perm.pf
-    n.perm.d := ns.perm.d
-    n.perm.a := ns.perm.a
-    n.perm.g := ns.perm.g
-    n.perm.u := ns.perm.u
-    n.perm.x := ns.perm.x
-    n.perm.w := ns.perm.w
-    n.perm.r := ns.perm.r
-    n.perm.pm := ns.perm.pm(OHToUInt(ns.pteidx))
-    n.ppn := Cat(ns.ppn, ns.ppn_low(OHToUInt(ns.pteidx)))
-    n.tag := Cat(ns.tag, OHToUInt(ns.pteidx))
-    n.asid := ns.asid
-    n.g_perm := ns.g_perm
-    n.vmid := ns.vmid
-    n.s2xlate := ns.s2xlate
-    n
-  }
-
-=======
->>>>>>> 95e60e55
   XSPerfAccumulate(s"access", io.r.resp.map(_.valid.asUInt()).fold(0.U)(_ + _))
   XSPerfAccumulate(s"hit", io.r.resp.map(a => a.valid && a.bits.hit).fold(0.U)(_.asUInt() + _.asUInt()))
 
@@ -301,178 +256,7 @@
 }
 
 @chiselName
-<<<<<<< HEAD
-class TLBSA(
-  parentName: String,
-  ports: Int,
-  nDups: Int,
-  nSets: Int,
-  nWays: Int,
-  normalPage: Boolean,
-  superPage: Boolean
-)(implicit p: Parameters) extends TlbModule {
-  require(!superPage, "super page should use reg/fa")
-  require(nWays == 1, "nWays larger than 1 causes bad timing")
-
-  // timing optimization to divide v select into two cycles.
-  val VPRE_SELECT = min(8, nSets)
-  val VPOST_SELECT = nSets / VPRE_SELECT
-  val nBanks = 8
-
-  val io = IO(new TlbStorageIO(nSets, nWays, ports, nDups))
-
-  io.r.req.map(_.ready :=  true.B)
-  val v = RegInit(VecInit(Seq.fill(nSets)(VecInit(Seq.fill(nWays)(false.B)))))
-  val entries = Module(new BankedAsyncDataModuleTemplateWithDup(new TlbEntry(normalPage, superPage), nSets, ports, nDups, nBanks))
-  val h = RegInit(VecInit(Seq.fill(nSets)(VecInit(Seq.fill(nWays)(false.B)))))
-
-  for (i <- 0 until ports) { // duplicate sram
-    val req = io.r.req(i)
-    val resp = io.r.resp(i)
-    val access = io.access(i)
-
-    val vpn = req.bits.vpn
-    val vpn_reg = RegEnable(vpn, req.fire())
-    val hasS2xlate = req.bits.s2xlate =/= noS2xlate
-    val OnlyS2 = req.bits.s2xlate === onlyStage2
-
-    val ridx = get_set_idx(vpn, nSets)
-    val v_resize = v.asTypeOf(Vec(VPRE_SELECT, Vec(VPOST_SELECT, UInt(nWays.W))))
-    val vidx_resize = RegNext(v_resize(get_set_idx(drop_set_idx(vpn, VPOST_SELECT), VPRE_SELECT)))
-    val vidx = vidx_resize(get_set_idx(vpn_reg, VPOST_SELECT)).asBools.map(_ && RegNext(req.fire()))
-    val vidx_bypass = RegNext((entries.io.waddr === ridx) && entries.io.wen)
-    entries.io.raddr(i) := ridx
-
-    val data = entries.io.rdata(i)
-    val hit = data(0).hit(vpn_reg, Mux(hasS2xlate, io.csr.vsatp.asid, io.csr.satp.asid), nSets, false, io.csr.hgatp.asid, hasS2xlate, OnlyS2) && (vidx(0) || vidx_bypass)
-    resp.bits.hit := hit
-    for (d <- 0 until nDups) {
-      resp.bits.ppn(d) := data(d).genPPN()(vpn_reg)
-      resp.bits.perm(d).pf := data(d).perm.pf
-      resp.bits.perm(d).af := data(d).perm.af
-      resp.bits.perm(d).d := data(d).perm.d
-      resp.bits.perm(d).a := data(d).perm.a
-      resp.bits.perm(d).g := data(d).perm.g
-      resp.bits.perm(d).u := data(d).perm.u
-      resp.bits.perm(d).x := data(d).perm.x
-      resp.bits.perm(d).w := data(d).perm.w
-      resp.bits.perm(d).r := data(d).perm.r
-      for (i <- 0 until tlbcontiguous) {
-        resp.bits.perm(d).pm(i) := data(d).perm.pm
-      }
-      resp.bits.g_perm(d) := data(d).g_perm
-      resp.bits.s2xlate(d) := data(d).s2xlate
-    }
-
-    resp.valid := { RegNext(req.valid) }
-    resp.bits.hit.suggestName("hit")
-    resp.bits.ppn.suggestName("ppn")
-    resp.bits.perm.suggestName("perm")
-    resp.bits.g_perm.suggestName("g_perm")
-
-    access.sets := get_set_idx(vpn_reg, nSets) // no use
-    access.touch_ways.valid := resp.valid && hit
-    access.touch_ways.bits := 1.U // TODO: set-assoc need no replacer when nset is 1
-  }
-
-  // W ports should be 1, or, check at above will be wrong.
-  entries.io.wen := io.w.valid || io.victim.in.valid
-  entries.io.waddr := Mux(io.w.valid,
-    get_set_idx(io.w.bits.data.s1.entry.tag, nSets),
-    get_set_idx(io.victim.in.bits.entry.tag, nSets))
-  entries.io.wdata := Mux(io.w.valid,
-    (Wire(new TlbEntry(normalPage, superPage)).apply(
-      io.w.bits.data, io.w.bits.data_replenish(OHToUInt(io.w.bits.data.s1.pteidx)))),
-    io.victim.in.bits.entry)
-
-  when (io.victim.in.valid) {
-    v(get_set_idx(io.victim.in.bits.entry.tag, nSets))(io.w.bits.wayIdx) := true.B
-    h(get_set_idx(io.victim.in.bits.entry.tag, nSets))(io.w.bits.wayIdx) := true.B
-  }
-  // w has higher priority than victim
-  when (io.w.valid) {
-    v(get_set_idx(io.w.bits.data.s1.entry.tag, nSets))(io.w.bits.wayIdx) := true.B
-    h(get_set_idx(io.w.bits.data.s1.entry.tag, nSets))(io.w.bits.wayIdx) := true.B
-  }
-
-  val refill_vpn_reg = RegNext(Mux(io.victim.in.valid, io.victim.in.bits.entry.tag, io.w.bits.data.s1.entry.tag))
-  val refill_wayIdx_reg = RegNext(io.w.bits.wayIdx)
-  when (RegNext(io.w.valid || io.victim.in.valid)) {
-    io.access.map { access =>
-      access.sets := get_set_idx(refill_vpn_reg, nSets)
-      access.touch_ways.valid := true.B
-      access.touch_ways.bits := refill_wayIdx_reg
-    }
-  }
-
-  // can not get entry, so only care addr
-
-  val sfence_valid = io.sfence.valid && !io.sfence.bits.hv && !io.sfence.bits.hg
-  val sfence_vpn = io.sfence.bits.addr(VAddrBits - 1, offLen)
-  when(sfence_valid) {
-    when(io.sfence.bits.rs1) { // virtual address *.rs1 <- (rs1===0.U)
-      v.zip(h).map{case (a, b) => {a.zip(b).map{case (c, d) => c := c && !(io.csr.priv.virt === d)}}}
-    }.otherwise {
-      // specific addr but all asid
-      v(get_set_idx(sfence_vpn, nSets)).zip(h(get_set_idx(sfence_vpn, nSets))).map{case(a, b) => a := a && !(io.csr.priv.virt === b)}
-    }
-  }
-
-  val hfencev_valid = io.sfence.valid && io.sfence.bits.hv
-  val hfencev_vpn = io.sfence.bits.addr(VAddrBits - 1, offLen)
-  when(hfencev_valid) {
-    when(io.sfence.bits.rs1) { // virtual address *.rs1 <- (rs1===0.U)
-      v.zip(h).map { case (a, b) => {
-        a.zip(b).map { case (c, d) => c := c && !d }
-      }
-      }
-    }.otherwise {
-      // specific addr but all asid
-      v(get_set_idx(hfencev_vpn, nSets)).zip(h(get_set_idx(hfencev_vpn, nSets))).map { case (a, b) => a := a && !b }
-    }
-  }
-
-  val hfenceg_valid = io.sfence.valid && io.sfence.bits.hg
-  when(hfenceg_valid) {
-    v.zip(h).map {case (a, b) => a.zip(b).map { case (c, d) => c := c && !d }}
-  }
-
-  io.victim.out := DontCare
-  io.victim.out.valid := false.B
-
-  XSPerfAccumulate(s"access", io.r.req.map(_.valid.asUInt()).fold(0.U)(_ + _))
-  XSPerfAccumulate(s"hit", io.r.resp.map(a => a.valid && a.bits.hit).fold(0.U)(_.asUInt() + _.asUInt()))
-
-  for (i <- 0 until nSets) {
-    XSPerfAccumulate(s"refill${i}", (io.w.valid || io.victim.in.valid) &&
-        (Mux(io.w.valid, get_set_idx(io.w.bits.data.s1.entry.tag, nSets), get_set_idx(io.victim.in.bits.entry.tag, nSets)) === i.U)
-      )
-  }
-
-  for (i <- 0 until nSets) {
-    XSPerfAccumulate(s"hit${i}", io.r.resp.map(a => a.valid & a.bits.hit)
-      .zip(io.r.req.map(a => RegNext(get_set_idx(a.bits.vpn, nSets)) === i.U))
-      .map{a => (a._1 && a._2).asUInt()}
-      .fold(0.U)(_ + _)
-    )
-  }
-
-  for (i <- 0 until nSets) {
-    XSPerfAccumulate(s"access${i}", io.r.resp.map(_.valid)
-      .zip(io.r.req.map(a => RegNext(get_set_idx(a.bits.vpn, nSets)) === i.U))
-      .map{a => (a._1 && a._2).asUInt()}
-      .fold(0.U)(_ + _)
-    )
-  }
-
-  println(s"${parentName} tlb_sa: nSets:${nSets} nWays:${nWays}")
-}
-
-@chiselName
-class TLBFakeSP(
-=======
 class TLBFakeFA(
->>>>>>> 95e60e55
              ports: Int,
              nDups: Int,
              nSets: Int,
@@ -570,17 +354,7 @@
   )
 
   for (i <- 0 until ports) {
-<<<<<<< HEAD
-    normalPage.r_req_apply(
-      valid = io.r.req(i).valid,
-      vpn = io.r.req(i).bits.vpn,
-      i = i,
-      s2xlate = io.r.req(i).bits.s2xlate
-    )
-    superPage.r_req_apply(
-=======
     page.r_req_apply(
->>>>>>> 95e60e55
       valid = io.r.req(i).valid,
       vpn = io.r.req(i).bits.vpn,
       i = i,
@@ -597,21 +371,6 @@
     rp.valid := p.valid // actually, not used
     rp.bits.hit := p.bits.hit
     for (d <- 0 until nDups) {
-<<<<<<< HEAD
-      rp.bits.ppn(d) := Mux(sp.bits.hit, sp.bits.ppn(0), np.bits.ppn(d))
-      rp.bits.perm(d).pf := Mux(sp.bits.hit, sp.bits.perm(0).pf, np.bits.perm(d).pf)
-      rp.bits.perm(d).af := Mux(sp.bits.hit, sp.bits.perm(0).af, np.bits.perm(d).af)
-      rp.bits.perm(d).d := Mux(sp.bits.hit, sp.bits.perm(0).d, np.bits.perm(d).d)
-      rp.bits.perm(d).a := Mux(sp.bits.hit, sp.bits.perm(0).a, np.bits.perm(d).a)
-      rp.bits.perm(d).g := Mux(sp.bits.hit, sp.bits.perm(0).g, np.bits.perm(d).g)
-      rp.bits.perm(d).u := Mux(sp.bits.hit, sp.bits.perm(0).u, np.bits.perm(d).u)
-      rp.bits.perm(d).x := Mux(sp.bits.hit, sp.bits.perm(0).x, np.bits.perm(d).x)
-      rp.bits.perm(d).w := Mux(sp.bits.hit, sp.bits.perm(0).w, np.bits.perm(d).w)
-      rp.bits.perm(d).r := Mux(sp.bits.hit, sp.bits.perm(0).r, np.bits.perm(d).r)
-      rp.bits.perm(d).pm := DontCare
-      rp.bits.s2xlate(d) := Mux(sp.bits.hit, sp.bits.s2xlate(0), np.bits.s2xlate(d))
-      rp.bits.g_perm(d) := Mux(sp.bits.hit, sp.bits.g_perm(0), np.bits.g_perm(d))
-=======
       rp.bits.ppn(d) := p.bits.ppn(d)
       rp.bits.perm(d).pf := p.bits.perm(d).pf
       rp.bits.perm(d).af := p.bits.perm(d).af
@@ -622,35 +381,13 @@
       rp.bits.perm(d).x := p.bits.perm(d).x
       rp.bits.perm(d).w := p.bits.perm(d).w
       rp.bits.perm(d).r := p.bits.perm(d).r
->>>>>>> 95e60e55
-    }
-  }
-
-<<<<<<< HEAD
-  normalPage.victim.in <> superPage.victim.out
-  normalPage.victim.out <> superPage.victim.in
-  normalPage.sfence <> io.sfence
-  superPage.sfence <> io.sfence
-  normalPage.csr <> io.csr
-  superPage.csr <> io.csr
-
-  val normal_refill_idx = if (q.outReplace) {
-    io.replace.normalPage.access <> normalPage.access
-    io.replace.normalPage.chosen_set := get_set_idx(io.w.bits.data.s1.entry.tag, q.normalNSets)
-    io.replace.normalPage.refillIdx
-  } else if (q.normalAssociative == "fa") {
-    val re = ReplacementPolicy.fromString(q.normalReplacer, q.normalNWays)
-    re.access(normalPage.access.map(_.touch_ways)) // normalhitVecVec.zipWithIndex.map{ case (hv, i) => get_access(hv, validRegVec(i))})
-    re.way
-  } else { // set-acco && plru
-    val re = ReplacementPolicy.fromString(q.normalReplacer, q.normalNSets, q.normalNWays)
-    re.access(normalPage.access.map(_.sets), normalPage.access.map(_.touch_ways))
-    re.way(get_set_idx(io.w.bits.data.s1.entry.tag, q.normalNSets))
-  }
-=======
+      rp.bits.s2xlate(d) := p.bits.s2xlate(d)
+      rp.bits.g_perm(d) := p.bits.g_perm(d)
+    }
+  }
+
   page.sfence <> io.sfence
   page.csr <> io.csr
->>>>>>> 95e60e55
 
   val refill_idx = if (q.outReplace) {
     io.replace.page.access <> page.access
@@ -662,26 +399,10 @@
     re.way
   }
 
-<<<<<<< HEAD
-  normalPage.w_apply(
-    valid = { if (q.normalAsVictim) false.B
-    else io.w.valid && io.w.bits.data.s1.entry.level.get === 2.U },
-    wayIdx = normal_refill_idx,
-    data = io.w.bits.data,
-    data_replenish = io.w.bits.data_replenish
-  )
-  superPage.w_apply(
-    valid = { if (q.normalAsVictim) io.w.valid
-    else io.w.valid && io.w.bits.data.s1.entry.level.get =/= 2.U },
-    wayIdx = super_refill_idx,
-    data = io.w.bits.data,
-    data_replenish = io.w.bits.data_replenish
-=======
   page.w_apply(
     valid = io.w.valid,
     wayIdx = refill_idx,
     data = io.w.bits.data
->>>>>>> 95e60e55
   )
 
     // replacement
