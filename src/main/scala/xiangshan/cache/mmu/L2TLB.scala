/***************************************************************************************
* Copyright (c) 2020-2021 Institute of Computing Technology, Chinese Academy of Sciences
* Copyright (c) 2020-2021 Peng Cheng Laboratory
*
* XiangShan is licensed under Mulan PSL v2.
* You can use this software according to the terms and conditions of the Mulan PSL v2.
* You may obtain a copy of Mulan PSL v2 at:
*          http://license.coscl.org.cn/MulanPSL2
*
* THIS SOFTWARE IS PROVIDED ON AN "AS IS" BASIS, WITHOUT WARRANTIES OF ANY KIND,
* EITHER EXPRESS OR IMPLIED, INCLUDING BUT NOT LIMITED TO NON-INFRINGEMENT,
* MERCHANTABILITY OR FIT FOR A PARTICULAR PURPOSE.
*
* See the Mulan PSL v2 for more details.
***************************************************************************************/

package xiangshan.cache.mmu

import org.chipsalliance.cde.config.Parameters
import chisel3._
import chisel3.experimental.ExtModule
import chisel3.util._
import xiangshan._
import xiangshan.cache.{HasDCacheParameters, MemoryOpConstants}
import utils._
import utility._
import freechips.rocketchip.diplomacy.{IdRange, LazyModule, LazyModuleImp}
import freechips.rocketchip.tilelink._
import xiangshan.backend.fu.{PMP, PMPChecker, PMPReqBundle, PMPRespBundle}
import xiangshan.backend.fu.util.HasCSRConst
import difftest._

class L2TLB()(implicit p: Parameters) extends LazyModule with HasPtwConst {
  override def shouldBeInlined: Boolean = false

  val node = TLClientNode(Seq(TLMasterPortParameters.v1(
    clients = Seq(TLMasterParameters.v1(
      "ptw",
      sourceId = IdRange(0, MemReqWidth)
    )),
    requestFields = Seq(ReqSourceField())
  )))

  lazy val module = new L2TLBImp(this)
}

class L2TLBImp(outer: L2TLB)(implicit p: Parameters) extends PtwModule(outer) with HasCSRConst with HasPerfEvents {

  val (mem, edge) = outer.node.out.head

  val io = IO(new L2TLBIO)
  val difftestIO = IO(new Bundle() {
    val ptwResp = Output(Bool())
    val ptwAddr = Output(UInt(64.W))
    val ptwData = Output(Vec(4, UInt(64.W)))
  })

  /* Ptw processes multiple requests
   * Divide Ptw procedure into two stages: cache access ; mem access if cache miss
   *           miss queue itlb       dtlb
   *               |       |         |
   *               ------arbiter------
   *                            |
   *                    l1 - l2 - l3 - sp
   *                            |
   *          -------------------------------------------
   *    miss  |  queue                                  | hit
   *    [][][][][][]                                    |
   *          |                                         |
   *    state machine accessing mem                     |
   *          |                                         |
   *          ---------------arbiter---------------------
   *                 |                    |
   *                itlb                 dtlb
   */

  difftestIO <> DontCare

  val sfence_tmp = DelayN(io.sfence, 1)
  val csr_tmp    = DelayN(io.csr.tlb, 1)
  val sfence_dup = Seq.fill(9)(RegNext(sfence_tmp))
  val csr_dup = Seq.fill(8)(RegNext(csr_tmp))
  val satp   = csr_dup(0).satp
  val vsatp  = csr_dup(0).vsatp
  val hgatp  = csr_dup(0).hgatp
  val priv   = csr_dup(0).priv
  val flush  = sfence_dup(0).valid || satp.changed || vsatp.changed || hgatp.changed

  val pmp = Module(new PMP())
  val pmp_check = VecInit(Seq.fill(3)(Module(new PMPChecker(lgMaxSize = 3, sameCycle = true)).io))
  pmp.io.distribute_csr := io.csr.distribute_csr
  pmp_check.foreach(_.check_env.apply(ModeS, pmp.io.pmp, pmp.io.pma))

  val missQueue = Module(new L2TlbMissQueue)
  val cache = Module(new PtwCache)
  val ptw = Module(new PTW)
  val hptw = Module(new HPTW)
  val llptw = Module(new LLPTW)
  val blockmq = Module(new BlockHelper(3))
  val arb1 = Module(new Arbiter(new PtwReq, PtwWidth))
  val arb2 = Module(new Arbiter(new Bundle {
    val vpn = UInt(vpnLen.W)
    val s2xlate = UInt(2.W)
    val source = UInt(bSourceWidth.W)
  }, (if (l2tlbParams.enablePrefetch) 4 else 3) + (if(HasHExtension) 1 else 0)))
  val hptw_req_arb = Module(new Arbiter(new Bundle {
    val id = UInt(log2Up(l2tlbParams.llptwsize).W)
    val source = UInt(bSourceWidth.W)
    val gvpn = UInt(vpnLen.W)
  }, 2))
  val hptw_resp_arb = Module(new Arbiter(new Bundle {
    val resp = new HptwResp()
    val id = UInt(log2Up(l2tlbParams.llptwsize).W)
  }, 2))
  val outArb = (0 until PtwWidth).map(i => Module(new Arbiter(new Bundle {
    val s2xlate = UInt(2.W)
    val s1 = new PtwSectorResp ()
    val s2 = new HptwResp()
  }, 1)).io)
  val mergeArb = (0 until PtwWidth).map(i => Module(new Arbiter(new Bundle {
    val s2xlate = UInt(2.W)
    val s1 = new PtwMergeResp()
    val s2 = new HptwResp()
  }, 3)).io)
  val outArbCachePort = 0
  val outArbFsmPort = 1
  val outArbMqPort = 2

  // hptw arb input port
  val InHptwArbPTWPort = 0
  val InHptwArbLLPTWPort = 1
  hptw_req_arb.io.in(InHptwArbPTWPort).valid := ptw.io.hptw.req.valid
  hptw_req_arb.io.in(InHptwArbPTWPort).bits.gvpn := ptw.io.hptw.req.bits.gvpn
  hptw_req_arb.io.in(InHptwArbPTWPort).bits.id := ptw.io.hptw.req.bits.id
  hptw_req_arb.io.in(InHptwArbPTWPort).bits.source := ptw.io.hptw.req.bits.source
  ptw.io.hptw.req.ready := hptw_req_arb.io.in(InHptwArbPTWPort).ready

  hptw_req_arb.io.in(InHptwArbLLPTWPort).valid := llptw.io.hptw.req.valid
  hptw_req_arb.io.in(InHptwArbLLPTWPort).bits.gvpn := llptw.io.hptw.req.bits.gvpn
  hptw_req_arb.io.in(InHptwArbLLPTWPort).bits.id := llptw.io.hptw.req.bits.id
  hptw_req_arb.io.in(InHptwArbLLPTWPort).bits.source := llptw.io.hptw.req.bits.source
  llptw.io.hptw.req.ready := hptw_req_arb.io.in(InHptwArbLLPTWPort).ready

  // arb2 input port
  val InArbPTWPort = 0
  val InArbMissQueuePort = 1
  val InArbTlbPort = 2
  val InArbPrefetchPort = 3
  val InArbHPTWPort = 4
  // NOTE: when cache out but miss and ptw doesnt accept,
  arb1.io.in <> VecInit(io.tlb.map(_.req(0)))
 

  arb2.io.in(InArbPTWPort).valid := ptw.io.llptw.valid
  arb2.io.in(InArbPTWPort).bits.vpn := ptw.io.llptw.bits.req_info.vpn
  arb2.io.in(InArbPTWPort).bits.s2xlate := ptw.io.llptw.bits.req_info.s2xlate
  arb2.io.in(InArbPTWPort).bits.source := ptw.io.llptw.bits.req_info.source
  ptw.io.llptw.ready := arb2.io.in(InArbPTWPort).ready
  block_decoupled(missQueue.io.out, arb2.io.in(InArbMissQueuePort), !ptw.io.req.ready)

  arb2.io.in(InArbTlbPort).valid := arb1.io.out.valid
  arb2.io.in(InArbTlbPort).bits.vpn := arb1.io.out.bits.vpn
  arb2.io.in(InArbTlbPort).bits.s2xlate := arb1.io.out.bits.s2xlate
  arb2.io.in(InArbTlbPort).bits.source := arb1.io.chosen
  arb1.io.out.ready := arb2.io.in(InArbTlbPort).ready

  arb2.io.in(InArbHPTWPort).valid := hptw_req_arb.io.out.valid
  arb2.io.in(InArbHPTWPort).bits.vpn := hptw_req_arb.io.out.bits.gvpn
  arb2.io.in(InArbHPTWPort).bits.s2xlate := onlyStage2
  arb2.io.in(InArbHPTWPort).bits.source := hptw_req_arb.io.out.bits.source
  hptw_req_arb.io.out.ready := arb2.io.in(InArbHPTWPort).ready
  if (l2tlbParams.enablePrefetch) {
    val prefetch = Module(new L2TlbPrefetch())
    val recv = cache.io.resp
    // NOTE: 1. prefetch doesn't gen prefetch 2. req from mq doesn't gen prefetch
    // NOTE: 1. miss req gen prefetch 2. hit but prefetched gen prefetch
    prefetch.io.in.valid := recv.fire && !from_pre(recv.bits.req_info.source) && (!recv.bits.hit  ||
      recv.bits.prefetch) && recv.bits.isFirst
    prefetch.io.in.bits.vpn := recv.bits.req_info.vpn
    prefetch.io.sfence := sfence_dup(0)
    prefetch.io.csr := csr_dup(0)
    arb2.io.in(InArbPrefetchPort) <> prefetch.io.out

    val isWriteL2TlbPrefetchTable = WireInit(Constantin.createRecord("isWriteL2TlbPrefetchTable" + p(XSCoreParamsKey).HartId.toString))
    val L2TlbPrefetchTable = ChiselDB.createTable("L2TlbPrefetch_hart" + p(XSCoreParamsKey).HartId.toString, new L2TlbPrefetchDB)
    val L2TlbPrefetchDB = Wire(new L2TlbPrefetchDB)
    L2TlbPrefetchDB.vpn := prefetch.io.out.bits.vpn
    L2TlbPrefetchTable.log(L2TlbPrefetchDB, isWriteL2TlbPrefetchTable.orR && prefetch.io.out.fire, "L2TlbPrefetch", clock, reset)
  }
  arb2.io.out.ready := cache.io.req.ready


  val mq_arb = Module(new Arbiter(new L2TlbInnerBundle, 2))
  mq_arb.io.in(0).valid := cache.io.resp.valid && !cache.io.resp.bits.hit &&
    (!cache.io.resp.bits.toFsm.l2Hit || cache.io.resp.bits.bypassed) &&
    !from_pre(cache.io.resp.bits.req_info.source) && !cache.io.resp.bits.isHptw &&
    (cache.io.resp.bits.bypassed || cache.io.resp.bits.isFirst || !ptw.io.req.ready)
  mq_arb.io.in(0).bits :=  cache.io.resp.bits.req_info
  mq_arb.io.in(1) <> llptw.io.cache
  missQueue.io.in <> mq_arb.io.out
  missQueue.io.sfence  := sfence_dup(6)
  missQueue.io.csr := csr_dup(5)

  blockmq.io.start := missQueue.io.out.fire
  blockmq.io.enable := ptw.io.req.fire

  llptw.io.in.valid := cache.io.resp.valid &&
    !cache.io.resp.bits.hit &&
    cache.io.resp.bits.toFsm.l2Hit &&
    !cache.io.resp.bits.bypassed &&
    !cache.io.resp.bits.isHptw
  llptw.io.in.bits.req_info := cache.io.resp.bits.req_info
  llptw.io.in.bits.ppn := cache.io.resp.bits.toFsm.ppn
  llptw.io.sfence := sfence_dup(1)
  llptw.io.csr := csr_dup(1)

  cache.io.req.valid := arb2.io.out.valid
  cache.io.req.bits.req_info.vpn := arb2.io.out.bits.vpn
  cache.io.req.bits.req_info.s2xlate := arb2.io.out.bits.s2xlate
  cache.io.req.bits.req_info.source := arb2.io.out.bits.source
  cache.io.req.bits.isFirst := arb2.io.chosen =/= InArbMissQueuePort.U
  cache.io.req.bits.isHptw := arb2.io.chosen === InArbHPTWPort.U
  cache.io.req.bits.hptwId := hptw_req_arb.io.out.bits.id
  cache.io.req.bits.bypassed.map(_ := false.B)
  cache.io.sfence := sfence_dup(2)
  cache.io.csr := csr_dup(2)
  cache.io.sfence_dup.zip(sfence_dup.drop(2).take(4)).map(s => s._1 := s._2)
  cache.io.csr_dup.zip(csr_dup.drop(2).take(3)).map(c => c._1 := c._2)
  cache.io.resp.ready := Mux(cache.io.resp.bits.hit,
    outReady(cache.io.resp.bits.req_info.source, outArbCachePort),
    Mux(cache.io.resp.bits.toFsm.l2Hit && !cache.io.resp.bits.bypassed, llptw.io.in.ready,
    Mux(cache.io.resp.bits.bypassed || cache.io.resp.bits.isFirst, mq_arb.io.in(0).ready, mq_arb.io.in(0).ready || ptw.io.req.ready)))

  // NOTE: missQueue req has higher priority
  ptw.io.req.valid := cache.io.resp.valid && !cache.io.resp.bits.hit && !cache.io.resp.bits.toFsm.l2Hit &&
    !cache.io.resp.bits.bypassed &&
    !cache.io.resp.bits.isFirst &&
    !cache.io.resp.bits.isHptw
  ptw.io.req.bits.req_info := cache.io.resp.bits.req_info
  ptw.io.req.bits.l1Hit := cache.io.resp.bits.toFsm.l1Hit
  ptw.io.req.bits.ppn := cache.io.resp.bits.toFsm.ppn
  ptw.io.req.bits.stage1Hit := cache.io.resp.bits.toFsm.stage1Hit
  ptw.io.req.bits.stage1 := cache.io.resp.bits.toTlb
  ptw.io.sfence := sfence_dup(7)
  ptw.io.csr := csr_dup(6)
  ptw.io.resp.ready := outReady(ptw.io.resp.bits.source, outArbFsmPort)

  hptw.io.req.valid := cache.io.resp.valid && !cache.io.resp.bits.hit && !cache.io.resp.bits.bypassed & cache.io.resp.bits.isHptw
  hptw.io.req.bits.gvpn := cache.io.resp.bits.req_info.vpn
  hptw.io.req.bits.id := cache.io.resp.bits.toHptw.id
  hptw.io.req.bits.source := cache.io.resp.bits.req_info.source
  hptw.io.req.bits.l1Hit := cache.io.resp.bits.toHptw.l1Hit
  hptw.io.req.bits.l2Hit := cache.io.resp.bits.toHptw.l2Hit
  hptw.io.req.bits.ppn := cache.io.resp.bits.toHptw.ppn
  hptw.io.sfence := sfence_dup(8)
  hptw.io.csr := csr_dup(7)
  // mem req
  def blockBytes_align(addr: UInt) = {
    Cat(addr(PAddrBits - 1, log2Up(l2tlbParams.blockBytes)), 0.U(log2Up(l2tlbParams.blockBytes).W))
  }
  def addr_low_from_vpn(vpn: UInt) = {
    vpn(log2Ceil(l2tlbParams.blockBytes)-log2Ceil(XLEN/8)-1, 0)
  }
  def addr_low_from_paddr(paddr: UInt) = {
    paddr(log2Up(l2tlbParams.blockBytes)-1, log2Up(XLEN/8))
  }
  def from_llptw(id: UInt) = {
    id < l2tlbParams.llptwsize.U
  }
  def from_ptw(id: UInt) = {
    id === l2tlbParams.llptwsize.U
  }
  def from_hptw(id: UInt) = {
    id === l2tlbParams.llptwsize.U + 1.U
  }
  val waiting_resp = RegInit(VecInit(Seq.fill(MemReqWidth)(false.B)))
  val flush_latch = RegInit(VecInit(Seq.fill(MemReqWidth)(false.B)))
  for (i <- waiting_resp.indices) {
    assert(!flush_latch(i) || waiting_resp(i)) // when sfence_latch wait for mem resp, waiting_resp should be true
  }

  val llptw_out = llptw.io.out
  val llptw_mem = llptw.io.mem
  llptw_mem.req_mask := waiting_resp.take(l2tlbParams.llptwsize)
  ptw.io.mem.mask := waiting_resp.apply(l2tlbParams.llptwsize)
  hptw.io.mem.mask := waiting_resp.apply(l2tlbParams.llptwsize + 1)

  val mem_arb = Module(new Arbiter(new L2TlbMemReqBundle(), 3))
  mem_arb.io.in(0) <> ptw.io.mem.req
  mem_arb.io.in(1) <> llptw_mem.req
  mem_arb.io.in(2) <> hptw.io.mem.req
  mem_arb.io.out.ready := mem.a.ready && !flush

  // assert, should not send mem access at same addr for twice.
  val last_resp_vpn = RegEnable(cache.io.refill.bits.req_info_dup(0).vpn, cache.io.refill.valid)
  val last_resp_s2xlate = RegEnable(cache.io.refill.bits.req_info_dup(0).s2xlate, cache.io.refill.valid)
  val last_resp_level = RegEnable(cache.io.refill.bits.level_dup(0), cache.io.refill.valid)
  val last_resp_v = RegInit(false.B)
  val last_has_invalid = !Cat(cache.io.refill.bits.ptes.asTypeOf(Vec(blockBits/XLEN, UInt(XLEN.W))).map(a => a(0))).andR || cache.io.refill.bits.sel_pte_dup(0).asTypeOf(new PteBundle).isAf()
  when (cache.io.refill.valid) { last_resp_v := !last_has_invalid}
  when (flush) { last_resp_v := false.B }
  XSError(last_resp_v && cache.io.refill.valid &&
    (cache.io.refill.bits.req_info_dup(0).vpn === last_resp_vpn) &&
    (cache.io.refill.bits.level_dup(0) === last_resp_level) &&
    (cache.io.refill.bits.req_info_dup(0).s2xlate === last_resp_s2xlate),
    "l2tlb should not access mem at same addr for twice")
  // ATTENTION: this may wrongly assert when: a ptes is l2, last part is valid,
  // but the current part is invalid, so one more mem access happened
  // If this happened, remove the assert.

  val req_addr_low = Reg(Vec(MemReqWidth, UInt((log2Up(l2tlbParams.blockBytes)-log2Up(XLEN/8)).W)))

  when (llptw.io.in.fire) {
    // when enq miss queue, set the req_addr_low to receive the mem resp data part
    req_addr_low(llptw_mem.enq_ptr) := addr_low_from_vpn(llptw.io.in.bits.req_info.vpn)
  }
  when (mem_arb.io.out.fire) {
    req_addr_low(mem_arb.io.out.bits.id) := addr_low_from_paddr(mem_arb.io.out.bits.addr)
    waiting_resp(mem_arb.io.out.bits.id) := true.B
  }
  // mem read
  val memRead =  edge.Get(
    fromSource = mem_arb.io.out.bits.id,
    // toAddress  = memAddr(log2Up(CacheLineSize / 2 / 8) - 1, 0),
    toAddress  = blockBytes_align(mem_arb.io.out.bits.addr),
    lgSize     = log2Up(l2tlbParams.blockBytes).U
  )._2
  mem.a.bits := memRead
  mem.a.valid := mem_arb.io.out.valid && !flush
  mem.a.bits.user.lift(ReqSourceKey).foreach(_ := MemReqSource.PTW.id.U)
  mem.d.ready := true.B
  // mem -> data buffer
  val refill_data = Reg(Vec(blockBits / l1BusDataWidth, UInt(l1BusDataWidth.W)))
  val refill_helper = edge.firstlastHelper(mem.d.bits, mem.d.fire)
  val mem_resp_done = refill_helper._3
  val mem_resp_from_llptw = from_llptw(mem.d.bits.source)
  val mem_resp_from_ptw = from_ptw(mem.d.bits.source)
  val mem_resp_from_hptw = from_hptw(mem.d.bits.source)
  when (mem.d.valid) {
    assert(mem.d.bits.source < MemReqWidth.U)
    refill_data(refill_helper._4) := mem.d.bits.data
  }
  // refill_data_tmp is the wire fork of refill_data, but one cycle earlier
  val refill_data_tmp = WireInit(refill_data)
  refill_data_tmp(refill_helper._4) := mem.d.bits.data

  // save only one pte for each id
  // (miss queue may can't resp to tlb with low latency, it should have highest priority, but diffcult to design cache)
  val resp_pte = VecInit((0 until MemReqWidth).map(i =>
    if (i == l2tlbParams.llptwsize + 1) {RegEnable(get_part(refill_data_tmp, req_addr_low(i)), mem_resp_done && mem_resp_from_hptw) }
    else if (i == l2tlbParams.llptwsize) {RegEnable(get_part(refill_data_tmp, req_addr_low(i)), mem_resp_done && mem_resp_from_ptw) }
    else { DataHoldBypass(get_part(refill_data, req_addr_low(i)), llptw_mem.buffer_it(i)) }
    // llptw could not use refill_data_tmp, because enq bypass's result works at next cycle
  ))

  // save eight ptes for each id when sector tlb
  // (miss queue may can't resp to tlb with low latency, it should have highest priority, but diffcult to design cache)
  val resp_pte_sector = VecInit((0 until MemReqWidth).map(i =>
    if (i == l2tlbParams.llptwsize + 1) {RegEnable(refill_data_tmp, mem_resp_done && mem_resp_from_hptw) }
    else if (i == l2tlbParams.llptwsize) {RegEnable(refill_data_tmp, mem_resp_done && mem_resp_from_ptw) }
    else { DataHoldBypass(refill_data, llptw_mem.buffer_it(i)) }
    // llptw could not use refill_data_tmp, because enq bypass's result works at next cycle
  ))

  // mem -> llptw
  llptw_mem.resp.valid := mem_resp_done && mem_resp_from_llptw
  llptw_mem.resp.bits.id := DataHoldBypass(mem.d.bits.source, mem.d.valid)
  llptw_mem.resp.bits.value := resp_pte.apply(mem.d.bits.source)
  // mem -> ptw
  ptw.io.mem.req.ready := mem.a.ready
  ptw.io.mem.resp.valid := mem_resp_done && mem_resp_from_ptw
  ptw.io.mem.resp.bits := resp_pte.apply(l2tlbParams.llptwsize)
  // mem -> hptw
  hptw.io.mem.req.ready := mem.a.ready
  hptw.io.mem.resp.valid := mem_resp_done && mem_resp_from_hptw
  hptw.io.mem.resp.bits := resp_pte.apply(l2tlbParams.llptwsize + 1)
  // mem -> cache
<<<<<<< HEAD
  val refill_from_llptw = mem_resp_from_llptw
  val refill_from_ptw = mem_resp_from_ptw
  val refill_from_hptw = mem_resp_from_hptw
  val refill_level = Mux(refill_from_llptw, 2.U, Mux(refill_from_ptw, RegEnable(ptw.io.refill.level, init = 0.U, ptw.io.mem.req.fire()), RegEnable(hptw.io.refill.level, init = 0.U, hptw.io.mem.req.fire())))
=======
  val refill_from_mq = mem_resp_from_mq
  val refill_level = Mux(refill_from_mq, 2.U, RegEnable(ptw.io.refill.level, 0.U, ptw.io.mem.req.fire))
>>>>>>> 9de78046
  val refill_valid = mem_resp_done && !flush && !flush_latch(mem.d.bits.source)

  cache.io.refill.valid := RegNext(refill_valid, false.B)
  cache.io.refill.bits.ptes := refill_data.asUInt
  cache.io.refill.bits.req_info_dup.map(_ := RegEnable(Mux(refill_from_llptw, llptw_mem.refill, Mux(refill_from_ptw, ptw.io.refill.req_info, hptw.io.refill.req_info)), refill_valid))
  cache.io.refill.bits.level_dup.map(_ := RegEnable(refill_level, refill_valid))
  cache.io.refill.bits.levelOH(refill_level, refill_valid)
  cache.io.refill.bits.sel_pte_dup.map(_ := RegNext(sel_data(refill_data_tmp.asUInt, req_addr_low(mem.d.bits.source))))

  if (env.EnableDifftest) {
    val difftest_ptw_addr = RegInit(VecInit(Seq.fill(MemReqWidth)(0.U(PAddrBits.W))))
    when (mem.a.valid) {
      difftest_ptw_addr(mem.a.bits.source) := mem.a.bits.address
    }

    val difftest = DifftestModule(new DiffRefillEvent, dontCare = true)
    difftest.coreid := io.hartId
    difftest.index := 2.U
    difftest.valid := cache.io.refill.valid
    difftest.addr := difftest_ptw_addr(RegNext(mem.d.bits.source))
    difftest.data := refill_data.asTypeOf(difftest.data)
    difftest.idtfr := DontCare
  }

  if (env.EnableDifftest) {
    for (i <- 0 until PtwWidth) {
      val difftest = DifftestModule(new DiffL2TLBEvent)
<<<<<<< HEAD
      difftest.clock := clock
      difftest.coreid := p(XSCoreParamsKey).HartId.asUInt
      difftest.valid := io.tlb(i).resp.fire && !io.tlb(i).resp.bits.s1.af && !io.tlb(i).resp.bits.s2.gaf
=======
      difftest.coreid := io.hartId
      difftest.valid := io.tlb(i).resp.fire && !io.tlb(i).resp.bits.af
>>>>>>> 9de78046
      difftest.index := i.U
      difftest.vpn := Cat(io.tlb(i).resp.bits.s1.entry.tag, 0.U(sectortlbwidth.W))
      for (j <- 0 until tlbcontiguous) {
        difftest.ppn(j) := Cat(io.tlb(i).resp.bits.s1.entry.ppn, io.tlb(i).resp.bits.s1.ppn_low(j))
        difftest.valididx(j) := io.tlb(i).resp.bits.s1.valididx(j)
        difftest.pteidx(j) := io.tlb(i).resp.bits.s1.pteidx(j)
      }
      difftest.perm := io.tlb(i).resp.bits.s1.entry.perm.getOrElse(0.U.asTypeOf(new PtePermBundle)).asUInt
      difftest.level := io.tlb(i).resp.bits.s1.entry.level.getOrElse(0.U.asUInt)
      difftest.pf := io.tlb(i).resp.bits.s1.pf
      difftest.satp := Cat(io.csr.tlb.satp.mode, io.csr.tlb.satp.asid, io.csr.tlb.satp.ppn)
      difftest.vsatp := Cat(io.csr.tlb.vsatp.mode, io.csr.tlb.vsatp.asid, io.csr.tlb.vsatp.ppn)
      difftest.hgatp := Cat(io.csr.tlb.hgatp.mode, io.csr.tlb.hgatp.asid, io.csr.tlb.hgatp.ppn)
      difftest.gvpn := io.tlb(i).resp.bits.s2.entry.tag
      difftest.g_perm := io.tlb(i).resp.bits.s2.entry.perm.getOrElse(0.U.asTypeOf(new PtePermBundle)).asUInt
      difftest.g_level := io.tlb(i).resp.bits.s2.entry.level.getOrElse(0.U.asUInt)
      difftest.s2ppn := io.tlb(i).resp.bits.s2.entry.ppn
      difftest.gpf := io.tlb(i).resp.bits.s2.gpf
      difftest.s2xlate := io.tlb(i).resp.bits.s2xlate
    }
  }

  // pmp
  pmp_check(0).req <> ptw.io.pmp.req
  ptw.io.pmp.resp <> pmp_check(0).resp
  pmp_check(1).req <> llptw.io.pmp.req
  llptw.io.pmp.resp <> pmp_check(1).resp
  pmp_check(2).req <> hptw.io.pmp.req
  hptw.io.pmp.resp <> pmp_check(2).resp

  llptw_out.ready := outReady(llptw_out.bits.req_info.source, outArbMqPort)

  // hptw and page cache -> ptw and llptw
  val HptwRespArbCachePort = 0
  val HptwRespArbHptw = 1
  hptw_resp_arb.io.in(HptwRespArbCachePort).valid := cache.io.resp.valid && cache.io.resp.bits.hit && cache.io.resp.bits.isHptw
  hptw_resp_arb.io.in(HptwRespArbCachePort).bits.id := cache.io.resp.bits.toHptw.id
  hptw_resp_arb.io.in(HptwRespArbCachePort).bits.resp := cache.io.resp.bits.toHptw.resp
  hptw_resp_arb.io.in(HptwRespArbHptw).valid := hptw.io.resp.valid
  hptw_resp_arb.io.in(HptwRespArbHptw).bits.id := hptw.io.resp.bits.id
  hptw_resp_arb.io.in(HptwRespArbHptw).bits.resp := hptw.io.resp.bits.resp

  ptw.io.hptw.resp.valid := hptw_resp_arb.io.out.valid && hptw_resp_arb.io.out.bits.id === FsmReqID.U
  ptw.io.hptw.resp.bits.h_resp := hptw_resp_arb.io.out.bits.resp
  llptw.io.hptw.resp.valid := hptw_resp_arb.io.out.valid && hptw_resp_arb.io.out.bits.id =/= FsmReqID.U
  llptw.io.hptw.resp.bits.id := hptw_resp_arb.io.out.bits.id
  llptw.io.hptw.resp.bits.h_resp := hptw_resp_arb.io.out.bits.resp
  hptw_resp_arb.io.out.ready := true.B

  // Timing: Maybe need to do some optimization or even add one more cycle
  for (i <- 0 until PtwWidth) {
    mergeArb(i).in(outArbCachePort).valid := cache.io.resp.valid && cache.io.resp.bits.hit && cache.io.resp.bits.req_info.source===i.U && !cache.io.resp.bits.isHptw 
    mergeArb(i).in(outArbCachePort).bits.s2xlate := cache.io.resp.bits.req_info.s2xlate
    mergeArb(i).in(outArbCachePort).bits.s1 := cache.io.resp.bits.toTlb
    mergeArb(i).in(outArbCachePort).bits.s2 := cache.io.resp.bits.toHptw.resp
    mergeArb(i).in(outArbFsmPort).valid := ptw.io.resp.valid && ptw.io.resp.bits.source===i.U
    mergeArb(i).in(outArbFsmPort).bits.s2xlate := ptw.io.resp.bits.s2xlate
    mergeArb(i).in(outArbFsmPort).bits.s1 := ptw.io.resp.bits.resp
    mergeArb(i).in(outArbFsmPort).bits.s2 := ptw.io.resp.bits.h_resp
    mergeArb(i).in(outArbMqPort).valid := llptw_out.valid && llptw_out.bits.req_info.source===i.U
    mergeArb(i).in(outArbMqPort).bits.s2xlate := llptw_out.bits.req_info.s2xlate
    mergeArb(i).in(outArbMqPort).bits.s1 := contiguous_pte_to_merge_ptwResp(resp_pte_sector(llptw_out.bits.id).asUInt, llptw_out.bits.req_info.vpn, llptw_out.bits.af, true, s2xlate = llptw_out.bits.req_info.s2xlate)
    mergeArb(i).in(outArbMqPort).bits.s2 := llptw_out.bits.h_resp
    mergeArb(i).out.ready := outArb(i).in(0).ready
  }

  for (i <- 0 until PtwWidth) {
    outArb(i).in(0).valid := mergeArb(i).out.valid
    outArb(i).in(0).bits.s2xlate := mergeArb(i).out.bits.s2xlate
    outArb(i).in(0).bits.s1 := merge_ptwResp_to_sector_ptwResp(mergeArb(i).out.bits.s1)
    outArb(i).in(0).bits.s2 := mergeArb(i).out.bits.s2
  }

  // io.tlb.map(_.resp) <> outArb.map(_.out)
  io.tlb.map(_.resp).zip(outArb.map(_.out)).map{
    case (resp, out) => resp <> out
  }

  // sfence
  when (flush) {
    for (i <- 0 until MemReqWidth) {
      when (waiting_resp(i)) {
        flush_latch(i) := true.B
      }
    }
  }
  // mem -> control signal
  // waiting_resp and sfence_latch will be reset when mem_resp_done
  when (mem_resp_done) {
    waiting_resp(mem.d.bits.source) := false.B
    flush_latch(mem.d.bits.source) := false.B
  }

  def block_decoupled[T <: Data](source: DecoupledIO[T], sink: DecoupledIO[T], block_signal: Bool) = {
    sink.valid   := source.valid && !block_signal
    source.ready := sink.ready   && !block_signal
    sink.bits    := source.bits
  }

  def get_part(data: Vec[UInt], index: UInt): UInt = {
    val inner_data = data.asTypeOf(Vec(data.getWidth / XLEN, UInt(XLEN.W)))
    inner_data(index)
  }

  // not_super means that this is a normal page
  // valididx(i) will be all true when super page to be convenient for l1 tlb matching
  def contiguous_pte_to_merge_ptwResp(pte: UInt, vpn: UInt, af: Bool, af_first: Boolean, not_super: Boolean = true, s2xlate: UInt) : PtwMergeResp = {
    assert(tlbcontiguous == 8, "Only support tlbcontiguous = 8!")
    val ptw_merge_resp = Wire(new PtwMergeResp())
    val hasS2xlate = s2xlate =/= noS2xlate
    for (i <- 0 until tlbcontiguous) {
      val pte_in = pte(64 * i + 63, 64 * i).asTypeOf(new PteBundle())
      val ptw_resp = Wire(new PtwMergeEntry(tagLen = sectorvpnLen, hasPerm = true, hasLevel = true))
      ptw_resp.ppn := pte_in.ppn(ppnLen - 1, sectortlbwidth)
      ptw_resp.ppn_low := pte_in.ppn(sectortlbwidth - 1, 0)
      ptw_resp.level.map(_ := 2.U)
      ptw_resp.perm.map(_ := pte_in.getPerm())
      ptw_resp.tag := vpn(vpnLen - 1, sectortlbwidth)
      ptw_resp.pf := (if (af_first) !af else true.B) && pte_in.isPf(2.U)
      ptw_resp.af := (if (!af_first) pte_in.isPf(2.U) else true.B) && (af || pte_in.isAf())
      ptw_resp.v := !ptw_resp.pf
      ptw_resp.prefetch := DontCare
      ptw_resp.asid := Mux(hasS2xlate, vsatp.asid, satp.asid)
      ptw_resp.vmid.map(_ := hgatp.asid) 
      ptw_merge_resp.entry(i) := ptw_resp
    }
    ptw_merge_resp.pteidx := UIntToOH(vpn(sectortlbwidth - 1, 0)).asBools
    ptw_merge_resp.not_super := not_super.B
    ptw_merge_resp
  }

  def merge_ptwResp_to_sector_ptwResp(pte: PtwMergeResp) : PtwSectorResp = {
    assert(tlbcontiguous == 8, "Only support tlbcontiguous = 8!")
    val ptw_sector_resp = Wire(new PtwSectorResp)
    ptw_sector_resp.entry.tag := pte.entry(OHToUInt(pte.pteidx)).tag
    ptw_sector_resp.entry.asid := pte.entry(OHToUInt(pte.pteidx)).asid
    ptw_sector_resp.entry.vmid.map(_ := pte.entry(OHToUInt(pte.pteidx)).vmid.getOrElse(0.U)) 
    ptw_sector_resp.entry.ppn := pte.entry(OHToUInt(pte.pteidx)).ppn
    ptw_sector_resp.entry.perm.map(_ := pte.entry(OHToUInt(pte.pteidx)).perm.getOrElse(0.U.asTypeOf(new PtePermBundle)))
    ptw_sector_resp.entry.level.map(_ := pte.entry(OHToUInt(pte.pteidx)).level.getOrElse(0.U(2.W)))
    ptw_sector_resp.entry.prefetch := pte.entry(OHToUInt(pte.pteidx)).prefetch
    ptw_sector_resp.entry.v := pte.entry(OHToUInt(pte.pteidx)).v
    ptw_sector_resp.af := pte.entry(OHToUInt(pte.pteidx)).af
    ptw_sector_resp.pf := pte.entry(OHToUInt(pte.pteidx)).pf
    ptw_sector_resp.addr_low := OHToUInt(pte.pteidx)
    ptw_sector_resp.pteidx := pte.pteidx
    for (i <- 0 until tlbcontiguous) {
      val ppn_equal = pte.entry(i).ppn === pte.entry(OHToUInt(pte.pteidx)).ppn
      val perm_equal = pte.entry(i).perm.getOrElse(0.U.asTypeOf(new PtePermBundle)).asUInt === pte.entry(OHToUInt(pte.pteidx)).perm.getOrElse(0.U.asTypeOf(new PtePermBundle)).asUInt
      val v_equal = pte.entry(i).v === pte.entry(OHToUInt(pte.pteidx)).v
      val af_equal = pte.entry(i).af === pte.entry(OHToUInt(pte.pteidx)).af
      val pf_equal = pte.entry(i).pf === pte.entry(OHToUInt(pte.pteidx)).pf
      ptw_sector_resp.valididx(i) := (ppn_equal && perm_equal && v_equal && af_equal && pf_equal) || !pte.not_super
      ptw_sector_resp.ppn_low(i) := pte.entry(i).ppn_low
    }
    ptw_sector_resp.valididx(OHToUInt(pte.pteidx)) := true.B
    ptw_sector_resp
  }

  def outReady(source: UInt, port: Int): Bool = {
    MuxLookup(source, true.B,
      (0 until PtwWidth).map(i => i.U -> mergeArb(i).in(port).ready))
  }

  // debug info
  for (i <- 0 until PtwWidth) {
    XSDebug(p"[io.tlb(${i.U})] ${io.tlb(i)}\n")
  }
  XSDebug(p"[sfence] ${io.sfence}\n")
  XSDebug(p"[io.csr.tlb] ${io.csr.tlb}\n")

  for (i <- 0 until PtwWidth) {
    XSPerfAccumulate(s"req_count${i}", io.tlb(i).req(0).fire)
    XSPerfAccumulate(s"req_blocked_count_${i}", io.tlb(i).req(0).valid && !io.tlb(i).req(0).ready)
  }
  XSPerfAccumulate(s"req_blocked_by_mq", arb1.io.out.valid && missQueue.io.out.valid)
  for (i <- 0 until (MemReqWidth + 1)) {
    XSPerfAccumulate(s"mem_req_util${i}", PopCount(waiting_resp) === i.U)
  }
  XSPerfAccumulate("mem_cycle", PopCount(waiting_resp) =/= 0.U)
  XSPerfAccumulate("mem_count", mem.a.fire)
  for (i <- 0 until PtwWidth) {
    XSPerfAccumulate(s"llptw_ppn_af${i}", mergeArb(i).in(outArbMqPort).valid && mergeArb(i).in(outArbMqPort).bits.s1.entry(OHToUInt(mergeArb(i).in(outArbMqPort).bits.s1.pteidx)).af && !llptw_out.bits.af)
    XSPerfAccumulate(s"access_fault${i}", io.tlb(i).resp.fire && io.tlb(i).resp.bits.s1.af)
  }

  // print configs
  println(s"${l2tlbParams.name}: a ptw, a llptw with size ${l2tlbParams.llptwsize}, miss queue size ${MissQueueSize} l1:${l2tlbParams.l1Size} fa l2: nSets ${l2tlbParams.l2nSets} nWays ${l2tlbParams.l2nWays} l3: ${l2tlbParams.l3nSets} nWays ${l2tlbParams.l3nWays} blockBytes:${l2tlbParams.blockBytes}")

  // time out assert
  for (i <- 0 until MemReqWidth) {
    TimeOutAssert(waiting_resp(i), timeOutThreshold, s"ptw mem resp time out wait_resp${i}")
    TimeOutAssert(flush_latch(i), timeOutThreshold, s"ptw mem resp time out flush_latch${i}")
  }


  val perfEvents  = Seq(llptw, cache, ptw).flatMap(_.getPerfEvents)
  generatePerfEvent()

  val isWriteL1TlbTable = WireInit(Constantin.createRecord("isWriteL1TlbTable" + p(XSCoreParamsKey).HartId.toString))
  val L1TlbTable = ChiselDB.createTable("L1Tlb_hart" + p(XSCoreParamsKey).HartId.toString, new L1TlbDB)
  val ITlbReqDB, DTlbReqDB, ITlbRespDB, DTlbRespDB = Wire(new L1TlbDB)
  ITlbReqDB.vpn := io.tlb(0).req(0).bits.vpn
  DTlbReqDB.vpn := io.tlb(1).req(0).bits.vpn
  ITlbRespDB.vpn := io.tlb(0).resp.bits.s1.entry.tag
  DTlbRespDB.vpn := io.tlb(1).resp.bits.s1.entry.tag
  L1TlbTable.log(ITlbReqDB, isWriteL1TlbTable.orR && io.tlb(0).req(0).fire, "ITlbReq", clock, reset)
  L1TlbTable.log(DTlbReqDB, isWriteL1TlbTable.orR && io.tlb(1).req(0).fire, "DTlbReq", clock, reset)
  L1TlbTable.log(ITlbRespDB, isWriteL1TlbTable.orR && io.tlb(0).resp.fire, "ITlbResp", clock, reset)
  L1TlbTable.log(DTlbRespDB, isWriteL1TlbTable.orR && io.tlb(1).resp.fire, "DTlbResp", clock, reset)

  val isWritePageCacheTable = WireInit(Constantin.createRecord("isWritePageCacheTable" + p(XSCoreParamsKey).HartId.toString))
  val PageCacheTable = ChiselDB.createTable("PageCache_hart" + p(XSCoreParamsKey).HartId.toString, new PageCacheDB)
  val PageCacheDB = Wire(new PageCacheDB)
  PageCacheDB.vpn := Cat(cache.io.resp.bits.toTlb.entry(0).tag, OHToUInt(cache.io.resp.bits.toTlb.pteidx))
  PageCacheDB.source := cache.io.resp.bits.req_info.source
  PageCacheDB.bypassed := cache.io.resp.bits.bypassed
  PageCacheDB.is_first := cache.io.resp.bits.isFirst
  PageCacheDB.prefetched := cache.io.resp.bits.toTlb.entry(0).prefetch
  PageCacheDB.prefetch := cache.io.resp.bits.prefetch
  PageCacheDB.l2Hit := cache.io.resp.bits.toFsm.l2Hit
  PageCacheDB.l1Hit := cache.io.resp.bits.toFsm.l1Hit
  PageCacheDB.hit := cache.io.resp.bits.hit
  PageCacheTable.log(PageCacheDB, isWritePageCacheTable.orR && cache.io.resp.fire, "PageCache", clock, reset)

  val isWritePTWTable = WireInit(Constantin.createRecord("isWritePTWTable" + p(XSCoreParamsKey).HartId.toString))
  val PTWTable = ChiselDB.createTable("PTW_hart" + p(XSCoreParamsKey).HartId.toString, new PTWDB)
  val PTWReqDB, PTWRespDB, LLPTWReqDB, LLPTWRespDB = Wire(new PTWDB)
  PTWReqDB.vpn := ptw.io.req.bits.req_info.vpn
  PTWReqDB.source := ptw.io.req.bits.req_info.source
  PTWRespDB.vpn := ptw.io.refill.req_info.vpn
  PTWRespDB.source := ptw.io.refill.req_info.source
  LLPTWReqDB.vpn := llptw.io.in.bits.req_info.vpn
  LLPTWReqDB.source := llptw.io.in.bits.req_info.source
  LLPTWRespDB.vpn := llptw.io.mem.refill.vpn
  LLPTWRespDB.source := llptw.io.mem.refill.source
  PTWTable.log(PTWReqDB, isWritePTWTable.orR && ptw.io.req.fire, "PTWReq", clock, reset)
  PTWTable.log(PTWRespDB, isWritePTWTable.orR && ptw.io.mem.resp.fire, "PTWResp", clock, reset)
  PTWTable.log(LLPTWReqDB, isWritePTWTable.orR && llptw.io.in.fire, "LLPTWReq", clock, reset)
  PTWTable.log(LLPTWRespDB, isWritePTWTable.orR && llptw.io.mem.resp.fire, "LLPTWResp", clock, reset)

  val isWriteL2TlbMissQueueTable = WireInit(Constantin.createRecord("isWriteL2TlbMissQueueTable" + p(XSCoreParamsKey).HartId.toString))
  val L2TlbMissQueueTable = ChiselDB.createTable("L2TlbMissQueue_hart" + p(XSCoreParamsKey).HartId.toString, new L2TlbMissQueueDB)
  val L2TlbMissQueueInDB, L2TlbMissQueueOutDB = Wire(new L2TlbMissQueueDB)
  L2TlbMissQueueInDB.vpn := missQueue.io.in.bits.vpn
  L2TlbMissQueueOutDB.vpn := missQueue.io.out.bits.vpn
  L2TlbMissQueueTable.log(L2TlbMissQueueInDB, isWriteL2TlbMissQueueTable.orR && missQueue.io.in.fire, "L2TlbMissQueueIn", clock, reset)
  L2TlbMissQueueTable.log(L2TlbMissQueueOutDB, isWriteL2TlbMissQueueTable.orR && missQueue.io.out.fire, "L2TlbMissQueueOut", clock, reset)
}

/** BlockHelper, block missqueue, not to send too many req to cache
 *  Parameter:
 *    enable: enable BlockHelper, mq should not send too many reqs
 *    start: when miss queue out fire and need, block miss queue's out
 *    block: block miss queue's out
 *    latency: last missqueue out's cache access latency
 */
class BlockHelper(latency: Int)(implicit p: Parameters) extends XSModule {
  val io = IO(new Bundle {
    val enable = Input(Bool())
    val start = Input(Bool())
    val block = Output(Bool())
  })

  val count = RegInit(0.U(log2Ceil(latency).W))
  val valid = RegInit(false.B)
  val work = RegInit(true.B)

  io.block := valid

  when (io.start && work) { valid := true.B }
  when (valid) { count := count + 1.U }
  when (count === (latency.U) || io.enable) {
    valid := false.B
    work := io.enable
    count := 0.U
  }
}

class PTEHelper() extends ExtModule {
  val clock  = IO(Input(Clock()))
  val enable = IO(Input(Bool()))
  val satp   = IO(Input(UInt(64.W)))
  val vpn    = IO(Input(UInt(64.W)))
  val pte    = IO(Output(UInt(64.W)))
  val level  = IO(Output(UInt(8.W)))
  val pf     = IO(Output(UInt(8.W)))
}

class PTWDelayN[T <: Data](gen: T, n: Int, flush: Bool) extends Module {
  val io = IO(new Bundle() {
    val in = Input(gen)
    val out = Output(gen)
    val ptwflush = Input(flush.cloneType)
  })
  val out = RegInit(VecInit(Seq.fill(n)(0.U.asTypeOf(gen))))
  val t = RegInit(VecInit(Seq.fill(n)(0.U.asTypeOf(gen))))
  out(0) := io.in
  if (n == 1) {
    io.out := out(0)
  } else {
    when (io.ptwflush) {
      for (i <- 0 until n) {
        t(i) := 0.U.asTypeOf(gen)
        out(i) := 0.U.asTypeOf(gen)
      }
      io.out := 0.U.asTypeOf(gen)
    } .otherwise {
      for (i <- 1 until n) {
        t(i-1) := out(i-1)
        out(i) := t(i-1)
      }
      io.out := out(n-1)
    }
  }
}

object PTWDelayN {
  def apply[T <: Data](in: T, n: Int, flush: Bool): T = {
    val delay = Module(new PTWDelayN(in.cloneType, n, flush))
    delay.io.in := in
    delay.io.ptwflush := flush
    delay.io.out
  }
}

class FakePTW()(implicit p: Parameters) extends XSModule with HasPtwConst {
  val io = IO(new L2TLBIO)
  val flush = VecInit(Seq.fill(PtwWidth)(false.B))
  flush(0) := DelayN(io.sfence.valid || io.csr.tlb.satp.changed, itlbParams.fenceDelay)
  flush(1) := DelayN(io.sfence.valid || io.csr.tlb.satp.changed, ldtlbParams.fenceDelay)
  for (i <- 0 until PtwWidth) {
    val helper = Module(new PTEHelper())
    helper.clock := clock
    helper.satp := io.csr.tlb.satp.ppn

    if (coreParams.softPTWDelay == 1) {
      helper.enable := io.tlb(i).req(0).fire
      helper.vpn := io.tlb(i).req(0).bits.vpn
    } else {
      helper.enable := PTWDelayN(io.tlb(i).req(0).fire, coreParams.softPTWDelay - 1, flush(i))
      helper.vpn := PTWDelayN(io.tlb(i).req(0).bits.vpn, coreParams.softPTWDelay - 1, flush(i))
    }

    val pte = helper.pte.asTypeOf(new PteBundle)
    val level = helper.level
    val pf = helper.pf
    val empty = RegInit(true.B)
    when (io.tlb(i).req(0).fire) {
      empty := false.B
    } .elsewhen (io.tlb(i).resp.fire || flush(i)) {
      empty := true.B
    }

    io.tlb(i).req(0).ready := empty || io.tlb(i).resp.fire
    io.tlb(i).resp.valid := PTWDelayN(io.tlb(i).req(0).fire, coreParams.softPTWDelay, flush(i))
    assert(!io.tlb(i).resp.valid || io.tlb(i).resp.ready)
    io.tlb(i).resp.bits.s1.entry.tag := PTWDelayN(io.tlb(i).req(0).bits.vpn, coreParams.softPTWDelay, flush(i))
    io.tlb(i).resp.bits.s1.entry.ppn := pte.ppn
    io.tlb(i).resp.bits.s1.entry.perm.map(_ := pte.getPerm())
    io.tlb(i).resp.bits.s1.entry.level.map(_ := level)
    io.tlb(i).resp.bits.s1.pf := pf
    io.tlb(i).resp.bits.s1.af := DontCare // TODO: implement it
    io.tlb(i).resp.bits.s1.entry.v := !pf
    io.tlb(i).resp.bits.s1.entry.prefetch := DontCare
    io.tlb(i).resp.bits.s1.entry.asid := io.csr.tlb.satp.asid
  }
}

class L2TLBWrapper()(implicit p: Parameters) extends LazyModule with HasXSParameter {
  override def shouldBeInlined: Boolean = false
  val useSoftPTW = coreParams.softPTW
  val node = if (!useSoftPTW) TLIdentityNode() else null
  val ptw = if (!useSoftPTW) LazyModule(new L2TLB()) else null
  if (!useSoftPTW) {
    node := ptw.node
  }

  class L2TLBWrapperImp(wrapper: LazyModule) extends LazyModuleImp(wrapper) with HasPerfEvents {
    val io = IO(new L2TLBIO)
    val perfEvents = if (useSoftPTW) {
      val fake_ptw = Module(new FakePTW())
      io <> fake_ptw.io
      Seq()
    }
    else {
        io <> ptw.module.io
        ptw.module.getPerfEvents
    }
    generatePerfEvent()
  }

  lazy val module = new L2TLBWrapperImp(this)
}<|MERGE_RESOLUTION|>--- conflicted
+++ resolved
@@ -375,15 +375,10 @@
   hptw.io.mem.resp.valid := mem_resp_done && mem_resp_from_hptw
   hptw.io.mem.resp.bits := resp_pte.apply(l2tlbParams.llptwsize + 1)
   // mem -> cache
-<<<<<<< HEAD
   val refill_from_llptw = mem_resp_from_llptw
   val refill_from_ptw = mem_resp_from_ptw
   val refill_from_hptw = mem_resp_from_hptw
   val refill_level = Mux(refill_from_llptw, 2.U, Mux(refill_from_ptw, RegEnable(ptw.io.refill.level, init = 0.U, ptw.io.mem.req.fire()), RegEnable(hptw.io.refill.level, init = 0.U, hptw.io.mem.req.fire())))
-=======
-  val refill_from_mq = mem_resp_from_mq
-  val refill_level = Mux(refill_from_mq, 2.U, RegEnable(ptw.io.refill.level, 0.U, ptw.io.mem.req.fire))
->>>>>>> 9de78046
   val refill_valid = mem_resp_done && !flush && !flush_latch(mem.d.bits.source)
 
   cache.io.refill.valid := RegNext(refill_valid, false.B)
@@ -411,14 +406,8 @@
   if (env.EnableDifftest) {
     for (i <- 0 until PtwWidth) {
       val difftest = DifftestModule(new DiffL2TLBEvent)
-<<<<<<< HEAD
-      difftest.clock := clock
-      difftest.coreid := p(XSCoreParamsKey).HartId.asUInt
+      difftest.coreid := io.hartId
       difftest.valid := io.tlb(i).resp.fire && !io.tlb(i).resp.bits.s1.af && !io.tlb(i).resp.bits.s2.gaf
-=======
-      difftest.coreid := io.hartId
-      difftest.valid := io.tlb(i).resp.fire && !io.tlb(i).resp.bits.af
->>>>>>> 9de78046
       difftest.index := i.U
       difftest.vpn := Cat(io.tlb(i).resp.bits.s1.entry.tag, 0.U(sectortlbwidth.W))
       for (j <- 0 until tlbcontiguous) {
