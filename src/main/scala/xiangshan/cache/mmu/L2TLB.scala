--- conflicted
+++ resolved
@@ -405,16 +405,15 @@
 
   if (env.EnableDifftest) {
     for (i <- 0 until PtwWidth) {
-<<<<<<< HEAD
-      val difftest = Module(new DifftestL2TLBEvent)
+      val difftest = DifftestModule(new DifftestL2TLBEvent)
       difftest.io.clock := clock
       difftest.io.coreid := p(XSCoreParamsKey).HartId.asUInt
       difftest.io.valid := io.tlb(i).resp.fire && !io.tlb(i).resp.bits.s1.af && !io.tlb(i).resp.bits.s2.gaf
       difftest.io.index := i.U
       difftest.io.vpn := Cat(io.tlb(i).resp.bits.s1.entry.tag, 0.U(sectortlbwidth.W))
       for (j <- 0 until tlbcontiguous) {
-        difftest.io.ppn(j) := Cat(io.tlb(i).resp.bits.s1.entry.ppn, io.tlb(i).resp.bits.s1.ppn_low(j))
-        difftest.io.valididx(j) := io.tlb(i).resp.bits.s1.valididx(j)
+        difftest.ppn(j) := Cat(io.tlb(i).resp.bits.s1.entry.ppn, io.tlb(i).resp.bits.s1.ppn_low(j))
+        difftest.valididx(j) := io.tlb(i).resp.bits.s1.valididx(j)
         difftest.io.pteidx(j) := io.tlb(i).resp.bits.s1.pteidx(j)
       }
       difftest.io.perm := io.tlb(i).resp.bits.s1.entry.perm.getOrElse(0.U.asTypeOf(new PtePermBundle)).asUInt
@@ -429,22 +428,6 @@
       difftest.io.s2ppn := io.tlb(i).resp.bits.s2.entry.ppn
       difftest.io.gpf := io.tlb(i).resp.bits.s2.gpf
       difftest.io.s2xlate := io.tlb(i).resp.bits.s2xlate
-=======
-      val difftest = DifftestModule(new DiffL2TLBEvent)
-      difftest.clock := clock
-      difftest.coreid := p(XSCoreParamsKey).HartId.asUInt
-      difftest.valid := io.tlb(i).resp.fire && !io.tlb(i).resp.bits.af
-      difftest.index := i.U
-      difftest.satp := io.csr.tlb.satp.ppn
-      difftest.vpn := Cat(io.tlb(i).resp.bits.entry.tag, 0.U(sectortlbwidth.W))
-      for (j <- 0 until tlbcontiguous) {
-        difftest.ppn(j) := Cat(io.tlb(i).resp.bits.entry.ppn, io.tlb(i).resp.bits.ppn_low(j))
-        difftest.valididx(j) := io.tlb(i).resp.bits.valididx(j)
-      }
-      difftest.perm := io.tlb(i).resp.bits.entry.perm.getOrElse(0.U.asTypeOf(new PtePermBundle)).asUInt
-      difftest.level := io.tlb(i).resp.bits.entry.level.getOrElse(0.U.asUInt)
-      difftest.pf := io.tlb(i).resp.bits.pf
->>>>>>> 95e60e55
     }
   }
 
