package xiangshan.mem

import chisel3._
import chisel3.util._
import utils._
import xiangshan._
import xiangshan.cache._
import xiangshan.cache.{DCacheWordIO, DCacheLineIO, TlbRequestIO, MemoryOpConstants}
import xiangshan.backend.LSUOpType
import xiangshan.backend.roq.RoqPtr


class SqPtr extends CircularQueuePtr(SqPtr.StoreQueueSize) { }

object SqPtr extends HasXSParameter {
  def apply(f: Bool, v: UInt): SqPtr = {
    val ptr = Wire(new SqPtr)
    ptr.flag := f
    ptr.value := v
    ptr
  }
}

// Store Queue
class StoreQueue extends XSModule with HasDCacheParameters with HasCircularQueuePtrHelper {
  val io = IO(new Bundle() {
    val enq = new Bundle() {
      val canAccept = Output(Bool())
      val req = Vec(RenameWidth, Flipped(ValidIO(new MicroOp)))
      val resp = Vec(RenameWidth, Output(new SqPtr))
    }
    val brqRedirect = Input(Valid(new Redirect))
    val storeIn = Vec(StorePipelineWidth, Flipped(Valid(new LsPipelineBundle)))
    val sbuffer = Vec(StorePipelineWidth, Decoupled(new DCacheWordReq))
    val stout = Vec(2, DecoupledIO(new ExuOutput)) // writeback store
    val forward = Vec(LoadPipelineWidth, Flipped(new LoadForwardQueryIO))
    val commits = Flipped(Vec(CommitWidth, Valid(new RoqCommit)))
    val uncache = new DCacheWordIO
    val roqDeqPtr = Input(new RoqPtr)
    // val refill = Flipped(Valid(new DCacheLineReq ))
    val oldestStore = Output(Valid(new RoqPtr))
    val exceptionAddr = new ExceptionAddrIO
  })
  
  val uop = Reg(Vec(StoreQueueSize, new MicroOp))
  // val data = Reg(Vec(StoreQueueSize, new LsqEntry))
  val dataModule = Module(new LSQueueData(StoreQueueSize, StorePipelineWidth))
  dataModule.io := DontCare 
  val allocated = RegInit(VecInit(List.fill(StoreQueueSize)(false.B))) // sq entry has been allocated
  val datavalid = RegInit(VecInit(List.fill(StoreQueueSize)(false.B))) // non-mmio data is valid
  val writebacked = RegInit(VecInit(List.fill(StoreQueueSize)(false.B))) // inst has been writebacked to CDB
  val commited = Reg(Vec(StoreQueueSize, Bool())) // inst has been commited by roq
  val pending = Reg(Vec(StoreQueueSize, Bool())) // mmio pending: inst is an mmio inst, it will not be executed until it reachs the end of roq
  
  val enqPtrExt = RegInit(0.U.asTypeOf(new SqPtr))
  val deqPtrExt = RegInit(0.U.asTypeOf(new SqPtr))
  val enqPtr = enqPtrExt.value
  val deqPtr = deqPtrExt.value
  val sameFlag = enqPtrExt.flag === deqPtrExt.flag
  val isEmpty = enqPtr === deqPtr && sameFlag
  val isFull = enqPtr === deqPtr && !sameFlag
  val allowIn = !isFull
  
  val storeCommit = (0 until CommitWidth).map(i => io.commits(i).valid && !io.commits(i).bits.isWalk && io.commits(i).bits.uop.ctrl.commitType === CommitType.STORE)
  val mcommitIdx = (0 until CommitWidth).map(i => io.commits(i).bits.uop.sqIdx.value)

  val tailMask = (((1.U((StoreQueueSize + 1).W)) << deqPtr).asUInt - 1.U)(StoreQueueSize - 1, 0)
  val headMask = (((1.U((StoreQueueSize + 1).W)) << enqPtr).asUInt - 1.U)(StoreQueueSize - 1, 0)
  val enqDeqMask1 = tailMask ^ headMask
  val enqDeqMask = Mux(sameFlag, enqDeqMask1, ~enqDeqMask1)

  // Enqueue at dispatch
<<<<<<< HEAD
  val emptyEntries = StoreQueueSize.U - distanceBetween(enqPtrExt, deqPtrExt)
  XSDebug("(ready, valid): ")
  for (i <- 0 until RenameWidth) {
    val offset = if (i == 0) 0.U else PopCount((0 until i).map(io.dp1Req(_).valid))
    val sqIdx = enqPtrExt + offset
=======
  val validEntries = distanceBetween(ringBufferHeadExtended, ringBufferTailExtended)
  val firedDispatch = io.enq.req.map(_.valid)
  io.enq.canAccept := validEntries <= (LoadQueueSize - RenameWidth).U
  XSDebug(p"(ready, valid): ${io.enq.canAccept}, ${Binary(Cat(firedDispatch))}\n")
  for (i <- 0 until RenameWidth) {
    val offset = if (i == 0) 0.U else PopCount((0 until i).map(firedDispatch(_)))
    val sqIdx = ringBufferHeadExtended + offset
>>>>>>> cc563521
    val index = sqIdx.value
    when(io.enq.req(i).valid) {
      uop(index) := io.enq.req(i).bits
      allocated(index) := true.B
      datavalid(index) := false.B
      writebacked(index) := false.B
      commited(index) := false.B
      pending(index) := false.B
    }
    io.enq.resp(i) := sqIdx

    XSError(!io.enq.canAccept && io.enq.req(i).valid, "should not valid when not ready\n")
  }

<<<<<<< HEAD
  val firedDispatch = VecInit((0 until CommitWidth).map(io.dp1Req(_).fire())).asUInt
  when(firedDispatch.orR) {
    enqPtrExt := enqPtrExt + PopCount(firedDispatch)
=======
  when(Cat(firedDispatch).orR) {
    ringBufferHeadExtended := ringBufferHeadExtended + PopCount(firedDispatch)
>>>>>>> cc563521
    XSInfo("dispatched %d insts to sq\n", PopCount(firedDispatch))
  }
    
  // writeback store
  (0 until StorePipelineWidth).map(i => {
    dataModule.io.wb(i).wen := false.B
    when(io.storeIn(i).fire()) {
      val stWbIndex = io.storeIn(i).bits.uop.sqIdx.value
      val hasException = io.storeIn(i).bits.uop.cf.exceptionVec.asUInt.orR
      datavalid(stWbIndex) := !io.storeIn(i).bits.mmio || hasException
      pending(stWbIndex) := io.storeIn(i).bits.mmio && !hasException

      val storeWbData = Wire(new LsqEntry)
      storeWbData := DontCare
      storeWbData.paddr := io.storeIn(i).bits.paddr
      storeWbData.vaddr := io.storeIn(i).bits.vaddr
      storeWbData.mask := io.storeIn(i).bits.mask
      storeWbData.data := io.storeIn(i).bits.data
      storeWbData.mmio := io.storeIn(i).bits.mmio
      storeWbData.exception := io.storeIn(i).bits.uop.cf.exceptionVec.asUInt

      dataModule.io.wbWrite(i, stWbIndex, storeWbData)
      dataModule.io.wb(i).wen := true.B

      XSInfo("store write to sq idx %d pc 0x%x vaddr %x paddr %x data %x mmio %x roll %x exc %x\n",
        io.storeIn(i).bits.uop.sqIdx.value,
        io.storeIn(i).bits.uop.cf.pc,
        io.storeIn(i).bits.vaddr,
        io.storeIn(i).bits.paddr,
        io.storeIn(i).bits.data,
        io.storeIn(i).bits.mmio,
        io.storeIn(i).bits.rollback,
        io.storeIn(i).bits.uop.cf.exceptionVec.asUInt
        )
    }
  })

  def getFirstOne(mask: Vec[Bool], startMask: UInt) = {
    val length = mask.length
    val highBits = (0 until length).map(i => mask(i) & ~startMask(i))
    val highBitsUint = Cat(highBits.reverse)
    PriorityEncoder(Mux(highBitsUint.orR(), highBitsUint, mask.asUInt))
  }

  def getFirstOneWithFlag(mask: Vec[Bool], startMask: UInt, startFlag: Bool) = {
    val length = mask.length
    val highBits = (0 until length).map(i => mask(i) & ~startMask(i))
    val highBitsUint = Cat(highBits.reverse)
    val changeDirection = !highBitsUint.orR()
    val index = PriorityEncoder(Mux(!changeDirection, highBitsUint, mask.asUInt))
    SqPtr(startFlag ^ changeDirection, index)
  }

  def selectFirstTwo(valid: Vec[Bool], startMask: UInt) = {
    val selVec = Wire(Vec(2, UInt(log2Up(StoreQueueSize).W)))
    val selValid = Wire(Vec(2, Bool()))
    selVec(0) := getFirstOne(valid, startMask)
    val firstSelMask = UIntToOH(selVec(0))
    val secondSelVec = VecInit((0 until valid.length).map(i => valid(i) && !firstSelMask(i)))
    selVec(1) := getFirstOne(secondSelVec, startMask)
    selValid(0) := Cat(valid).orR
    selValid(1) := Cat(secondSelVec).orR
    (selValid, selVec)
  }

  def selectFirstTwoRoughly(valid: Vec[Bool]) = {
    // TODO: do not select according to seq, just select 2 valid bit randomly
    val firstSelVec = valid
    val notFirstVec = Wire(Vec(valid.length, Bool()))
    (0 until valid.length).map(i => 
      notFirstVec(i) := (if(i != 0) { valid(i) || !notFirstVec(i) } else { false.B })
    )
    val secondSelVec = VecInit((0 until valid.length).map(i => valid(i) && !notFirstVec(i)))

    val selVec = Wire(Vec(2, UInt(log2Up(valid.length).W)))
    val selValid = Wire(Vec(2, Bool()))
    selVec(0) := PriorityEncoder(firstSelVec)
    selVec(1) := PriorityEncoder(secondSelVec)
    selValid(0) := Cat(firstSelVec).orR
    selValid(1) := Cat(secondSelVec).orR
    (selValid, selVec)
  }

  // select the last writebacked instruction
  val validStoreVec = VecInit((0 until StoreQueueSize).map(i => !(allocated(i) && datavalid(i))))
  val storeNotValid = SqPtr(false.B, getFirstOne(validStoreVec, tailMask))
  val storeValidIndex = (storeNotValid - 1.U).value
  io.oldestStore.valid := allocated(deqPtrExt.value) && datavalid(deqPtrExt.value) && !commited(storeValidIndex)
  io.oldestStore.bits := uop(storeValidIndex).roqIdx

  // writeback up to 2 store insts to CDB
  // choose the first two valid store requests from deqPtr
  val storeWbSelVec = VecInit((0 until StoreQueueSize).map(i => allocated(i) && datavalid(i) && !writebacked(i)))
  val (storeWbValid, storeWbSel) = selectFirstTwo(storeWbSelVec, tailMask)

  (0 until StorePipelineWidth).map(i => {
    io.stout(i).bits.uop := uop(storeWbSel(i))
    io.stout(i).bits.uop.sqIdx := storeWbSel(i).asTypeOf(new SqPtr)
    io.stout(i).bits.uop.cf.exceptionVec := dataModule.io.rdata(storeWbSel(i)).exception.asBools
    io.stout(i).bits.data := dataModule.io.rdata(storeWbSel(i)).data
    io.stout(i).bits.redirectValid := false.B
    io.stout(i).bits.redirect := DontCare
    io.stout(i).bits.brUpdate := DontCare
    io.stout(i).bits.debug.isMMIO := dataModule.io.rdata(storeWbSel(i)).mmio
    io.stout(i).valid := storeWbSelVec(storeWbSel(i)) && storeWbValid(i)
    when(io.stout(i).fire()) {
      writebacked(storeWbSel(i)) := true.B
    }
    io.stout(i).bits.fflags := DontCare
  })

  // remove retired insts from sq, add retired store to sbuffer

  // move tailPtr
  // TailPtr slow recovery: recycle bubbles in store queue
  // allocatedMask: dequeuePtr can go to the next 1-bit
  val allocatedMask = VecInit((0 until StoreQueueSize).map(i => allocated(i) || !enqDeqMask(i)))
  // find the first one from deqPtr (deqPtr)
  val nextTail1 = getFirstOneWithFlag(allocatedMask, tailMask, deqPtrExt.flag)
  val nextTail = Mux(Cat(allocatedMask).orR, nextTail1, enqPtrExt)
  deqPtrExt := nextTail

  // TailPtr fast recovery
  val tailRecycle = VecInit(List(
    io.uncache.resp.fire() || io.sbuffer(0).fire(),
    io.sbuffer(1).fire()
  ))

  when(tailRecycle.asUInt.orR){
    deqPtrExt := deqPtrExt + PopCount(tailRecycle.asUInt)
  }

  // load forward query
  // check over all lq entries and forward data from the first matched store
  (0 until LoadPipelineWidth).map(i => {
    io.forward(i).forwardMask := 0.U(8.W).asBools
    io.forward(i).forwardData := DontCare

    // Compare deqPtr (deqPtr) and forward.sqIdx, we have two cases:
    // (1) if they have the same flag, we need to check range(tail, sqIdx)
    // (2) if they have different flags, we need to check range(tail, LoadQueueSize) and range(0, sqIdx)
    // Forward1: Mux(same_flag, range(tail, sqIdx), range(tail, LoadQueueSize))
    // Forward2: Mux(same_flag, 0.U,                   range(0, sqIdx)    )
    // i.e. forward1 is the target entries with the same flag bits and forward2 otherwise

    val differentFlag = deqPtrExt.flag =/= io.forward(i).sqIdx.flag
    val forwardMask = ((1.U((StoreQueueSize + 1).W)) << io.forward(i).sqIdx.value).asUInt - 1.U
    val storeWritebackedVec = WireInit(VecInit(Seq.fill(StoreQueueSize)(false.B))) 
    for (j <- 0 until StoreQueueSize) {
      storeWritebackedVec(j) := datavalid(j) && allocated(j) // all datavalid terms need to be checked
    }
    val needForward1 = Mux(differentFlag, ~tailMask, tailMask ^ forwardMask) & storeWritebackedVec.asUInt
    val needForward2 = Mux(differentFlag, forwardMask, 0.U(StoreQueueSize.W)) & storeWritebackedVec.asUInt

    XSDebug("" + i + " f1 %b f2 %b sqIdx %d pa %x\n", needForward1, needForward2, io.forward(i).sqIdx.asUInt, io.forward(i).paddr)

    // do real fwd query
    dataModule.io.forwardQuery(
      channel = i,
      paddr = io.forward(i).paddr, 
      needForward1 = needForward1,
      needForward2 = needForward2
    )

    io.forward(i).forwardMask := dataModule.io.forward(i).forwardMask
    io.forward(i).forwardData := dataModule.io.forward(i).forwardData
  })

  // When store commited, mark it as commited (will not be influenced by redirect),
  (0 until CommitWidth).map(i => {
    when(storeCommit(i)) {
      commited(mcommitIdx(i)) := true.B
      XSDebug("store commit %d: idx %d %x\n", i.U, mcommitIdx(i), uop(mcommitIdx(i)).cf.pc)
    }
  })

  (0 until 2).map(i => {
    val ptr = (deqPtrExt + i.U).value
    val mmio = dataModule.io.rdata(ptr).mmio
    io.sbuffer(i).valid := allocated(ptr) && commited(ptr) && !mmio
    io.sbuffer(i).bits.cmd  := MemoryOpConstants.M_XWR
    io.sbuffer(i).bits.addr := dataModule.io.rdata(ptr).paddr
    io.sbuffer(i).bits.data := dataModule.io.rdata(ptr).data
    io.sbuffer(i).bits.mask := dataModule.io.rdata(ptr).mask
    io.sbuffer(i).bits.meta          := DontCare
    io.sbuffer(i).bits.meta.tlb_miss := false.B
    io.sbuffer(i).bits.meta.uop      := DontCare
    io.sbuffer(i).bits.meta.mmio     := mmio
    io.sbuffer(i).bits.meta.mask     := dataModule.io.rdata(ptr).mask

    when(io.sbuffer(i).fire()) {
      allocated(ptr) := false.B
      XSDebug("sbuffer "+i+" fire: ptr %d\n", ptr)
    }
  })

  // Memory mapped IO / other uncached operations
  
  // setup misc mem access req
  // mask / paddr / data can be get from sq.data
  val commitType = io.commits(0).bits.uop.ctrl.commitType 
  io.uncache.req.valid := pending(deqPtr) && allocated(deqPtr) &&
    commitType === CommitType.STORE &&
    io.roqDeqPtr === uop(deqPtr).roqIdx &&
    !io.commits(0).bits.isWalk

  io.uncache.req.bits.cmd  := MemoryOpConstants.M_XWR
  io.uncache.req.bits.addr := dataModule.io.rdata(deqPtr).paddr 
  io.uncache.req.bits.data := dataModule.io.rdata(deqPtr).data
  io.uncache.req.bits.mask := dataModule.io.rdata(deqPtr).mask
  
  io.uncache.req.bits.meta.id       := DontCare // TODO: // FIXME
  io.uncache.req.bits.meta.vaddr    := DontCare
  io.uncache.req.bits.meta.paddr    := dataModule.io.rdata(deqPtr).paddr
  io.uncache.req.bits.meta.uop      := uop(deqPtr)
  io.uncache.req.bits.meta.mmio     := true.B // dataModule.io.rdata(deqPtr).mmio
  io.uncache.req.bits.meta.tlb_miss := false.B
  io.uncache.req.bits.meta.mask     := dataModule.io.rdata(deqPtr).mask
  io.uncache.req.bits.meta.replay   := false.B
  
  io.uncache.resp.ready := true.B
  
  when(io.uncache.req.fire()){
    pending(deqPtr) := false.B
  }
  
  when(io.uncache.resp.fire()){
    datavalid(deqPtr) := true.B // will be writeback to CDB in the next cycle
    // TODO: write back exception info
  }
  
  when(io.uncache.req.fire()){
    XSDebug("uncache req: pc %x addr %x data %x op %x mask %x\n",
      uop(deqPtr).cf.pc,
      io.uncache.req.bits.addr,
      io.uncache.req.bits.data,
      io.uncache.req.bits.cmd,
      io.uncache.req.bits.mask
    )
  }

  // Read vaddr for mem exception
  io.exceptionAddr.vaddr := dataModule.io.rdata(io.exceptionAddr.lsIdx.sqIdx.value).vaddr

  // misprediction recovery / exception redirect
  // invalidate sq term using robIdx
  val needCancel = Wire(Vec(StoreQueueSize, Bool()))
  for (i <- 0 until StoreQueueSize) {
    needCancel(i) := uop(i).roqIdx.needFlush(io.brqRedirect) && allocated(i) && !commited(i)
    when(needCancel(i)) {
      when(io.brqRedirect.bits.isReplay){
        datavalid(i) := false.B
        writebacked(i) := false.B
        pending(i) := false.B
      }.otherwise{
        allocated(i) := false.B
      }
    }
  }
  when (io.brqRedirect.valid && io.brqRedirect.bits.isMisPred) {
    enqPtrExt := enqPtrExt - PopCount(needCancel)
  }

  // debug info
  XSDebug("head %d:%d tail %d:%d\n", enqPtrExt.flag, enqPtr, deqPtrExt.flag, deqPtr)

  def PrintFlag(flag: Bool, name: String): Unit = {
    when(flag) {
      XSDebug(false, true.B, name)
    }.otherwise {
      XSDebug(false, true.B, " ")
    }
  }

  for (i <- 0 until StoreQueueSize) {
    if (i % 4 == 0) XSDebug("")
    XSDebug(false, true.B, "%x [%x] ", uop(i).cf.pc, dataModule.io.rdata(i).paddr)
    PrintFlag(allocated(i), "a")
    PrintFlag(allocated(i) && datavalid(i), "v")
    PrintFlag(allocated(i) && writebacked(i), "w")
    PrintFlag(allocated(i) && commited(i), "c")
    PrintFlag(allocated(i) && pending(i), "p")
    XSDebug(false, true.B, " ")
    if (i % 4 == 3 || i == StoreQueueSize - 1) XSDebug(false, true.B, "\n")
  }

}<|MERGE_RESOLUTION|>--- conflicted
+++ resolved
@@ -70,21 +70,13 @@
   val enqDeqMask = Mux(sameFlag, enqDeqMask1, ~enqDeqMask1)
 
   // Enqueue at dispatch
-<<<<<<< HEAD
-  val emptyEntries = StoreQueueSize.U - distanceBetween(enqPtrExt, deqPtrExt)
-  XSDebug("(ready, valid): ")
-  for (i <- 0 until RenameWidth) {
-    val offset = if (i == 0) 0.U else PopCount((0 until i).map(io.dp1Req(_).valid))
-    val sqIdx = enqPtrExt + offset
-=======
-  val validEntries = distanceBetween(ringBufferHeadExtended, ringBufferTailExtended)
+  val validEntries = distanceBetween(enqPtrExt, deqPtrExt)
   val firedDispatch = io.enq.req.map(_.valid)
   io.enq.canAccept := validEntries <= (LoadQueueSize - RenameWidth).U
   XSDebug(p"(ready, valid): ${io.enq.canAccept}, ${Binary(Cat(firedDispatch))}\n")
   for (i <- 0 until RenameWidth) {
     val offset = if (i == 0) 0.U else PopCount((0 until i).map(firedDispatch(_)))
-    val sqIdx = ringBufferHeadExtended + offset
->>>>>>> cc563521
+    val sqIdx = enqPtrExt + offset
     val index = sqIdx.value
     when(io.enq.req(i).valid) {
       uop(index) := io.enq.req(i).bits
@@ -99,14 +91,8 @@
     XSError(!io.enq.canAccept && io.enq.req(i).valid, "should not valid when not ready\n")
   }
 
-<<<<<<< HEAD
-  val firedDispatch = VecInit((0 until CommitWidth).map(io.dp1Req(_).fire())).asUInt
-  when(firedDispatch.orR) {
+  when(Cat(firedDispatch).orR) {
     enqPtrExt := enqPtrExt + PopCount(firedDispatch)
-=======
-  when(Cat(firedDispatch).orR) {
-    ringBufferHeadExtended := ringBufferHeadExtended + PopCount(firedDispatch)
->>>>>>> cc563521
     XSInfo("dispatched %d insts to sq\n", PopCount(firedDispatch))
   }
     
