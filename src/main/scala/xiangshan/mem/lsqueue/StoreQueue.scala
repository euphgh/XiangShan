package xiangshan.mem

import chisel3._
import chisel3.util._
import utils._
import xiangshan._
import xiangshan.cache._
import xiangshan.cache.{DCacheWordIO, DCacheLineIO, TlbRequestIO, MemoryOpConstants}
import xiangshan.backend.LSUOpType
import xiangshan.backend.roq.RoqPtr


class SqPtr extends CircularQueuePtr(SqPtr.StoreQueueSize) { }

object SqPtr extends HasXSParameter {
  def apply(f: Bool, v: UInt): SqPtr = {
    val ptr = Wire(new SqPtr)
    ptr.flag := f
    ptr.value := v
    ptr
  }
}

// Store Queue
class StoreQueue extends XSModule with HasDCacheParameters with HasCircularQueuePtrHelper {
  val io = IO(new Bundle() {
    val dp1Req = Vec(RenameWidth, Flipped(DecoupledIO(new MicroOp)))
    val lqReady = Input(Vec(RenameWidth, Bool()))
    val sqReady = Output(Vec(RenameWidth, Bool()))
    val sqIdxs = Output(Vec(RenameWidth, new SqPtr))
    val brqRedirect = Input(Valid(new Redirect))
    val storeIn = Vec(StorePipelineWidth, Flipped(Valid(new LsPipelineBundle)))
    val sbuffer = Vec(StorePipelineWidth, Decoupled(new DCacheWordReq))
    val stout = Vec(2, DecoupledIO(new ExuOutput)) // writeback store
    val forward = Vec(LoadPipelineWidth, Flipped(new LoadForwardQueryIO))
    val commits = Flipped(Vec(CommitWidth, Valid(new RoqCommit)))
    val uncache = new DCacheWordIO
    val roqDeqPtr = Input(new RoqPtr)
    // val refill = Flipped(Valid(new DCacheLineReq ))
    val oldestStore = Output(Valid(new RoqPtr))
    val exceptionAddr = new ExceptionAddrIO
  })
  
  val uop = Reg(Vec(StoreQueueSize, new MicroOp))
  // val data = Reg(Vec(StoreQueueSize, new LsqEntry))
  val dataModule = Module(new LSQueueData(StoreQueueSize, StorePipelineWidth))
  dataModule.io := DontCare 
  val allocated = RegInit(VecInit(List.fill(StoreQueueSize)(false.B))) // sq entry has been allocated
  val datavalid = RegInit(VecInit(List.fill(StoreQueueSize)(false.B))) // non-mmio data is valid
  val writebacked = RegInit(VecInit(List.fill(StoreQueueSize)(false.B))) // inst has been writebacked to CDB
  val commited = Reg(Vec(StoreQueueSize, Bool())) // inst has been commited by roq
  val pending = Reg(Vec(StoreQueueSize, Bool())) // mmio pending: inst is an mmio inst, it will not be executed until it reachs the end of roq
  
  val ringBufferHeadExtended = RegInit(0.U.asTypeOf(new SqPtr))
  val ringBufferTailExtended = RegInit(0.U.asTypeOf(new SqPtr))
  val ringBufferHead = ringBufferHeadExtended.value
  val ringBufferTail = ringBufferTailExtended.value
  val ringBufferSameFlag = ringBufferHeadExtended.flag === ringBufferTailExtended.flag
  val ringBufferEmpty = ringBufferHead === ringBufferTail && ringBufferSameFlag
  val ringBufferFull = ringBufferHead === ringBufferTail && !ringBufferSameFlag
  val ringBufferAllowin = !ringBufferFull
  
  val storeCommit = (0 until CommitWidth).map(i => io.commits(i).valid && !io.commits(i).bits.isWalk && io.commits(i).bits.uop.ctrl.commitType === CommitType.STORE)
  val mcommitIdx = (0 until CommitWidth).map(i => io.commits(i).bits.uop.sqIdx.value)

  val tailMask = (((1.U((StoreQueueSize + 1).W)) << ringBufferTail).asUInt - 1.U)(StoreQueueSize - 1, 0)
  val headMask = (((1.U((StoreQueueSize + 1).W)) << ringBufferHead).asUInt - 1.U)(StoreQueueSize - 1, 0)
  val enqDeqMask1 = tailMask ^ headMask
  val enqDeqMask = Mux(ringBufferSameFlag, enqDeqMask1, ~enqDeqMask1)

  // Enqueue at dispatch
  val emptyEntries = StoreQueueSize.U - distanceBetween(ringBufferHeadExtended, ringBufferTailExtended)
  XSDebug("(ready, valid): ")
  for (i <- 0 until RenameWidth) {
    val offset = if (i == 0) 0.U else PopCount((0 until i).map(io.dp1Req(_).valid))
    val sqIdx = ringBufferHeadExtended + offset
    val index = sqIdx.value
    when(io.dp1Req(i).fire()) {
      uop(index) := io.dp1Req(i).bits
      allocated(index) := true.B
      datavalid(index) := false.B
      writebacked(index) := false.B
      commited(index) := false.B
      pending(index) := false.B
    }
    val numTryEnqueue = offset +& io.dp1Req(i).valid
    io.sqReady(i) := numTryEnqueue <= emptyEntries
    io.dp1Req(i).ready := io.lqReady(i) && io.sqReady(i)
    io.sqIdxs(i) := sqIdx
    XSDebug(false, true.B, "(%d, %d) ", io.dp1Req(i).ready, io.dp1Req(i).valid)
  }
  XSDebug(false, true.B, "\n")

  val firedDispatch = VecInit((0 until CommitWidth).map(io.dp1Req(_).fire())).asUInt
  when(firedDispatch.orR) {
    ringBufferHeadExtended := ringBufferHeadExtended + PopCount(firedDispatch)
    XSInfo("dispatched %d insts to sq\n", PopCount(firedDispatch))
  }
    
  // writeback store
  (0 until StorePipelineWidth).map(i => {
    dataModule.io.wb(i).wen := false.B
    when(io.storeIn(i).fire()) {
      val stWbIndex = io.storeIn(i).bits.uop.sqIdx.value
<<<<<<< HEAD
      datavalid(stWbIndex) := !io.storeIn(i).bits.mmio
      pending(stWbIndex) := io.storeIn(i).bits.mmio
=======
      valid(stWbIndex) := !io.storeIn(i).bits.mmio || io.storeIn(i).bits.uop.cf.exceptionVec.asUInt.orR
      miss(stWbIndex) := io.storeIn(i).bits.miss
      pending(stWbIndex) := io.storeIn(i).bits.mmio && !io.storeIn(i).bits.uop.cf.exceptionVec.asUInt.orR
>>>>>>> 7daa1df6

      val storeWbData = Wire(new LsqEntry)
      storeWbData := DontCare
      storeWbData.paddr := io.storeIn(i).bits.paddr
      storeWbData.vaddr := io.storeIn(i).bits.vaddr
      storeWbData.mask := io.storeIn(i).bits.mask
      storeWbData.data := io.storeIn(i).bits.data
      storeWbData.mmio := io.storeIn(i).bits.mmio
      storeWbData.exception := io.storeIn(i).bits.uop.cf.exceptionVec.asUInt

      dataModule.io.wbWrite(i, stWbIndex, storeWbData)
      dataModule.io.wb(i).wen := true.B

      XSInfo("store write to sq idx %d pc 0x%x vaddr %x paddr %x data %x mmio %x roll %x exc %x\n",
        io.storeIn(i).bits.uop.sqIdx.value,
        io.storeIn(i).bits.uop.cf.pc,
        io.storeIn(i).bits.vaddr,
        io.storeIn(i).bits.paddr,
        io.storeIn(i).bits.data,
        io.storeIn(i).bits.mmio,
        io.storeIn(i).bits.rollback,
        io.storeIn(i).bits.uop.cf.exceptionVec.asUInt
        )
    }
  })

  def getFirstOne(mask: Vec[Bool], startMask: UInt) = {
    val length = mask.length
    val highBits = (0 until length).map(i => mask(i) & ~startMask(i))
    val highBitsUint = Cat(highBits.reverse)
    PriorityEncoder(Mux(highBitsUint.orR(), highBitsUint, mask.asUInt))
  }

  def getFirstOneWithFlag(mask: Vec[Bool], startMask: UInt, startFlag: Bool) = {
    val length = mask.length
    val highBits = (0 until length).map(i => mask(i) & ~startMask(i))
    val highBitsUint = Cat(highBits.reverse)
    val changeDirection = !highBitsUint.orR()
    val index = PriorityEncoder(Mux(!changeDirection, highBitsUint, mask.asUInt))
    SqPtr(startFlag ^ changeDirection, index)
  }

  def selectFirstTwo(valid: Vec[Bool], startMask: UInt) = {
    val selVec = Wire(Vec(2, UInt(log2Up(StoreQueueSize).W)))
    val selValid = Wire(Vec(2, Bool()))
    selVec(0) := getFirstOne(valid, startMask)
    val firstSelMask = UIntToOH(selVec(0))
    val secondSelVec = VecInit((0 until valid.length).map(i => valid(i) && !firstSelMask(i)))
    selVec(1) := getFirstOne(secondSelVec, startMask)
    selValid(0) := Cat(valid).orR
    selValid(1) := Cat(secondSelVec).orR
    (selValid, selVec)
  }

  def selectFirstTwoRoughly(valid: Vec[Bool]) = {
    // TODO: do not select according to seq, just select 2 valid bit randomly
    val firstSelVec = valid
    val notFirstVec = Wire(Vec(valid.length, Bool()))
    (0 until valid.length).map(i => 
      notFirstVec(i) := (if(i != 0) { valid(i) || !notFirstVec(i) } else { false.B })
    )
    val secondSelVec = VecInit((0 until valid.length).map(i => valid(i) && !notFirstVec(i)))

    val selVec = Wire(Vec(2, UInt(log2Up(valid.length).W)))
    val selValid = Wire(Vec(2, Bool()))
    selVec(0) := PriorityEncoder(firstSelVec)
    selVec(1) := PriorityEncoder(secondSelVec)
    selValid(0) := Cat(firstSelVec).orR
    selValid(1) := Cat(secondSelVec).orR
    (selValid, selVec)
  }

  // select the last writebacked instruction
  val validStoreVec = VecInit((0 until StoreQueueSize).map(i => !(allocated(i) && datavalid(i))))
  val storeNotValid = SqPtr(false.B, getFirstOne(validStoreVec, tailMask))
  val storeValidIndex = (storeNotValid - 1.U).value
  io.oldestStore.valid := allocated(ringBufferTailExtended.value) && datavalid(ringBufferTailExtended.value) && !commited(storeValidIndex)
  io.oldestStore.bits := uop(storeValidIndex).roqIdx

  // writeback up to 2 store insts to CDB
  // choose the first two valid store requests from deqPtr
  val storeWbSelVec = VecInit((0 until StoreQueueSize).map(i => allocated(i) && datavalid(i) && !writebacked(i)))
  val (storeWbValid, storeWbSel) = selectFirstTwo(storeWbSelVec, tailMask)

  (0 until StorePipelineWidth).map(i => {
    io.stout(i).bits.uop := uop(storeWbSel(i))
    io.stout(i).bits.uop.sqIdx := storeWbSel(i).asTypeOf(new SqPtr)
    io.stout(i).bits.uop.cf.exceptionVec := dataModule.io.rdata(storeWbSel(i)).exception.asBools
    io.stout(i).bits.data := dataModule.io.rdata(storeWbSel(i)).data
    io.stout(i).bits.redirectValid := false.B
    io.stout(i).bits.redirect := DontCare
    io.stout(i).bits.brUpdate := DontCare
    io.stout(i).bits.debug.isMMIO := dataModule.io.rdata(storeWbSel(i)).mmio
    io.stout(i).valid := storeWbSelVec(storeWbSel(i)) && storeWbValid(i)
    when(io.stout(i).fire()) {
      writebacked(storeWbSel(i)) := true.B
    }
    io.stout(i).bits.fflags := DontCare
  })

  // remove retired insts from sq, add retired store to sbuffer

  // move tailPtr
  // TailPtr slow recovery: recycle bubbles in store queue
  // allocatedMask: dequeuePtr can go to the next 1-bit
  val allocatedMask = VecInit((0 until StoreQueueSize).map(i => allocated(i) || !enqDeqMask(i)))
  // find the first one from deqPtr (ringBufferTail)
  val nextTail1 = getFirstOneWithFlag(allocatedMask, tailMask, ringBufferTailExtended.flag)
  val nextTail = Mux(Cat(allocatedMask).orR, nextTail1, ringBufferHeadExtended)
  ringBufferTailExtended := nextTail

  // TailPtr fast recovery
  val tailRecycle = VecInit(List(
    io.uncache.resp.fire() || io.sbuffer(0).fire(),
    io.sbuffer(1).fire()
  ))

  when(tailRecycle.asUInt.orR){
    ringBufferTailExtended := ringBufferTailExtended + PopCount(tailRecycle.asUInt)
  }

  // load forward query
  // check over all lq entries and forward data from the first matched store
  (0 until LoadPipelineWidth).map(i => {
    io.forward(i).forwardMask := 0.U(8.W).asBools
    io.forward(i).forwardData := DontCare

    // Compare ringBufferTail (deqPtr) and forward.sqIdx, we have two cases:
    // (1) if they have the same flag, we need to check range(tail, sqIdx)
    // (2) if they have different flags, we need to check range(tail, LoadQueueSize) and range(0, sqIdx)
    // Forward1: Mux(same_flag, range(tail, sqIdx), range(tail, LoadQueueSize))
    // Forward2: Mux(same_flag, 0.U,                   range(0, sqIdx)    )
    // i.e. forward1 is the target entries with the same flag bits and forward2 otherwise

    val differentFlag = ringBufferTailExtended.flag =/= io.forward(i).sqIdx.flag
    val forwardMask = ((1.U((StoreQueueSize + 1).W)) << io.forward(i).sqIdx.value).asUInt - 1.U
    val storeWritebackedVec = WireInit(VecInit(Seq.fill(StoreQueueSize)(false.B))) 
    for (j <- 0 until StoreQueueSize) {
      storeWritebackedVec(j) := datavalid(j) && allocated(j) // all datavalid terms need to be checked
    }
    val needForward1 = Mux(differentFlag, ~tailMask, tailMask ^ forwardMask) & storeWritebackedVec.asUInt
    val needForward2 = Mux(differentFlag, forwardMask, 0.U(StoreQueueSize.W)) & storeWritebackedVec.asUInt

    XSDebug("" + i + " f1 %b f2 %b sqIdx %d pa %x\n", needForward1, needForward2, io.forward(i).sqIdx.asUInt, io.forward(i).paddr)

    // do real fwd query
    dataModule.io.forwardQuery(
      channel = i,
      paddr = io.forward(i).paddr, 
      needForward1 = needForward1,
      needForward2 = needForward2
    )

    io.forward(i).forwardMask := dataModule.io.forward(i).forwardMask
    io.forward(i).forwardData := dataModule.io.forward(i).forwardData
  })

  // When store commited, mark it as commited (will not be influenced by redirect),
  (0 until CommitWidth).map(i => {
    when(storeCommit(i)) {
      commited(mcommitIdx(i)) := true.B
      XSDebug("store commit %d: idx %d %x\n", i.U, mcommitIdx(i), uop(mcommitIdx(i)).cf.pc)
    }
  })

  (0 until 2).map(i => {
    val ptr = ringBufferTail + i.U
    val mmio = dataModule.io.rdata(ptr).mmio
    io.sbuffer(i).valid := allocated(ptr) && commited(ptr) && !mmio
    io.sbuffer(i).bits.cmd  := MemoryOpConstants.M_XWR
    io.sbuffer(i).bits.addr := dataModule.io.rdata(ptr).paddr
    io.sbuffer(i).bits.data := dataModule.io.rdata(ptr).data
    io.sbuffer(i).bits.mask := dataModule.io.rdata(ptr).mask
    io.sbuffer(i).bits.meta          := DontCare
    io.sbuffer(i).bits.meta.tlb_miss := false.B
    io.sbuffer(i).bits.meta.uop      := DontCare
    io.sbuffer(i).bits.meta.mmio     := mmio
    io.sbuffer(i).bits.meta.mask     := dataModule.io.rdata(ptr).mask

    when(io.sbuffer(i).fire()) {
      allocated(ptr) := false.B
    }
    // TODO: move tailptr immediately
  })

  // Memory mapped IO / other uncached operations
  
  // setup misc mem access req
  // mask / paddr / data can be get from sq.data
  val commitType = io.commits(0).bits.uop.ctrl.commitType 
  io.uncache.req.valid := pending(ringBufferTail) && allocated(ringBufferTail) &&
    commitType === CommitType.STORE &&
    io.roqDeqPtr === uop(ringBufferTail).roqIdx &&
    !io.commits(0).bits.isWalk

  io.uncache.req.bits.cmd  := MemoryOpConstants.M_XWR
  io.uncache.req.bits.addr := dataModule.io.rdata(ringBufferTail).paddr 
  io.uncache.req.bits.data := dataModule.io.rdata(ringBufferTail).data
  io.uncache.req.bits.mask := dataModule.io.rdata(ringBufferTail).mask
  
  io.uncache.req.bits.meta.id       := DontCare // TODO: // FIXME
  io.uncache.req.bits.meta.vaddr    := DontCare
  io.uncache.req.bits.meta.paddr    := dataModule.io.rdata(ringBufferTail).paddr
  io.uncache.req.bits.meta.uop      := uop(ringBufferTail)
  io.uncache.req.bits.meta.mmio     := true.B // dataModule.io.rdata(ringBufferTail).mmio
  io.uncache.req.bits.meta.tlb_miss := false.B
  io.uncache.req.bits.meta.mask     := dataModule.io.rdata(ringBufferTail).mask
  io.uncache.req.bits.meta.replay   := false.B
  
  io.uncache.resp.ready := true.B
  
  when(io.uncache.req.fire()){
    pending(ringBufferTail) := false.B
  }
  
  when(io.uncache.resp.fire()){
    datavalid(ringBufferTail) := true.B // will be writeback to CDB in the next cycle
    // TODO: write back exception info
  }
  
  when(io.uncache.req.fire()){
    XSDebug("uncache req: pc %x addr %x data %x op %x mask %x\n",
      uop(ringBufferTail).cf.pc,
      io.uncache.req.bits.addr,
      io.uncache.req.bits.data,
      io.uncache.req.bits.cmd,
      io.uncache.req.bits.mask
    )
  }

  // Read vaddr for mem exception
  io.exceptionAddr.vaddr := dataModule.io.rdata(io.exceptionAddr.lsIdx.sqIdx.value).vaddr

  // misprediction recovery / exception redirect
  // invalidate sq term using robIdx
  val needCancel = Wire(Vec(StoreQueueSize, Bool()))
  for (i <- 0 until StoreQueueSize) {
    needCancel(i) := uop(i).roqIdx.needFlush(io.brqRedirect) && allocated(i) && !commited(i)
    when(needCancel(i)) {
      when(io.brqRedirect.bits.isReplay){
        datavalid(i) := false.B
        writebacked(i) := false.B
        pending(i) := false.B
      }.otherwise{
        allocated(i) := false.B
      }
    }
  }
  when (io.brqRedirect.valid && io.brqRedirect.bits.isMisPred) {
    ringBufferHeadExtended := ringBufferHeadExtended - PopCount(needCancel)
  }

  // debug info
  XSDebug("head %d:%d tail %d:%d\n", ringBufferHeadExtended.flag, ringBufferHead, ringBufferTailExtended.flag, ringBufferTail)

  def PrintFlag(flag: Bool, name: String): Unit = {
    when(flag) {
      XSDebug(false, true.B, name)
    }.otherwise {
      XSDebug(false, true.B, " ")
    }
  }

  for (i <- 0 until StoreQueueSize) {
    if (i % 4 == 0) XSDebug("")
    XSDebug(false, true.B, "%x [%x] ", uop(i).cf.pc, dataModule.io.rdata(i).paddr)
    PrintFlag(allocated(i), "a")
    PrintFlag(allocated(i) && datavalid(i), "v")
    PrintFlag(allocated(i) && writebacked(i), "w")
    PrintFlag(allocated(i) && commited(i), "c")
    PrintFlag(allocated(i) && pending(i), "p")
    XSDebug(false, true.B, " ")
    if (i % 4 == 3 || i == StoreQueueSize - 1) XSDebug(false, true.B, "\n")
  }

}<|MERGE_RESOLUTION|>--- conflicted
+++ resolved
@@ -102,14 +102,9 @@
     dataModule.io.wb(i).wen := false.B
     when(io.storeIn(i).fire()) {
       val stWbIndex = io.storeIn(i).bits.uop.sqIdx.value
-<<<<<<< HEAD
-      datavalid(stWbIndex) := !io.storeIn(i).bits.mmio
-      pending(stWbIndex) := io.storeIn(i).bits.mmio
-=======
-      valid(stWbIndex) := !io.storeIn(i).bits.mmio || io.storeIn(i).bits.uop.cf.exceptionVec.asUInt.orR
-      miss(stWbIndex) := io.storeIn(i).bits.miss
-      pending(stWbIndex) := io.storeIn(i).bits.mmio && !io.storeIn(i).bits.uop.cf.exceptionVec.asUInt.orR
->>>>>>> 7daa1df6
+      val hasException = io.storeIn(i).bits.uop.cf.exceptionVec.asUInt.orR
+      datavalid(stWbIndex) := !io.storeIn(i).bits.mmio || hasException
+      pending(stWbIndex) := io.storeIn(i).bits.mmio && !hasException
 
       val storeWbData = Wire(new LsqEntry)
       storeWbData := DontCare
