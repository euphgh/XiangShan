--- conflicted
+++ resolved
@@ -90,24 +90,7 @@
 
 
 
-<<<<<<< HEAD
-  when (req_valid) {
-    req := Mux(reqSel._1(0) && isAfter(req.uop.robIdx, reqSel._2(0).uop.robIdx), reqSel._2(0), req)
-  } .elsewhen (s2_enqueue.asUInt.orR) {
-    req := reqSel._2(0)
-  }
-
-  io.exceptionAddr.vaddr := req.vaddr
-  io.exceptionAddr.gpaddr := req.gpaddr
-  XSPerfAccumulate("exception", !RegNext(req_valid) && req_valid)
-  
-  // end
-}
-
-class LoadQueue(implicit p: Parameters) extends XSModule 
-=======
 class LoadQueue(implicit p: Parameters) extends XSModule
->>>>>>> d10ddd67
   with HasDCacheParameters
   with HasCircularQueuePtrHelper
   with HasLoadHelper
