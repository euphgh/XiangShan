--- conflicted
+++ resolved
@@ -435,16 +435,9 @@
     // check if load already in lq needs to be rolledback
     val addrMatch = RegNext(VecInit((0 until LoadQueueSize).map(j => {
         io.storeIn(i).bits.paddr(PAddrBits - 1, 3) === dataModule.io.rdata(j).paddr(PAddrBits - 1, 3)
-<<<<<<< HEAD
-=======
-      val entryNeedCheck = toEnqPtrMask(j) && addrMatch && (datavalid(j) || miss(j))
-      // TODO: update refilled data
-      val violationVec = (0 until 8).map(k => dataModule.io.rdata(j).mask(k) && io.storeIn(i).bits.mask(k))
-      Cat(violationVec).orR() && entryNeedCheck
->>>>>>> 6d33741a
     })))
     val entryNeedCheck = RegNext(VecInit((0 until LoadQueueSize).map(j => {
-      allocated(j) && toEnqPtrMask(j) && (datavalid(j) || listening(j) || miss(j))
+      allocated(j) && toEnqPtrMask(j) && (datavalid(j) || miss(j))
     })))
     val overlap = RegNext(VecInit((0 until LoadQueueSize).map(j => {
       val overlapVec = (0 until 8).map(k => dataModule.io.rdata(j).mask(k) && io.storeIn(i).bits.mask(k))
