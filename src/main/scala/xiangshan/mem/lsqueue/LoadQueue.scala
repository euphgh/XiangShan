package xiangshan.mem

import chisel3._
import chisel3.util._
import freechips.rocketchip.tile.HasFPUParameters
import utils._
import xiangshan._
import xiangshan.cache._
import xiangshan.cache.{DCacheLineIO, DCacheWordIO, MemoryOpConstants, TlbRequestIO}
import xiangshan.backend.LSUOpType
import xiangshan.mem._
import xiangshan.backend.roq.RoqLsqIO
import xiangshan.backend.fu.HasExceptionNO


class LqPtr extends CircularQueuePtr(LqPtr.LoadQueueSize) { }

object LqPtr extends HasXSParameter {
  def apply(f: Bool, v: UInt): LqPtr = {
    val ptr = Wire(new LqPtr)
    ptr.flag := f
    ptr.value := v
    ptr
  }
}

trait HasFpLoadHelper { this: HasFPUParameters =>
  def fpRdataHelper(uop: MicroOp, rdata: UInt): UInt = {
    LookupTree(uop.ctrl.fuOpType, List(
      LSUOpType.lw   -> recode(rdata(31, 0), S),
      LSUOpType.ld   -> recode(rdata(63, 0), D)
    ))
  }
}
trait HasLoadHelper { this: XSModule =>
  def rdataHelper(uop: MicroOp, rdata: UInt): UInt = {
    val fpWen = uop.ctrl.fpWen
    LookupTree(uop.ctrl.fuOpType, List(
      LSUOpType.lb   -> SignExt(rdata(7, 0) , XLEN),
      LSUOpType.lh   -> SignExt(rdata(15, 0), XLEN),
      LSUOpType.lw   -> Mux(fpWen, Cat(Fill(32, 1.U(1.W)), rdata(31, 0)), SignExt(rdata(31, 0), XLEN)),
      LSUOpType.ld   -> Mux(fpWen, rdata, SignExt(rdata(63, 0), XLEN)),
      LSUOpType.lbu  -> ZeroExt(rdata(7, 0) , XLEN),
      LSUOpType.lhu  -> ZeroExt(rdata(15, 0), XLEN),
      LSUOpType.lwu  -> ZeroExt(rdata(31, 0), XLEN),
    ))
  }
}

class LqEnqIO extends XSBundle {
  val canAccept = Output(Bool())
  val sqCanAccept = Input(Bool())
  val needAlloc = Vec(RenameWidth, Input(Bool()))
  val req = Vec(RenameWidth, Flipped(ValidIO(new MicroOp)))
  val resp = Vec(RenameWidth, Output(new LqPtr))
}

// Load Queue
class LoadQueue extends XSModule
  with HasDCacheParameters
  with HasCircularQueuePtrHelper
  with HasLoadHelper
  with HasExceptionNO
{
  val io = IO(new Bundle() {
    val enq = new LqEnqIO
    val brqRedirect = Flipped(ValidIO(new Redirect))
    val flush = Input(Bool())
    val loadIn = Vec(LoadPipelineWidth, Flipped(Valid(new LsPipelineBundle)))
    val storeIn = Vec(StorePipelineWidth, Flipped(Valid(new LsPipelineBundle)))
    val loadDataForwarded = Vec(LoadPipelineWidth, Input(Bool()))
    val needReplayFromRS = Vec(LoadPipelineWidth, Input(Bool()))
    val ldout = Vec(2, DecoupledIO(new ExuOutput)) // writeback int load
    val load_s1 = Vec(LoadPipelineWidth, Flipped(new MaskedLoadForwardQueryIO))
    val roq = Flipped(new RoqLsqIO)
    val rollback = Output(Valid(new Redirect)) // replay now starts from load instead of store
    val dcache = Flipped(ValidIO(new Refill))
    val uncache = new DCacheWordIO
    val exceptionAddr = new ExceptionAddrIO
  })

  val uop = Reg(Vec(LoadQueueSize, new MicroOp))
  // val data = Reg(Vec(LoadQueueSize, new LsRoqEntry))
  val dataModule = Module(new LoadQueueData(LoadQueueSize, wbNumRead = LoadPipelineWidth, wbNumWrite = LoadPipelineWidth))
  dataModule.io := DontCare
  val vaddrModule = Module(new SyncDataModuleTemplate(UInt(VAddrBits.W), LoadQueueSize, numRead = 1, numWrite = LoadPipelineWidth))
  vaddrModule.io := DontCare
  val allocated = RegInit(VecInit(List.fill(LoadQueueSize)(false.B))) // lq entry has been allocated
  val datavalid = RegInit(VecInit(List.fill(LoadQueueSize)(false.B))) // data is valid
  val writebacked = RegInit(VecInit(List.fill(LoadQueueSize)(false.B))) // inst has been writebacked to CDB
  val miss = Reg(Vec(LoadQueueSize, Bool())) // load inst missed, waiting for miss queue to accept miss request
  // val listening = Reg(Vec(LoadQueueSize, Bool())) // waiting for refill result
  val pending = Reg(Vec(LoadQueueSize, Bool())) // mmio pending: inst is an mmio inst, it will not be executed until it reachs the end of roq

  val debug_mmio = Reg(Vec(LoadQueueSize, Bool())) // mmio: inst is an mmio inst
  val debug_paddr = Reg(Vec(LoadQueueSize, UInt(PAddrBits.W))) // mmio: inst is an mmio inst

  val enqPtrExt = RegInit(VecInit((0 until RenameWidth).map(_.U.asTypeOf(new LqPtr))))
  val deqPtrExt = RegInit(0.U.asTypeOf(new LqPtr))
  val deqPtrExtNext = Wire(new LqPtr)
  val allowEnqueue = RegInit(true.B)

  val enqPtr = enqPtrExt(0).value
  val deqPtr = deqPtrExt.value

  val deqMask = UIntToMask(deqPtr, LoadQueueSize)
  val enqMask = UIntToMask(enqPtr, LoadQueueSize)

  val commitCount = RegNext(io.roq.lcommit)

  /**
    * Enqueue at dispatch
    *
    * Currently, LoadQueue only allows enqueue when #emptyEntries > RenameWidth(EnqWidth)
    */
  io.enq.canAccept := allowEnqueue

  for (i <- 0 until RenameWidth) {
    val offset = if (i == 0) 0.U else PopCount(io.enq.needAlloc.take(i))
    val lqIdx = enqPtrExt(offset)
    val index = lqIdx.value
    when (io.enq.req(i).valid && io.enq.canAccept && io.enq.sqCanAccept && !(io.brqRedirect.valid || io.flush)) {
      uop(index) := io.enq.req(i).bits
      allocated(index) := true.B
      datavalid(index) := false.B
      writebacked(index) := false.B
      miss(index) := false.B
      // listening(index) := false.B
      pending(index) := false.B
    }
    io.enq.resp(i) := lqIdx
  }
  XSDebug(p"(ready, valid): ${io.enq.canAccept}, ${Binary(Cat(io.enq.req.map(_.valid)))}\n")

  /**
    * Writeback load from load units
    *
    * Most load instructions writeback to regfile at the same time.
    * However,
    *   (1) For an mmio instruction with exceptions, it writes back to ROB immediately.
    *   (2) For an mmio instruction without exceptions, it does not write back.
    * The mmio instruction will be sent to lower level when it reaches ROB's head.
    * After uncache response, it will write back through arbiter with loadUnit.
    *   (3) For cache misses, it is marked miss and sent to dcache later.
    * After cache refills, it will write back through arbiter with loadUnit.
    */
  for (i <- 0 until LoadPipelineWidth) {
    dataModule.io.wb.wen(i) := false.B
    val loadWbIndex = io.loadIn(i).bits.uop.lqIdx.value
    when(io.loadIn(i).fire()) {
      when(io.loadIn(i).bits.miss) {
        XSInfo(io.loadIn(i).valid, "load miss write to lq idx %d pc 0x%x vaddr %x paddr %x data %x mask %x forwardData %x forwardMask: %x mmio %x\n",
          io.loadIn(i).bits.uop.lqIdx.asUInt,
          io.loadIn(i).bits.uop.cf.pc,
          io.loadIn(i).bits.vaddr,
          io.loadIn(i).bits.paddr,
          io.loadIn(i).bits.data,
          io.loadIn(i).bits.mask,
          io.loadIn(i).bits.forwardData.asUInt,
          io.loadIn(i).bits.forwardMask.asUInt,
          io.loadIn(i).bits.mmio
        )
      }.otherwise {
        XSInfo(io.loadIn(i).valid, "load hit write to cbd lqidx %d pc 0x%x vaddr %x paddr %x data %x mask %x forwardData %x forwardMask: %x mmio %x\n",
        io.loadIn(i).bits.uop.lqIdx.asUInt,
        io.loadIn(i).bits.uop.cf.pc,
        io.loadIn(i).bits.vaddr,
        io.loadIn(i).bits.paddr,
        io.loadIn(i).bits.data,
        io.loadIn(i).bits.mask,
        io.loadIn(i).bits.forwardData.asUInt,
        io.loadIn(i).bits.forwardMask.asUInt,
        io.loadIn(i).bits.mmio
      )}
      datavalid(loadWbIndex) := (!io.loadIn(i).bits.miss || io.loadDataForwarded(i)) && 
        !io.loadIn(i).bits.mmio && // mmio data is not valid until we finished uncache access
        !io.needReplayFromRS(i) // do not writeback if that inst will be resend from rs
      writebacked(loadWbIndex) := !io.loadIn(i).bits.miss && !io.loadIn(i).bits.mmio

      val loadWbData = Wire(new LQDataEntry)
      loadWbData.paddr := io.loadIn(i).bits.paddr
      loadWbData.mask := io.loadIn(i).bits.mask
      loadWbData.data := io.loadIn(i).bits.forwardData.asUInt // fwd data
      loadWbData.fwdMask := io.loadIn(i).bits.forwardMask
      dataModule.io.wbWrite(i, loadWbIndex, loadWbData)
      dataModule.io.wb.wen(i) := true.B


      debug_mmio(loadWbIndex) := io.loadIn(i).bits.mmio
      debug_paddr(loadWbIndex) := io.loadIn(i).bits.paddr

      val dcacheMissed = io.loadIn(i).bits.miss && !io.loadIn(i).bits.mmio
      miss(loadWbIndex) := dcacheMissed && !io.loadDataForwarded(i) && !io.needReplayFromRS(i)
      pending(loadWbIndex) := io.loadIn(i).bits.mmio
      uop(loadWbIndex).debugInfo.issueTime := io.loadIn(i).bits.uop.debugInfo.issueTime
    }
    // vaddrModule write is delayed, as vaddrModule will not be read right after write
    vaddrModule.io.waddr(i) := RegNext(loadWbIndex)
    vaddrModule.io.wdata(i) := RegNext(io.loadIn(i).bits.vaddr)
    vaddrModule.io.wen(i) := RegNext(io.loadIn(i).fire())
  }

  when(io.dcache.valid) {
    XSDebug("miss resp: paddr:0x%x data %x\n", io.dcache.bits.addr, io.dcache.bits.data)
  }

  // Refill 64 bit in a cycle
  // Refill data comes back from io.dcache.resp
  dataModule.io.refill.valid := io.dcache.valid
  dataModule.io.refill.paddr := io.dcache.bits.addr
  dataModule.io.refill.data := io.dcache.bits.data

  (0 until LoadQueueSize).map(i => {
    dataModule.io.refill.refillMask(i) := allocated(i) && miss(i)
    when(dataModule.io.refill.valid && dataModule.io.refill.refillMask(i) && dataModule.io.refill.matchMask(i)) {
      datavalid(i) := true.B
      miss(i) := false.B
    }
  })

  // Writeback up to 2 missed load insts to CDB
  //
  // Pick 2 missed load (data refilled), write them back to cdb
  // 2 refilled load will be selected from even/odd entry, separately

  // Stage 0
  // Generate writeback indexes

  def getEvenBits(input: UInt): UInt = {
    require(input.getWidth == LoadQueueSize)
    VecInit((0 until LoadQueueSize/2).map(i => {input(2*i)})).asUInt
  }
  def getOddBits(input: UInt): UInt = {
    require(input.getWidth == LoadQueueSize)
    VecInit((0 until LoadQueueSize/2).map(i => {input(2*i+1)})).asUInt
  }

  val loadWbSel = Wire(Vec(LoadPipelineWidth, UInt(log2Up(LoadQueueSize).W))) // index selected last cycle
  val loadWbSelV = Wire(Vec(LoadPipelineWidth, Bool())) // index selected in last cycle is valid

  val loadWbSelVec = VecInit((0 until LoadQueueSize).map(i => {
    allocated(i) && !writebacked(i) && datavalid(i)
  })).asUInt() // use uint instead vec to reduce verilog lines
  val evenDeqMask = getEvenBits(deqMask)
  val oddDeqMask = getOddBits(deqMask)
  // generate lastCycleSelect mask
  val evenSelectMask = Mux(io.ldout(0).fire(), getEvenBits(UIntToOH(loadWbSel(0))), 0.U)
  val oddSelectMask = Mux(io.ldout(1).fire(), getOddBits(UIntToOH(loadWbSel(1))), 0.U)
  // generate real select vec
  val loadEvenSelVec = getEvenBits(loadWbSelVec) & ~evenSelectMask
  val loadOddSelVec = getOddBits(loadWbSelVec) & ~oddSelectMask

  def toVec(a: UInt): Vec[Bool] = {
    VecInit(a.asBools)
  }

  val loadWbSelGen = Wire(Vec(LoadPipelineWidth, UInt(log2Up(LoadQueueSize).W)))
  val loadWbSelVGen = Wire(Vec(LoadPipelineWidth, Bool()))
  loadWbSelGen(0) := Cat(getFirstOne(toVec(loadEvenSelVec), evenDeqMask), 0.U(1.W))
  loadWbSelVGen(0):= loadEvenSelVec.asUInt.orR
  loadWbSelGen(1) := Cat(getFirstOne(toVec(loadOddSelVec), oddDeqMask), 1.U(1.W))
  loadWbSelVGen(1) := loadOddSelVec.asUInt.orR

  (0 until LoadPipelineWidth).map(i => {
    loadWbSel(i) := RegNext(loadWbSelGen(i))
    loadWbSelV(i) := RegNext(loadWbSelVGen(i), init = false.B)
    when(io.ldout(i).fire()){
      // Mark them as writebacked, so they will not be selected in the next cycle
      writebacked(loadWbSel(i)) := true.B
    }
  })

  // Stage 1
  // Use indexes generated in cycle 0 to read data
  // writeback data to cdb
  (0 until LoadPipelineWidth).map(i => {
    // data select
    dataModule.io.wb.raddr(i) := loadWbSelGen(i)
    val rdata = dataModule.io.wb.rdata(i).data
    val seluop = uop(loadWbSel(i))
    val func = seluop.ctrl.fuOpType
    val raddr = dataModule.io.wb.rdata(i).paddr
    val rdataSel = LookupTree(raddr(2, 0), List(
      "b000".U -> rdata(63, 0),
      "b001".U -> rdata(63, 8),
      "b010".U -> rdata(63, 16),
      "b011".U -> rdata(63, 24),
      "b100".U -> rdata(63, 32),
      "b101".U -> rdata(63, 40),
      "b110".U -> rdata(63, 48),
      "b111".U -> rdata(63, 56)
    ))
    val rdataPartialLoad = rdataHelper(seluop, rdataSel)

    // writeback missed int/fp load
    //
    // Int load writeback will finish (if not blocked) in one cycle
    io.ldout(i).bits.uop := seluop
    io.ldout(i).bits.uop.lqIdx := loadWbSel(i).asTypeOf(new LqPtr)
    io.ldout(i).bits.data := rdataPartialLoad
    io.ldout(i).bits.redirectValid := false.B
    io.ldout(i).bits.redirect := DontCare
    io.ldout(i).bits.debug.isMMIO := debug_mmio(loadWbSel(i))
    io.ldout(i).bits.debug.isPerfCnt := false.B
    io.ldout(i).bits.debug.paddr := debug_paddr(loadWbSel(i))
    io.ldout(i).bits.fflags := DontCare
    io.ldout(i).valid := loadWbSelV(i)

    when(io.ldout(i).fire()) {
      XSInfo("int load miss write to cbd roqidx %d lqidx %d pc 0x%x mmio %x\n",
        io.ldout(i).bits.uop.roqIdx.asUInt,
        io.ldout(i).bits.uop.lqIdx.asUInt,
        io.ldout(i).bits.uop.cf.pc,
        debug_mmio(loadWbSel(i))
      )
    }

  })

  /**
    * Load commits
    *
    * When load commited, mark it as !allocated and move deqPtrExt forward.
    */
  (0 until CommitWidth).map(i => {
    when(commitCount > i.U){
      allocated(deqPtr+i.U) := false.B
    }
  })

  def getFirstOne(mask: Vec[Bool], startMask: UInt) = {
    val length = mask.length
    val highBits = (0 until length).map(i => mask(i) & ~startMask(i))
    val highBitsUint = Cat(highBits.reverse)
    PriorityEncoder(Mux(highBitsUint.orR(), highBitsUint, mask.asUInt))
  }

  def getOldestInTwo(valid: Seq[Bool], uop: Seq[MicroOp]) = {
    assert(valid.length == uop.length)
    assert(valid.length == 2)
    Mux(valid(0) && valid(1),
      Mux(isAfter(uop(0).roqIdx, uop(1).roqIdx), uop(1), uop(0)),
      Mux(valid(0) && !valid(1), uop(0), uop(1)))
  }

  def getAfterMask(valid: Seq[Bool], uop: Seq[MicroOp]) = {
    assert(valid.length == uop.length)
    val length = valid.length
    (0 until length).map(i => {
      (0 until length).map(j => {
        Mux(valid(i) && valid(j),
          isAfter(uop(i).roqIdx, uop(j).roqIdx),
          Mux(!valid(i), true.B, false.B))
      })
    })
  }

  /**
    * Memory violation detection
    *
    * When store writes back, it searches LoadQueue for younger load instructions
    * with the same load physical address. They loaded wrong data and need re-execution.
    *
    * Cycle 0: Store Writeback
    *   Generate match vector for store address with rangeMask(stPtr, enqPtr).
    *   Besides, load instructions in LoadUnit_S1 and S2 are also checked.
    * Cycle 1: Redirect Generation
    *   There're three possible types of violations, up to 6 possible redirect requests.
    *   Choose the oldest load (part 1). (4 + 2) -> (1 + 2)
    * Cycle 2: Redirect Fire
    *   Choose the oldest load (part 2). (3 -> 1)
    *   Prepare redirect request according to the detected violation.
    *   Fire redirect request (if valid)
    */

  // stage 0:        lq l1 wb     l1 wb lq
  //                 |  |  |      |  |  |  (paddr match)
  // stage 1:        lq l1 wb     l1 wb lq
  //                 |  |  |      |  |  |
  //                 |  |------------|  |
  //                 |        |         |
  // stage 2:        lq      l1wb       lq
  //                 |        |         |
  //                 --------------------
  //                          |
  //                      rollback req
  io.load_s1 := DontCare
  def detectRollback(i: Int) = {
    val startIndex = io.storeIn(i).bits.uop.lqIdx.value
    val lqIdxMask = UIntToMask(startIndex, LoadQueueSize)
    val xorMask = lqIdxMask ^ enqMask
    val sameFlag = io.storeIn(i).bits.uop.lqIdx.flag === enqPtrExt(0).flag
    val toEnqPtrMask = Mux(sameFlag, xorMask, ~xorMask)

    // check if load already in lq needs to be rolledback
    dataModule.io.violation(i).paddr := io.storeIn(i).bits.paddr
    dataModule.io.violation(i).mask := io.storeIn(i).bits.mask
    val addrMaskMatch = RegNext(dataModule.io.violation(i).violationMask)
    val entryNeedCheck = RegNext(VecInit((0 until LoadQueueSize).map(j => {
      allocated(j) && toEnqPtrMask(j) && (datavalid(j) || miss(j))
    })))
    val lqViolationVec = VecInit((0 until LoadQueueSize).map(j => {
      addrMaskMatch(j) && entryNeedCheck(j)
    }))
    val lqViolation = lqViolationVec.asUInt().orR()
    val lqViolationIndex = getFirstOne(lqViolationVec, RegNext(lqIdxMask))
    val lqViolationUop = uop(lqViolationIndex)
    // lqViolationUop.lqIdx.flag := deqMask(lqViolationIndex) ^ deqPtrExt.flag
    // lqViolationUop.lqIdx.value := lqViolationIndex
    XSDebug(lqViolation, p"${Binary(Cat(lqViolationVec))}, $startIndex, $lqViolationIndex\n")

    // when l/s writeback to roq together, check if rollback is needed
    val wbViolationVec = RegNext(VecInit((0 until LoadPipelineWidth).map(j => {
      io.loadIn(j).valid &&
        isAfter(io.loadIn(j).bits.uop.roqIdx, io.storeIn(i).bits.uop.roqIdx) &&
        io.storeIn(i).bits.paddr(PAddrBits - 1, 3) === io.loadIn(j).bits.paddr(PAddrBits - 1, 3) &&
        (io.storeIn(i).bits.mask & io.loadIn(j).bits.mask).orR
    })))
    val wbViolation = wbViolationVec.asUInt().orR()
    val wbViolationUop = getOldestInTwo(wbViolationVec, RegNext(VecInit(io.loadIn.map(_.bits.uop))))
    XSDebug(wbViolation, p"${Binary(Cat(wbViolationVec))}, $wbViolationUop\n")

    // check if rollback is needed for load in l1
    val l1ViolationVec = RegNext(VecInit((0 until LoadPipelineWidth).map(j => {
      io.load_s1(j).valid && // L1 valid
        isAfter(io.load_s1(j).uop.roqIdx, io.storeIn(i).bits.uop.roqIdx) &&
        io.storeIn(i).bits.paddr(PAddrBits - 1, 3) === io.load_s1(j).paddr(PAddrBits - 1, 3) &&
        (io.storeIn(i).bits.mask & io.load_s1(j).mask).orR
    })))
    val l1Violation = l1ViolationVec.asUInt().orR()
    val l1ViolationUop = getOldestInTwo(l1ViolationVec, RegNext(VecInit(io.load_s1.map(_.uop))))
    XSDebug(l1Violation, p"${Binary(Cat(l1ViolationVec))}, $l1ViolationUop\n")

    XSDebug(
      l1Violation,
      "need rollback (l1 load) pc %x roqidx %d target %x\n",
      io.storeIn(i).bits.uop.cf.pc, io.storeIn(i).bits.uop.roqIdx.asUInt, l1ViolationUop.roqIdx.asUInt
    )
    XSDebug(
      lqViolation,
      "need rollback (ld wb before store) pc %x roqidx %d target %x\n",
      io.storeIn(i).bits.uop.cf.pc, io.storeIn(i).bits.uop.roqIdx.asUInt, lqViolationUop.roqIdx.asUInt
    )
    XSDebug(
      wbViolation,
      "need rollback (ld/st wb together) pc %x roqidx %d target %x\n",
      io.storeIn(i).bits.uop.cf.pc, io.storeIn(i).bits.uop.roqIdx.asUInt, wbViolationUop.roqIdx.asUInt
    )

    ((lqViolation, lqViolationUop), (wbViolation, wbViolationUop), (l1Violation, l1ViolationUop))
  }

  def rollbackSel(a: Valid[MicroOp], b: Valid[MicroOp]): ValidIO[MicroOp] = {
    Mux(
      a.valid,
      Mux(
        b.valid,
        Mux(isAfter(a.bits.roqIdx, b.bits.roqIdx), b, a), // a,b both valid, sel oldest
        a // sel a
      ),
      b // sel b
    )
  }
  val lastCycleRedirect = RegNext(io.brqRedirect)
  val lastlastCycleRedirect = RegNext(lastCycleRedirect)
  val lastCycleFlush = RegNext(io.flush)
  val lastlastCycleFlush = RegNext(lastCycleFlush)

  // S2: select rollback (part1) and generate rollback request
  // rollback check
  // Wb/L1 rollback seq check is done in s2
  val rollbackWb = Wire(Vec(StorePipelineWidth, Valid(new MicroOp)))
  val rollbackL1 = Wire(Vec(StorePipelineWidth, Valid(new MicroOp)))
  val rollbackL1Wb = Wire(Vec(StorePipelineWidth*2, Valid(new MicroOp)))
  // Lq rollback seq check is done in s3 (next stage), as getting rollbackLq MicroOp is slow
  val rollbackLq = Wire(Vec(StorePipelineWidth, Valid(new MicroOp)))
  for (i <- 0 until StorePipelineWidth) {
    val detectedRollback = detectRollback(i)
    rollbackLq(i).valid := detectedRollback._1._1 && RegNext(io.storeIn(i).valid)
    rollbackLq(i).bits := detectedRollback._1._2
    rollbackWb(i).valid := detectedRollback._2._1 && RegNext(io.storeIn(i).valid)
    rollbackWb(i).bits := detectedRollback._2._2
    rollbackL1(i).valid := detectedRollback._3._1 && RegNext(io.storeIn(i).valid)
    rollbackL1(i).bits := detectedRollback._3._2
    rollbackL1Wb(2*i) := rollbackL1(i)
    rollbackL1Wb(2*i+1) := rollbackWb(i)
  }

  val rollbackL1WbSelected = ParallelOperation(rollbackL1Wb, rollbackSel)
  val rollbackL1WbVReg = RegNext(rollbackL1WbSelected.valid)
  val rollbackL1WbReg = RegEnable(rollbackL1WbSelected.bits, rollbackL1WbSelected.valid)
  val rollbackLq0VReg = RegNext(rollbackLq(0).valid)
  val rollbackLq0Reg = RegEnable(rollbackLq(0).bits, rollbackLq(0).valid)
  val rollbackLq1VReg = RegNext(rollbackLq(1).valid)
  val rollbackLq1Reg = RegEnable(rollbackLq(1).bits, rollbackLq(1).valid)

  // S3: select rollback (part2), generate rollback request, then fire rollback request
  // Note that we use roqIdx - 1.U to flush the load instruction itself.
  // Thus, here if last cycle's roqIdx equals to this cycle's roqIdx, it still triggers the redirect.

  // FIXME: this is ugly
  val rollbackValidVec = Seq(rollbackL1WbVReg, rollbackLq0VReg, rollbackLq1VReg)
  val rollbackUopVec = Seq(rollbackL1WbReg, rollbackLq0Reg, rollbackLq1Reg)

  // select uop in parallel
  val mask = getAfterMask(rollbackValidVec, rollbackUopVec)
  val oneAfterZero = mask(1)(0)
  val rollbackUop = Mux(oneAfterZero && mask(2)(0),
    rollbackUopVec(0),
    Mux(!oneAfterZero && mask(2)(1), rollbackUopVec(1), rollbackUopVec(2)))

  // check if rollback request is still valid in parallel
  val rollbackValidVecChecked = Wire(Vec(3, Bool()))
  for(((v, uop), idx) <- rollbackValidVec.zip(rollbackUopVec).zipWithIndex) {
    rollbackValidVecChecked(idx) := v && 
      (!lastCycleRedirect.valid || isBefore(uop.roqIdx, lastCycleRedirect.bits.roqIdx)) &&
      (!lastlastCycleRedirect.valid || isBefore(uop.roqIdx, lastlastCycleRedirect.bits.roqIdx))
  }

  io.rollback.bits.roqIdx := rollbackUop.roqIdx
  io.rollback.bits.ftqIdx := rollbackUop.cf.ftqPtr
  io.rollback.bits.ftqOffset := rollbackUop.cf.ftqOffset
  io.rollback.bits.level := RedirectLevel.flush
  io.rollback.bits.interrupt := DontCare
  io.rollback.bits.cfiUpdate := DontCare
  io.rollback.bits.cfiUpdate.target := rollbackUop.cf.pc
  // io.rollback.bits.pc := DontCare

  io.rollback.valid := rollbackValidVecChecked.asUInt.orR && !lastCycleFlush && !lastlastCycleFlush

  when(io.rollback.valid) {
    // XSDebug("Mem rollback: pc %x roqidx %d\n", io.rollback.bits.cfi, io.rollback.bits.roqIdx.asUInt)
  }

  /**
    * Memory mapped IO / other uncached operations
    *
    * States:
    * (1) writeback from store units: mark as pending
    * (2) when they reach ROB's head, they can be sent to uncache channel
    * (3) response from uncache channel: mark as datavalid
    * (4) writeback to ROB (and other units): mark as writebacked
    * (5) ROB commits the instruction: same as normal instructions
    */
  //(2) when they reach ROB's head, they can be sent to uncache channel
  val lqTailMmioPending = WireInit(pending(deqPtr))
  val lqTailAllocated = WireInit(allocated(deqPtr))
  val s_idle :: s_req :: s_resp :: s_wait :: Nil = Enum(4)
  val uncacheState = RegInit(s_idle)
  switch(uncacheState) {
    is(s_idle) {
      when(io.roq.pendingld && lqTailMmioPending && lqTailAllocated) {
        uncacheState := s_req
      }
    }
    is(s_req) {
      when(io.uncache.req.fire()) {
        uncacheState := s_resp
      }
    }
    is(s_resp) {
      when(io.uncache.resp.fire()) {
        uncacheState := s_wait
      }
    }
    is(s_wait) {
      when(io.roq.commit) {
        uncacheState := s_idle // ready for next mmio
      }
    }
  }
  io.uncache.req.valid := uncacheState === s_req

  dataModule.io.uncache.raddr := deqPtrExtNext.value

  io.uncache.req.bits.cmd  := MemoryOpConstants.M_XRD
  io.uncache.req.bits.addr := dataModule.io.uncache.rdata.paddr
  io.uncache.req.bits.data := dataModule.io.uncache.rdata.data
  io.uncache.req.bits.mask := dataModule.io.uncache.rdata.mask

  io.uncache.req.bits.id   := DontCare

  io.uncache.resp.ready := true.B

  when (io.uncache.req.fire()) {
    pending(deqPtr) := false.B

    XSDebug("uncache req: pc %x addr %x data %x op %x mask %x\n",
      uop(deqPtr).cf.pc,
      io.uncache.req.bits.addr,
      io.uncache.req.bits.data,
      io.uncache.req.bits.cmd,
      io.uncache.req.bits.mask
    )
  }

  // (3) response from uncache channel: mark as datavalid
  dataModule.io.uncache.wen := false.B
  when(io.uncache.resp.fire()){
    datavalid(deqPtr) := true.B
    dataModule.io.uncacheWrite(deqPtr, io.uncache.resp.bits.data(XLEN-1, 0))
    dataModule.io.uncache.wen := true.B

    XSDebug("uncache resp: data %x\n", io.dcache.bits.data)
  }

  // Read vaddr for mem exception
  // no inst will be commited 1 cycle before tval update
  vaddrModule.io.raddr(0) := (deqPtrExt + commitCount).value 
  io.exceptionAddr.vaddr := vaddrModule.io.rdata(0)

  // misprediction recovery / exception redirect
  // invalidate lq term using robIdx
  val needCancel = Wire(Vec(LoadQueueSize, Bool()))
  for (i <- 0 until LoadQueueSize) {
    needCancel(i) := uop(i).roqIdx.needFlush(io.brqRedirect, io.flush) && allocated(i)
    when (needCancel(i)) {
        allocated(i) := false.B
    }
  }

  /**
    * update pointers
    */
  val lastCycleCancelCount = PopCount(RegNext(needCancel))
  // when io.brqRedirect.valid, we don't allow eneuque even though it may fire.
  val enqNumber = Mux(io.enq.canAccept && io.enq.sqCanAccept && !(io.brqRedirect.valid || io.flush), PopCount(io.enq.req.map(_.valid)), 0.U)
  when (lastCycleRedirect.valid || lastCycleFlush) {
    // we recover the pointers in the next cycle after redirect
    enqPtrExt := VecInit(enqPtrExt.map(_ - lastCycleCancelCount))
  }.otherwise {
    enqPtrExt := VecInit(enqPtrExt.map(_ + enqNumber))
  }

  deqPtrExtNext := deqPtrExt + commitCount
  deqPtrExt := deqPtrExtNext

  val validCount = distanceBetween(enqPtrExt(0), deqPtrExt)

  allowEnqueue := validCount + enqNumber <= (LoadQueueSize - RenameWidth).U

  // perf counter
<<<<<<< HEAD
  XSPerfAccumulate("utilization", validCount)
  XSPerfAccumulate("rollback", io.rollback.valid) // rollback redirect generated
  XSPerfAccumulate("full", validCount === LoadQueueSize.U)
  XSPerfAccumulate("full", !allowEnqueue)
  XSPerfAccumulate("mmioCycle", uncacheState =/= s_idle) // lq is busy dealing with uncache req
  XSPerfAccumulate("mmioCnt", io.uncache.req.fire())
  XSPerfAccumulate("refill", io.dcache.valid)
  XSPerfAccumulate("writeback_success", PopCount(VecInit(io.ldout.map(i => i.fire()))))
  XSPerfAccumulate("writeback_blocked", PopCount(VecInit(io.ldout.map(i => i.valid && !i.ready))))
  XSPerfAccumulate("utilization_miss", PopCount((0 until LoadQueueSize).map(i => allocated(i) && miss(i))))
=======
  QueuePerf(LoadQueueSize, validCount, !allowEnqueue)
  XSPerf("rollback", io.rollback.valid) // rollback redirect generated
  XSPerf("mmioCycle", uncacheState =/= s_idle) // lq is busy dealing with uncache req
  XSPerf("mmioCnt", io.uncache.req.fire())
  XSPerf("refill", io.dcache.valid)
  XSPerf("writeback_success", PopCount(VecInit(io.ldout.map(i => i.fire()))))
  XSPerf("writeback_blocked", PopCount(VecInit(io.ldout.map(i => i.valid && !i.ready))))
  XSPerf("utilization_miss", PopCount((0 until LoadQueueSize).map(i => allocated(i) && miss(i))))
>>>>>>> f5089e26

  // debug info
  XSDebug("enqPtrExt %d:%d deqPtrExt %d:%d\n", enqPtrExt(0).flag, enqPtr, deqPtrExt.flag, deqPtr)

  def PrintFlag(flag: Bool, name: String): Unit = {
    when(flag) {
      XSDebug(false, true.B, name)
    }.otherwise {
      XSDebug(false, true.B, " ")
    }
  }

  for (i <- 0 until LoadQueueSize) {
    if (i % 4 == 0) XSDebug("")
    XSDebug(false, true.B, "%x [%x] ", uop(i).cf.pc, dataModule.io.debug(i).paddr)
    PrintFlag(allocated(i), "a")
    PrintFlag(allocated(i) && datavalid(i), "v")
    PrintFlag(allocated(i) && writebacked(i), "w")
    PrintFlag(allocated(i) && miss(i), "m")
    // PrintFlag(allocated(i) && listening(i), "l")
    PrintFlag(allocated(i) && pending(i), "p")
    XSDebug(false, true.B, " ")
    if (i % 4 == 3 || i == LoadQueueSize - 1) XSDebug(false, true.B, "\n")
  }

}<|MERGE_RESOLUTION|>--- conflicted
+++ resolved
@@ -640,27 +640,14 @@
   allowEnqueue := validCount + enqNumber <= (LoadQueueSize - RenameWidth).U
 
   // perf counter
-<<<<<<< HEAD
-  XSPerfAccumulate("utilization", validCount)
+  QueuePerf(LoadQueueSize, validCount, !allowEnqueue)
   XSPerfAccumulate("rollback", io.rollback.valid) // rollback redirect generated
-  XSPerfAccumulate("full", validCount === LoadQueueSize.U)
-  XSPerfAccumulate("full", !allowEnqueue)
   XSPerfAccumulate("mmioCycle", uncacheState =/= s_idle) // lq is busy dealing with uncache req
   XSPerfAccumulate("mmioCnt", io.uncache.req.fire())
   XSPerfAccumulate("refill", io.dcache.valid)
   XSPerfAccumulate("writeback_success", PopCount(VecInit(io.ldout.map(i => i.fire()))))
   XSPerfAccumulate("writeback_blocked", PopCount(VecInit(io.ldout.map(i => i.valid && !i.ready))))
   XSPerfAccumulate("utilization_miss", PopCount((0 until LoadQueueSize).map(i => allocated(i) && miss(i))))
-=======
-  QueuePerf(LoadQueueSize, validCount, !allowEnqueue)
-  XSPerf("rollback", io.rollback.valid) // rollback redirect generated
-  XSPerf("mmioCycle", uncacheState =/= s_idle) // lq is busy dealing with uncache req
-  XSPerf("mmioCnt", io.uncache.req.fire())
-  XSPerf("refill", io.dcache.valid)
-  XSPerf("writeback_success", PopCount(VecInit(io.ldout.map(i => i.fire()))))
-  XSPerf("writeback_blocked", PopCount(VecInit(io.ldout.map(i => i.valid && !i.ready))))
-  XSPerf("utilization_miss", PopCount((0 until LoadQueueSize).map(i => allocated(i) && miss(i))))
->>>>>>> f5089e26
 
   // debug info
   XSDebug("enqPtrExt %d:%d deqPtrExt %d:%d\n", enqPtrExt(0).flag, enqPtr, deqPtrExt.flag, deqPtr)
