--- conflicted
+++ resolved
@@ -101,13 +101,10 @@
   io.tlb.req.bits.no_translate       := false.B
   io.tlb.req.bits.debug.pc           := s0_pc
   io.tlb.req.bits.debug.isFirstIssue := s0_isFirstIssue
-<<<<<<< HEAD
-  io.tlb.req_kill              := false.B
+  io.tlb.req_kill                    := false.B
   io.tlb.req.bits.hyperinst    := LSUOpType.isHsv(s0_in.uop.ctrl.fuOpType)
   io.tlb.req.bits.hlvx         := false.B
-=======
-  io.tlb.req_kill                    := false.B
-
+  
   // Dcache access here: not **real** dcache write
   // just read meta and tag in dcache, to find out the store will hit or miss
 
@@ -118,7 +115,6 @@
   io.dcache.req.bits.cmd           := MemoryOpConstants.M_PFW
   io.dcache.req.bits.vaddr         := s0_vaddr
   io.dcache.req.bits.instrtype     := s0_instr_type
->>>>>>> 95e60e55
 
   s0_out              := DontCare
   s0_out.vaddr        := s0_vaddr
