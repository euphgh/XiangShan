/***************************************************************************************
* Copyright (c) 2020-2021 Institute of Computing Technology, Chinese Academy of Sciences
* Copyright (c) 2020-2021 Peng Cheng Laboratory
*
* XiangShan is licensed under Mulan PSL v2.
* You can use this software according to the terms and conditions of the Mulan PSL v2.
* You may obtain a copy of Mulan PSL v2 at:
*          http://license.coscl.org.cn/MulanPSL2
*
* THIS SOFTWARE IS PROVIDED ON AN "AS IS" BASIS, WITHOUT WARRANTIES OF ANY KIND,
* EITHER EXPRESS OR IMPLIED, INCLUDING BUT NOT LIMITED TO NON-INFRINGEMENT,
* MERCHANTABILITY OR FIT FOR A PARTICULAR PURPOSE.
*
* See the Mulan PSL v2 for more details.
***************************************************************************************/

package xiangshan.mem

import chipsalliance.rocketchip.config.Parameters
import chisel3._
import chisel3.util._
import utils._
import xiangshan.ExceptionNO._
import xiangshan._
import xiangshan.backend.fu.PMPRespBundle
import xiangshan.cache._
import xiangshan.cache.mmu.{TlbCmd, TlbReq, TlbRequestIO, TlbResp}

class LoadToLsqIO(implicit p: Parameters) extends XSBundle {
  val loadIn = ValidIO(new LqWriteBundle)
  val loadPaddrIn = ValidIO(new LqPaddrWriteBundle)
  val ldout = Flipped(DecoupledIO(new ExuOutput))
  val ldRawData = Input(new LoadDataFromLQBundle)
  val s2_load_data_forwarded = Output(Bool())
  val s3_delayed_load_error = Output(Bool())
  val s2_dcache_require_replay = Output(Bool())
  val s3_replay_from_fetch = Output(Bool()) // update uop.ctrl.replayInst in load queue in s3
  val forward = new PipeLoadForwardQueryIO
  val loadViolationQuery = new LoadViolationQueryIO
  val trigger = Flipped(new LqTriggerIO)
}

class LoadToLoadIO(implicit p: Parameters) extends XSBundle {
  // load to load fast path is limited to ld (64 bit) used as vaddr src1 only
  val data = UInt(XLEN.W)
  val valid = Bool()
}

class LoadUnitTriggerIO(implicit p: Parameters) extends XSBundle {
  val tdata2 = Input(UInt(64.W))
  val matchType = Input(UInt(2.W))
  val tEnable = Input(Bool()) // timing is calculated before this
  val addrHit = Output(Bool())
  val lastDataHit = Output(Bool())
}

// Load Pipeline Stage 0
// Generate addr, use addr to query DCache and DTLB
class LoadUnit_S0(implicit p: Parameters) extends XSModule with HasDCacheParameters{
  val io = IO(new Bundle() {
    val in = Flipped(Decoupled(new ExuInput))
    val out = Decoupled(new LsPipelineBundle)
    val dtlbReq = DecoupledIO(new TlbReq)
    val dcacheReq = DecoupledIO(new DCacheWordReq)
    val rsIdx = Input(UInt(log2Up(IssQueSize).W))
    val isFirstIssue = Input(Bool())
    val fastpath = Input(new LoadToLoadIO)
    val s0_kill = Input(Bool())
  })
  require(LoadPipelineWidth == exuParameters.LduCnt)

  val imm12 = io.in.bits.uop.ctrl.imm(11, 0)
  val s0_vaddr = WireInit(io.in.bits.src(0) + SignExt(imm12, VAddrBits))
  val s0_mask = WireInit(genWmask(s0_vaddr, io.in.bits.uop.ctrl.fuOpType(1,0)))
  val s0_uop = WireInit(io.in.bits.uop)

  val tryFastpath = WireInit(false.B)
  if (EnableLoadToLoadForward) {
    tryFastpath := io.fastpath.valid
    // When there's no valid instruction from RS, we try the load-to-load forwarding.
    when (!io.in.valid) {
      s0_vaddr := io.fastpath.data
      // Assume the pointer chasing is always ld.
      s0_uop.ctrl.fuOpType := LSUOpType.ld
      s0_mask := genWmask(0.U, LSUOpType.ld)
    }
  }

  val isSoftPrefetch = LSUOpType.isPrefetch(s0_uop.ctrl.fuOpType)
  val isSoftPrefetchRead = s0_uop.ctrl.fuOpType === LSUOpType.prefetch_r
  val isSoftPrefetchWrite = s0_uop.ctrl.fuOpType === LSUOpType.prefetch_w

  // query DTLB
  io.dtlbReq.valid := io.in.valid || tryFastpath
  io.dtlbReq.bits.vaddr := s0_vaddr
  io.dtlbReq.bits.cmd := TlbCmd.read
  io.dtlbReq.bits.size := LSUOpType.size(s0_uop.ctrl.fuOpType)
  io.dtlbReq.bits.robIdx := s0_uop.robIdx
  io.dtlbReq.bits.debug.pc := s0_uop.cf.pc
  io.dtlbReq.bits.debug.isFirstIssue := io.isFirstIssue

  // query DCache
  io.dcacheReq.valid := io.in.valid || tryFastpath
  when (isSoftPrefetchRead) {
    io.dcacheReq.bits.cmd  := MemoryOpConstants.M_PFR
  }.elsewhen (isSoftPrefetchWrite) {
    io.dcacheReq.bits.cmd  := MemoryOpConstants.M_PFW
  }.otherwise {
    io.dcacheReq.bits.cmd  := MemoryOpConstants.M_XRD
  }
  io.dcacheReq.bits.addr := s0_vaddr
  io.dcacheReq.bits.mask := s0_mask
  io.dcacheReq.bits.data := DontCare
  when(isSoftPrefetch) {
    io.dcacheReq.bits.instrtype := SOFT_PREFETCH.U
  }.otherwise {
    io.dcacheReq.bits.instrtype := LOAD_SOURCE.U
  }

  // TODO: update cache meta
  io.dcacheReq.bits.id   := DontCare

  val addrAligned = LookupTree(s0_uop.ctrl.fuOpType(1, 0), List(
    "b00".U   -> true.B,                   //b
    "b01".U   -> (s0_vaddr(0)    === 0.U), //h
    "b10".U   -> (s0_vaddr(1, 0) === 0.U), //w
    "b11".U   -> (s0_vaddr(2, 0) === 0.U)  //d
  ))

  io.out.valid := (io.in.valid || tryFastpath) && io.dcacheReq.ready && !io.s0_kill

  io.out.bits := DontCare
  io.out.bits.vaddr := s0_vaddr
  io.out.bits.mask := s0_mask
  io.out.bits.uop := s0_uop
  io.out.bits.uop.cf.exceptionVec(loadAddrMisaligned) := !addrAligned
  io.out.bits.rsIdx := io.rsIdx
  io.out.bits.isFirstIssue := io.isFirstIssue
  io.out.bits.isSoftPrefetch := isSoftPrefetch

  io.in.ready := !io.in.valid || (io.out.ready && io.dcacheReq.ready)

  XSDebug(io.dcacheReq.fire,
    p"[DCACHE LOAD REQ] pc ${Hexadecimal(s0_uop.cf.pc)}, vaddr ${Hexadecimal(s0_vaddr)}\n"
  )
  XSPerfAccumulate("in_valid", io.in.valid)
  XSPerfAccumulate("in_fire", io.in.fire)
  XSPerfAccumulate("in_fire_first_issue", io.in.valid && io.isFirstIssue)
  XSPerfAccumulate("stall_out", io.out.valid && !io.out.ready && io.dcacheReq.ready)
  XSPerfAccumulate("stall_dcache", io.out.valid && io.out.ready && !io.dcacheReq.ready)
  XSPerfAccumulate("addr_spec_success", io.out.fire && s0_vaddr(VAddrBits-1, 12) === io.in.bits.src(0)(VAddrBits-1, 12))
  XSPerfAccumulate("addr_spec_failed", io.out.fire && s0_vaddr(VAddrBits-1, 12) =/= io.in.bits.src(0)(VAddrBits-1, 12))
  XSPerfAccumulate("addr_spec_success_once", io.out.fire && s0_vaddr(VAddrBits-1, 12) === io.in.bits.src(0)(VAddrBits-1, 12) && io.isFirstIssue)
  XSPerfAccumulate("addr_spec_failed_once", io.out.fire && s0_vaddr(VAddrBits-1, 12) =/= io.in.bits.src(0)(VAddrBits-1, 12) && io.isFirstIssue)
}


// Load Pipeline Stage 1
// TLB resp (send paddr to dcache)
class LoadUnit_S1(implicit p: Parameters) extends XSModule {
  val io = IO(new Bundle() {
    val in = Flipped(Decoupled(new LsPipelineBundle))
    val s1_kill = Input(Bool())
    val out = Decoupled(new LsPipelineBundle)
    val dtlbResp = Flipped(DecoupledIO(new TlbResp(2)))
    val lsuPAddr = Output(UInt(PAddrBits.W))
    val dcachePAddr = Output(UInt(PAddrBits.W))
    val dcacheKill = Output(Bool())
    val dcacheBankConflict = Input(Bool())
    val fullForwardFast = Output(Bool())
    val sbuffer = new LoadForwardQueryIO
    val lsq = new PipeLoadForwardQueryIO
    val loadViolationQueryReq = Decoupled(new LoadViolationQueryReq)
    val rsFeedback = ValidIO(new RSFeedback)
    val csrCtrl = Flipped(new CustomCSRCtrlIO)
    val needLdVioCheckRedo = Output(Bool())
  })

  val s1_uop = io.in.bits.uop
  val s1_paddr_dup_lsu = io.dtlbResp.bits.paddr(0)
  val s1_paddr_dup_dcache = io.dtlbResp.bits.paddr(1)
  // af & pf exception were modified below.
  val s1_exception = ExceptionNO.selectByFu(io.out.bits.uop.cf.exceptionVec, lduCfg).asUInt.orR
  val s1_tlb_miss = io.dtlbResp.bits.miss
  val s1_mask = io.in.bits.mask
  val s1_bank_conflict = io.dcacheBankConflict

  io.out.bits := io.in.bits // forwardXX field will be updated in s1

  io.dtlbResp.ready := true.B

  io.lsuPAddr := s1_paddr_dup_lsu
  io.dcachePAddr := s1_paddr_dup_dcache
  //io.dcacheKill := s1_tlb_miss || s1_exception || s1_mmio
  io.dcacheKill := s1_tlb_miss || s1_exception || io.s1_kill
  // load forward query datapath
  io.sbuffer.valid := io.in.valid && !(s1_exception || s1_tlb_miss || io.s1_kill)
  io.sbuffer.vaddr := io.in.bits.vaddr
  io.sbuffer.paddr := s1_paddr_dup_lsu
  io.sbuffer.uop := s1_uop
  io.sbuffer.sqIdx := s1_uop.sqIdx
  io.sbuffer.mask := s1_mask
  io.sbuffer.pc := s1_uop.cf.pc // FIXME: remove it

  io.lsq.valid := io.in.valid && !(s1_exception || s1_tlb_miss || io.s1_kill)
  io.lsq.vaddr := io.in.bits.vaddr
  io.lsq.paddr := s1_paddr_dup_lsu
  io.lsq.uop := s1_uop
  io.lsq.sqIdx := s1_uop.sqIdx
  io.lsq.sqIdxMask := DontCare // will be overwritten by sqIdxMask pre-generated in s0
  io.lsq.mask := s1_mask
  io.lsq.pc := s1_uop.cf.pc // FIXME: remove it

  // ld-ld violation query
  io.loadViolationQueryReq.valid := io.in.valid && !(s1_exception || s1_tlb_miss || io.s1_kill)
  io.loadViolationQueryReq.bits.paddr := s1_paddr_dup_lsu
  io.loadViolationQueryReq.bits.uop := s1_uop

  // Generate forwardMaskFast to wake up insts earlier
  val forwardMaskFast = io.lsq.forwardMaskFast.asUInt | io.sbuffer.forwardMaskFast.asUInt
  io.fullForwardFast := ((~forwardMaskFast).asUInt & s1_mask) === 0.U

  // Generate feedback signal caused by:
  // * dcache bank conflict
  // * need redo ld-ld violation check
  val needLdVioCheckRedo = io.loadViolationQueryReq.valid &&
    !io.loadViolationQueryReq.ready &&
    RegNext(io.csrCtrl.ldld_vio_check_enable)
  io.needLdVioCheckRedo := needLdVioCheckRedo
  io.rsFeedback.valid := io.in.valid && (s1_bank_conflict || needLdVioCheckRedo) && !io.s1_kill
  io.rsFeedback.bits.hit := false.B // we have found s1_bank_conflict / re do ld-ld violation check
  io.rsFeedback.bits.rsIdx := io.in.bits.rsIdx
  io.rsFeedback.bits.flushState := io.in.bits.ptwBack
  io.rsFeedback.bits.sourceType := Mux(s1_bank_conflict, RSFeedbackType.bankConflict, RSFeedbackType.ldVioCheckRedo)
  io.rsFeedback.bits.dataInvalidSqIdx := DontCare

  // if replay is detected in load_s1,
  // load inst will be canceled immediately
  io.out.valid := io.in.valid && !io.rsFeedback.valid && !io.s1_kill
  io.out.bits.paddr := s1_paddr_dup_lsu
  io.out.bits.tlbMiss := s1_tlb_miss

  // current ori test will cause the case of ldest == 0, below will be modifeid in the future.
  // af & pf exception were modified
  io.out.bits.uop.cf.exceptionVec(loadPageFault) := io.dtlbResp.bits.excp(0).pf.ld
  io.out.bits.uop.cf.exceptionVec(loadAccessFault) := io.dtlbResp.bits.excp(0).af.ld

  io.out.bits.ptwBack := io.dtlbResp.bits.ptwBack
  io.out.bits.rsIdx := io.in.bits.rsIdx

  io.out.bits.isSoftPrefetch := io.in.bits.isSoftPrefetch

  io.in.ready := !io.in.valid || io.out.ready

  XSPerfAccumulate("in_valid", io.in.valid)
  XSPerfAccumulate("in_fire", io.in.fire)
  XSPerfAccumulate("in_fire_first_issue", io.in.fire && io.in.bits.isFirstIssue)
  XSPerfAccumulate("tlb_miss", io.in.fire && s1_tlb_miss)
  XSPerfAccumulate("tlb_miss_first_issue", io.in.fire && s1_tlb_miss && io.in.bits.isFirstIssue)
  XSPerfAccumulate("stall_out", io.out.valid && !io.out.ready)
}

// Load Pipeline Stage 2
// DCache resp
class LoadUnit_S2(implicit p: Parameters) extends XSModule with HasLoadHelper {
  val io = IO(new Bundle() {
    val in = Flipped(Decoupled(new LsPipelineBundle))
    val out = Decoupled(new LsPipelineBundle)
    val rsFeedback = ValidIO(new RSFeedback)
    val dcacheResp = Flipped(DecoupledIO(new DCacheWordResp))
    val pmpResp = Flipped(new PMPRespBundle())
    val lsq = new LoadForwardQueryIO
    val dataInvalidSqIdx = Input(UInt())
    val sbuffer = new LoadForwardQueryIO
    val dataForwarded = Output(Bool())
    val s2_dcache_require_replay = Output(Bool())
    val fullForward = Output(Bool())
    val fastpath = Output(new LoadToLoadIO)
    val dcache_kill = Output(Bool())
    val s3_delayed_load_error = Output(Bool())
    val loadViolationQueryResp = Flipped(Valid(new LoadViolationQueryResp))
    val csrCtrl = Flipped(new CustomCSRCtrlIO)
    val sentFastUop = Input(Bool())
    val static_pm = Input(Valid(Bool())) // valid for static, bits for mmio
    val s2_can_replay_from_fetch = Output(Bool()) // dirty code
    val loadDataFromDcache = Output(new LoadDataFromDcacheBundle)
  })

  val pmp = WireInit(io.pmpResp)
  when (io.static_pm.valid) {
    pmp.ld := false.B
    pmp.st := false.B
    pmp.instr := false.B
    pmp.mmio := io.static_pm.bits
  }

  val s2_is_prefetch = io.in.bits.isSoftPrefetch

  // exception that may cause load addr to be invalid / illegal
  //
  // if such exception happen, that inst and its exception info
  // will be force writebacked to rob
  val s2_exception_vec = WireInit(io.in.bits.uop.cf.exceptionVec)
  s2_exception_vec(loadAccessFault) := io.in.bits.uop.cf.exceptionVec(loadAccessFault) || pmp.ld
  // soft prefetch will not trigger any exception (but ecc error interrupt may be triggered)
  when (s2_is_prefetch) {
    s2_exception_vec := 0.U.asTypeOf(s2_exception_vec.cloneType)
  }
  val s2_exception = ExceptionNO.selectByFu(s2_exception_vec, lduCfg).asUInt.orR

  // writeback access fault caused by ecc error / bus error
  //
  // * ecc data error is slow to generate, so we will not use it until load stage 3
  // * in load stage 3, an extra signal io.load_error will be used to

  // now cache ecc error will raise an access fault
  // at the same time, error info (including error paddr) will be write to
  // an customized CSR "CACHE_ERROR"
  if (EnableAccurateLoadError) {
    io.s3_delayed_load_error := io.dcacheResp.bits.error_delayed &&
      io.csrCtrl.cache_error_enable &&
      RegNext(io.out.valid)
  } else {
    io.s3_delayed_load_error := false.B
  }

  val actually_mmio = pmp.mmio
  val s2_uop = io.in.bits.uop
  val s2_mask = io.in.bits.mask
  val s2_paddr = io.in.bits.paddr
  val s2_tlb_miss = io.in.bits.tlbMiss
  val s2_mmio = !s2_is_prefetch && actually_mmio && !s2_exception
  val s2_cache_miss = io.dcacheResp.bits.miss
  val s2_cache_replay = io.dcacheResp.bits.replay
  val s2_cache_tag_error = io.dcacheResp.bits.tag_error
  val s2_forward_fail = io.lsq.matchInvalid || io.sbuffer.matchInvalid
  val s2_ldld_violation = io.loadViolationQueryResp.valid &&
    io.loadViolationQueryResp.bits.have_violation &&
    RegNext(io.csrCtrl.ldld_vio_check_enable)
  val s2_data_invalid = io.lsq.dataInvalid && !s2_ldld_violation && !s2_exception

  io.dcache_kill := pmp.ld || pmp.mmio // move pmp resp kill to outside
  io.dcacheResp.ready := true.B
  val dcacheShouldResp = !(s2_tlb_miss || s2_exception || s2_mmio || s2_is_prefetch)
  assert(!(io.in.valid && (dcacheShouldResp && !io.dcacheResp.valid)), "DCache response got lost")

  // merge forward result
  // lsq has higher priority than sbuffer
  val forwardMask = Wire(Vec(8, Bool()))
  val forwardData = Wire(Vec(8, UInt(8.W)))

  val fullForward = ((~forwardMask.asUInt).asUInt & s2_mask) === 0.U && !io.lsq.dataInvalid
  io.lsq := DontCare
  io.sbuffer := DontCare
  io.fullForward := fullForward

  // generate XLEN/8 Muxs
  for (i <- 0 until XLEN / 8) {
    forwardMask(i) := io.lsq.forwardMask(i) || io.sbuffer.forwardMask(i)
    forwardData(i) := Mux(io.lsq.forwardMask(i), io.lsq.forwardData(i), io.sbuffer.forwardData(i))
  }

  XSDebug(io.out.fire, "[FWD LOAD RESP] pc %x fwd %x(%b) + %x(%b)\n",
    s2_uop.cf.pc,
    io.lsq.forwardData.asUInt, io.lsq.forwardMask.asUInt,
    io.in.bits.forwardData.asUInt, io.in.bits.forwardMask.asUInt
  )

  // data merge
  val rdataVec = VecInit((0 until XLEN / 8).map(j =>
    Mux(forwardMask(j), forwardData(j), io.dcacheResp.bits.data(8*(j+1)-1, 8*j))
  )) // s2_rdataVec will be write to load queue
  val rdata = rdataVec.asUInt
  val rdataSel = LookupTree(s2_paddr(2, 0), List(
    "b000".U -> rdata(63, 0),
    "b001".U -> rdata(63, 8),
    "b010".U -> rdata(63, 16),
    "b011".U -> rdata(63, 24),
    "b100".U -> rdata(63, 32),
    "b101".U -> rdata(63, 40),
    "b110".U -> rdata(63, 48),
    "b111".U -> rdata(63, 56)
  ))
  val rdataPartialLoad = rdataHelper(s2_uop, rdataSel) // s2_rdataPartialLoad is not used

  io.out.valid := io.in.valid && !s2_tlb_miss && !s2_data_invalid
  // Inst will be canceled in store queue / lsq,
  // so we do not need to care about flush in load / store unit's out.valid
  io.out.bits := io.in.bits
  // io.out.bits.data := rdataPartialLoad
  io.out.bits.data := 0.U // data will be generated in load_s3
  // when exception occurs, set it to not miss and let it write back to rob (via int port)
  if (EnableFastForward) {
    io.out.bits.miss := s2_cache_miss &&
      !s2_exception &&
      !fullForward &&
      !s2_is_prefetch
  } else {
    io.out.bits.miss := s2_cache_miss &&
      !s2_exception &&
      !s2_is_prefetch
  }
  io.out.bits.uop.ctrl.fpWen := io.in.bits.uop.ctrl.fpWen && !s2_exception

  io.loadDataFromDcache.dcacheData := io.dcacheResp.bits.data
  io.loadDataFromDcache.forwardMask := forwardMask
  io.loadDataFromDcache.forwardData := forwardData
  io.loadDataFromDcache.uop := io.out.bits.uop
  io.loadDataFromDcache.addrOffset := s2_paddr(2, 0)

  io.s2_can_replay_from_fetch := !s2_mmio && !s2_is_prefetch && !s2_tlb_miss
  // if forward fail, replay this inst from fetch
  val debug_forwardFailReplay = s2_forward_fail && !s2_mmio && !s2_is_prefetch && !s2_tlb_miss
  // if ld-ld violation is detected, replay from this inst from fetch
  val debug_ldldVioReplay = s2_ldld_violation && !s2_mmio && !s2_is_prefetch && !s2_tlb_miss
  // io.out.bits.uop.ctrl.replayInst := false.B

  io.out.bits.mmio := s2_mmio
  io.out.bits.uop.ctrl.flushPipe := s2_mmio && io.sentFastUop
  io.out.bits.uop.cf.exceptionVec := s2_exception_vec // cache error not included

  // For timing reasons, sometimes we can not let
  // io.out.bits.miss := s2_cache_miss && !s2_exception && !fullForward
  // We use io.dataForwarded instead. It means:
  // 1. Forward logic have prepared all data needed,
  //    and dcache query is no longer needed.
  // 2. ... or data cache tag error is detected, this kind of inst
  //    will not update miss queue. That is to say, if miss, that inst
  //    may not be refilled
  // Such inst will be writebacked from load queue.
  io.dataForwarded := s2_cache_miss && !s2_exception &&
    (fullForward || io.csrCtrl.cache_error_enable && s2_cache_tag_error)
  // io.out.bits.forwardX will be send to lq
  io.out.bits.forwardMask := forwardMask
  // data from dcache is not included in io.out.bits.forwardData
  io.out.bits.forwardData := forwardData

  io.in.ready := io.out.ready || !io.in.valid

  // feedback tlb result to RS
  io.rsFeedback.valid := io.in.valid
  val s2_need_replay_from_rs = Wire(Bool())
  if (EnableFastForward) {
    s2_need_replay_from_rs :=
      s2_tlb_miss || // replay if dtlb miss
      s2_cache_replay && !s2_is_prefetch && !s2_mmio && !s2_exception && !fullForward || // replay if dcache miss queue full / busy
      s2_data_invalid && !s2_is_prefetch // replay if store to load forward data is not ready
  } else {
    // Note that if all parts of data are available in sq / sbuffer, replay required by dcache will not be scheduled
    s2_need_replay_from_rs :=
      s2_tlb_miss || // replay if dtlb miss
      s2_cache_replay && !s2_is_prefetch && !s2_mmio && !s2_exception && !io.dataForwarded || // replay if dcache miss queue full / busy
      s2_data_invalid && !s2_is_prefetch // replay if store to load forward data is not ready
  }
  io.rsFeedback.bits.hit := !s2_need_replay_from_rs
  io.rsFeedback.bits.rsIdx := io.in.bits.rsIdx
  io.rsFeedback.bits.flushState := io.in.bits.ptwBack
  io.rsFeedback.bits.sourceType := Mux(s2_tlb_miss, RSFeedbackType.tlbMiss,
    Mux(s2_cache_replay,
      RSFeedbackType.mshrFull,
      RSFeedbackType.dataInvalid
    )
  )
  io.rsFeedback.bits.dataInvalidSqIdx.value := io.dataInvalidSqIdx
  io.rsFeedback.bits.dataInvalidSqIdx.flag := DontCare

  // s2_cache_replay is quite slow to generate, send it separately to LQ
  if (EnableFastForward) {
    io.s2_dcache_require_replay := s2_cache_replay && !fullForward
  } else {
    io.s2_dcache_require_replay := s2_cache_replay &&
      !io.rsFeedback.bits.hit &&
      !io.dataForwarded &&
      !s2_is_prefetch &&
      io.out.bits.miss
  }

  // fast load to load forward
  io.fastpath.valid := RegNext(io.out.valid) // for debug only
  io.fastpath.data := RegNext(rdata) // fastpath is for ld only

  XSDebug(io.out.fire, "[DCACHE LOAD RESP] pc %x rdata %x <- D$ %x + fwd %x(%b)\n",
    s2_uop.cf.pc, rdataPartialLoad, io.dcacheResp.bits.data,
    forwardData.asUInt, forwardMask.asUInt
  )

  XSPerfAccumulate("in_valid", io.in.valid)
  XSPerfAccumulate("in_fire", io.in.fire)
  XSPerfAccumulate("in_fire_first_issue", io.in.fire && io.in.bits.isFirstIssue)
  XSPerfAccumulate("dcache_miss", io.in.fire && s2_cache_miss)
  XSPerfAccumulate("dcache_miss_first_issue", io.in.fire && s2_cache_miss && io.in.bits.isFirstIssue)
  XSPerfAccumulate("full_forward", io.in.valid && fullForward)
  XSPerfAccumulate("dcache_miss_full_forward", io.in.valid && s2_cache_miss && fullForward)
  XSPerfAccumulate("replay",  io.rsFeedback.valid && !io.rsFeedback.bits.hit)
  XSPerfAccumulate("replay_tlb_miss", io.rsFeedback.valid && !io.rsFeedback.bits.hit && s2_tlb_miss)
  XSPerfAccumulate("replay_cache", io.rsFeedback.valid && !io.rsFeedback.bits.hit && !s2_tlb_miss && s2_cache_replay)
  XSPerfAccumulate("stall_out", io.out.valid && !io.out.ready)
  XSPerfAccumulate("replay_from_fetch_forward", io.out.valid && debug_forwardFailReplay)
  XSPerfAccumulate("replay_from_fetch_load_vio", io.out.valid && debug_ldldVioReplay)
}

class LoadUnit(implicit p: Parameters) extends XSModule with HasLoadHelper with HasPerfEvents {
  val io = IO(new Bundle() {
    val ldin = Flipped(Decoupled(new ExuInput))
    val ldout = Decoupled(new ExuOutput)
    val redirect = Flipped(ValidIO(new Redirect))
    val feedbackSlow = ValidIO(new RSFeedback)
    val feedbackFast = ValidIO(new RSFeedback)
    val rsIdx = Input(UInt(log2Up(IssQueSize).W))
    val isFirstIssue = Input(Bool())
    val dcache = new DCacheLoadIO
    val sbuffer = new LoadForwardQueryIO
    val lsq = new LoadToLsqIO
    val fastUop = ValidIO(new MicroOp) // early wakeup signal generated in load_s1, send to RS in load_s2
    val trigger = Vec(3, new LoadUnitTriggerIO)

    val tlb = new TlbRequestIO(2)
    val pmp = Flipped(new PMPRespBundle()) // arrive same to tlb now

    val fastpathOut = Output(new LoadToLoadIO)
    val fastpathIn = Input(new LoadToLoadIO)
    val loadFastMatch = Input(Bool())

    val s3_delayed_load_error = Output(Bool()) // load ecc error
    // Note that io.s3_delayed_load_error and io.lsq.s3_delayed_load_error is different

    val csrCtrl = Flipped(new CustomCSRCtrlIO)
  })

  val load_s0 = Module(new LoadUnit_S0)
  val load_s1 = Module(new LoadUnit_S1)
  val load_s2 = Module(new LoadUnit_S2)

  // load s0
  load_s0.io.in <> io.ldin
  load_s0.io.dtlbReq <> io.tlb.req
  load_s0.io.dcacheReq <> io.dcache.req
  load_s0.io.rsIdx := io.rsIdx
  load_s0.io.isFirstIssue := io.isFirstIssue
  load_s0.io.fastpath := io.fastpathIn
  load_s0.io.s0_kill := false.B
  val s0_tryPointerChasing = !io.ldin.valid && io.fastpathIn.valid

<<<<<<< HEAD
  PipelineConnect(load_s0.io.out, load_s1.io.in, true.B, load_s0.io.out.bits.uop.robIdx.needFlush(io.redirect), moduleName = Some("s0_s1_pipe"))
=======
  val s1_data = PipelineConnect(load_s0.io.out, load_s1.io.in, true.B,
    load_s0.io.out.bits.uop.robIdx.needFlush(io.redirect) && !s0_tryPointerChasing).get
>>>>>>> 97cc41a9

  // load s1
  load_s1.io.s1_kill := RegEnable(load_s0.io.s0_kill, false.B, load_s0.io.in.valid || io.fastpathIn.valid)
  io.tlb.req_kill := load_s1.io.s1_kill
  load_s1.io.dtlbResp <> io.tlb.resp
  io.dcache.s1_paddr_dup_lsu <> load_s1.io.lsuPAddr
  io.dcache.s1_paddr_dup_dcache <> load_s1.io.dcachePAddr
  io.dcache.s1_kill <> load_s1.io.dcacheKill
  load_s1.io.sbuffer <> io.sbuffer
  load_s1.io.lsq <> io.lsq.forward
  load_s1.io.loadViolationQueryReq <> io.lsq.loadViolationQuery.req
  load_s1.io.dcacheBankConflict <> io.dcache.s1_bank_conflict
  load_s1.io.csrCtrl <> io.csrCtrl

  // provide paddr for lq
  io.lsq.loadPaddrIn.valid := load_s1.io.out.valid
  io.lsq.loadPaddrIn.bits.lqIdx := load_s1.io.out.bits.uop.lqIdx
  io.lsq.loadPaddrIn.bits.paddr := load_s1.io.lsuPAddr

<<<<<<< HEAD
  PipelineConnect(load_s1.io.out, load_s2.io.in, true.B, load_s1.io.out.bits.uop.robIdx.needFlush(io.redirect), moduleName = Some("s1_s2_pipe"))
=======
  val s1_tryPointerChasing = RegNext(s0_tryPointerChasing && load_s0.io.in.ready && load_s0.io.dcacheReq.ready, false.B)
  val cancelPointerChasing = WireInit(false.B)
  if (EnableLoadToLoadForward) {
    // Sometimes, we need to cancel the load-load forwarding.
    // These can be put at S0 if timing is bad at S1.
    // Case 0: CACHE_SET(base + offset) != CACHE_SET(base) (lowest 6-bit addition has an overflow)
    val speculativeAddress = RegEnable(load_s0.io.fastpath.data(5, 0), s0_tryPointerChasing)
    val realPointerAddress = Cat(speculativeAddress(5, 3), 0.U(3.W)) +& io.ldin.bits.uop.ctrl.imm(5, 0)
    val addressMisMatch = realPointerAddress(6) || io.ldin.bits.uop.ctrl.imm(11, 6).orR
    // Case 1: the address is not 64-bit aligned or the fuOpType is not LD
    val addressNotAligned = speculativeAddress(2, 0).orR
    val fuOpTypeIsNotLd = io.ldin.bits.uop.ctrl.fuOpType =/= LSUOpType.ld
    // Case 2: this is not a valid load-load pair
    val notFastMatch = RegEnable(!io.loadFastMatch, s0_tryPointerChasing)
    // Case 3: this load-load uop is cancelled
    val isCancelled = !io.ldin.valid
    when (s1_tryPointerChasing) {
      cancelPointerChasing := addressMisMatch || addressNotAligned || fuOpTypeIsNotLd || notFastMatch || isCancelled
      load_s1.io.in.bits.uop := io.ldin.bits.uop
      val spec_vaddr = s1_data.vaddr
      val vaddr = Cat(spec_vaddr(VAddrBits - 1, 6), realPointerAddress(5, 3), spec_vaddr(2, 0))
      load_s1.io.in.bits.vaddr := vaddr
      load_s1.io.in.bits.rsIdx := io.rsIdx
      load_s1.io.in.bits.isFirstIssue := io.isFirstIssue
      // We need to replace vaddr(5, 3).
      val spec_paddr = io.tlb.resp.bits.paddr(0)
      load_s1.io.dtlbResp.bits.paddr.foreach(_ := Cat(spec_paddr(PAddrBits - 1, 6), realPointerAddress(5, 3), spec_paddr(2, 0)))
    }
    when (cancelPointerChasing) {
      load_s1.io.s1_kill := true.B
    }.otherwise {
      load_s0.io.s0_kill := s1_tryPointerChasing
      when (s1_tryPointerChasing) {
        io.ldin.ready := true.B
      }
    }

    XSPerfAccumulate("load_to_load_forward", s1_tryPointerChasing && !cancelPointerChasing)
    XSPerfAccumulate("load_to_load_forward_try", s1_tryPointerChasing)
    XSPerfAccumulate("load_to_load_forward_fail", cancelPointerChasing)
    XSPerfAccumulate("load_to_load_forward_fail_cancelled", cancelPointerChasing && isCancelled)
    XSPerfAccumulate("load_to_load_forward_fail_wakeup_mismatch", cancelPointerChasing && !isCancelled && notFastMatch)
    XSPerfAccumulate("load_to_load_forward_fail_op_not_ld",
      cancelPointerChasing && !isCancelled && !notFastMatch && fuOpTypeIsNotLd)
    XSPerfAccumulate("load_to_load_forward_fail_addr_align",
      cancelPointerChasing && !isCancelled && !notFastMatch && !fuOpTypeIsNotLd && addressNotAligned)
    XSPerfAccumulate("load_to_load_forward_fail_set_mismatch",
      cancelPointerChasing && !isCancelled && !notFastMatch && !fuOpTypeIsNotLd && !addressNotAligned && addressMisMatch)
  }

  PipelineConnect(load_s1.io.out, load_s2.io.in, true.B,
    load_s1.io.out.bits.uop.robIdx.needFlush(io.redirect) || cancelPointerChasing)
>>>>>>> 97cc41a9

  // load s2
  io.dcache.s2_kill := load_s2.io.dcache_kill // to kill mmio resp which are redirected
  load_s2.io.dcacheResp <> io.dcache.resp
  load_s2.io.pmpResp <> io.pmp
  load_s2.io.static_pm := RegNext(io.tlb.resp.bits.static_pm)
  load_s2.io.lsq.forwardData <> io.lsq.forward.forwardData
  load_s2.io.lsq.forwardMask <> io.lsq.forward.forwardMask
  load_s2.io.lsq.forwardMaskFast <> io.lsq.forward.forwardMaskFast // should not be used in load_s2
  load_s2.io.lsq.dataInvalid <> io.lsq.forward.dataInvalid
  load_s2.io.lsq.matchInvalid <> io.lsq.forward.matchInvalid
  load_s2.io.sbuffer.forwardData <> io.sbuffer.forwardData
  load_s2.io.sbuffer.forwardMask <> io.sbuffer.forwardMask
  load_s2.io.sbuffer.forwardMaskFast <> io.sbuffer.forwardMaskFast // should not be used in load_s2
  load_s2.io.sbuffer.dataInvalid <> io.sbuffer.dataInvalid // always false
  load_s2.io.sbuffer.matchInvalid <> io.sbuffer.matchInvalid
  load_s2.io.dataForwarded <> io.lsq.s2_load_data_forwarded
  load_s2.io.fastpath <> io.fastpathOut
  load_s2.io.dataInvalidSqIdx := io.lsq.forward.dataInvalidSqIdx // provide dataInvalidSqIdx to make wakeup faster
  load_s2.io.loadViolationQueryResp <> io.lsq.loadViolationQuery.resp
  load_s2.io.csrCtrl <> io.csrCtrl
  load_s2.io.sentFastUop := io.fastUop.valid

  // feedback bank conflict / ld-vio check struct hazard to rs
  io.feedbackFast.bits := RegNext(load_s1.io.rsFeedback.bits)
  io.feedbackFast.valid := RegNext(load_s1.io.rsFeedback.valid && !load_s1.io.out.bits.uop.robIdx.needFlush(io.redirect))

  // pre-calcuate sqIdx mask in s0, then send it to lsq in s1 for forwarding
  val sqIdxMaskReg = RegNext(UIntToMask(load_s0.io.in.bits.uop.sqIdx.value, StoreQueueSize))
  // to enable load-load, sqIdxMask must be calculated based on ldin.uop
  // If the timing here is not OK, load-load forwarding has to be disabled.
  // Or we calculate sqIdxMask at RS??
  io.lsq.forward.sqIdxMask := sqIdxMaskReg
  if (EnableLoadToLoadForward) {
    when (s1_tryPointerChasing) {
      io.lsq.forward.sqIdxMask := UIntToMask(io.ldin.bits.uop.sqIdx.value, StoreQueueSize)
    }
  }

  // generate io.fastUop.valid for RS
  // now io.fastUop.valid is sent to RS in load_s2
  val s2_dcache_hit = io.dcache.s2_hit // dcache hit dup in lsu side

  io.fastUop.valid := RegNext(
      !io.dcache.s1_disable_fast_wakeup &&  // load fast wakeup should be disabled when dcache data read is not ready
      load_s1.io.in.valid && // valid load request
      !load_s1.io.s1_kill && // killed by load-load forwarding
      !load_s1.io.dtlbResp.bits.fast_miss && // not mmio or tlb miss, pf / af not included here
      !io.lsq.forward.dataInvalidFast // forward failed
    ) &&
    !RegNext(load_s1.io.needLdVioCheckRedo) && // load-load violation check: load paddr cam struct hazard
    !RegNext(load_s1.io.out.bits.uop.robIdx.needFlush(io.redirect)) &&
    s2_dcache_hit // dcache hit in lsu side

  io.fastUop.bits := RegNext(load_s1.io.out.bits.uop)

  XSDebug(load_s0.io.out.valid,
    p"S0: pc ${Hexadecimal(load_s0.io.out.bits.uop.cf.pc)}, lId ${Hexadecimal(load_s0.io.out.bits.uop.lqIdx.asUInt)}, " +
    p"vaddr ${Hexadecimal(load_s0.io.out.bits.vaddr)}, mask ${Hexadecimal(load_s0.io.out.bits.mask)}\n")
  XSDebug(load_s1.io.out.valid,
    p"S1: pc ${Hexadecimal(load_s1.io.out.bits.uop.cf.pc)}, lId ${Hexadecimal(load_s1.io.out.bits.uop.lqIdx.asUInt)}, tlb_miss ${io.tlb.resp.bits.miss}, " +
    p"paddr ${Hexadecimal(load_s1.io.out.bits.paddr)}, mmio ${load_s1.io.out.bits.mmio}\n")

  // writeback to LSQ
  // Current dcache use MSHR
  // Load queue will be updated at s2 for both hit/miss int/fp load
  io.lsq.loadIn.valid := load_s2.io.out.valid
  // generate LqWriteBundle from LsPipelineBundle
  io.lsq.loadIn.bits.fromLsPipelineBundle(load_s2.io.out.bits)
  // generate duplicated load queue data wen
  val load_s2_valid_vec = RegInit(0.U(6.W))
  val load_s2_leftFire = load_s1.io.out.valid && load_s2.io.in.ready
  load_s2_valid_vec := 0x0.U(6.W)
  when (load_s2_leftFire) { load_s2_valid_vec := 0x3f.U(6.W)}
  when (load_s1.io.out.bits.uop.robIdx.needFlush(io.redirect)) { load_s2_valid_vec := 0x0.U(6.W) }
  assert(RegNext(load_s2.io.in.valid === load_s2_valid_vec(0)))
  io.lsq.loadIn.bits.lq_data_wen_dup := load_s2_valid_vec.asBools()

  // s2_dcache_require_replay signal will be RegNexted, then used in s3
  io.lsq.s2_dcache_require_replay := load_s2.io.s2_dcache_require_replay

  // write to rob and writeback bus
  val s2_wb_valid = load_s2.io.out.valid && !load_s2.io.out.bits.miss && !load_s2.io.out.bits.mmio

  // Int load, if hit, will be writebacked at s2
  val hitLoadOut = Wire(Valid(new ExuOutput))
  hitLoadOut.valid := s2_wb_valid
  hitLoadOut.bits.uop := load_s2.io.out.bits.uop
  hitLoadOut.bits.data := load_s2.io.out.bits.data
  hitLoadOut.bits.redirectValid := false.B
  hitLoadOut.bits.redirect := DontCare
  hitLoadOut.bits.debug.isMMIO := load_s2.io.out.bits.mmio
  hitLoadOut.bits.debug.isPerfCnt := false.B
  hitLoadOut.bits.debug.paddr := load_s2.io.out.bits.paddr
  hitLoadOut.bits.debug.vaddr := load_s2.io.out.bits.vaddr
  hitLoadOut.bits.fflags := DontCare

  load_s2.io.out.ready := true.B

  // load s3
  val s3_load_wb_meta_reg = RegNext(Mux(hitLoadOut.valid, hitLoadOut.bits, io.lsq.ldout.bits))

  // data from load queue refill
  val s3_loadDataFromLQ = RegEnable(io.lsq.ldRawData, io.lsq.ldout.valid)
  val s3_rdataLQ = s3_loadDataFromLQ.mergedData()
  val s3_rdataSelLQ = LookupTree(s3_loadDataFromLQ.addrOffset, List(
    "b000".U -> s3_rdataLQ(63, 0),
    "b001".U -> s3_rdataLQ(63, 8),
    "b010".U -> s3_rdataLQ(63, 16),
    "b011".U -> s3_rdataLQ(63, 24),
    "b100".U -> s3_rdataLQ(63, 32),
    "b101".U -> s3_rdataLQ(63, 40),
    "b110".U -> s3_rdataLQ(63, 48),
    "b111".U -> s3_rdataLQ(63, 56)
  ))
  val s3_rdataPartialLoadLQ = rdataHelper(s3_loadDataFromLQ.uop, s3_rdataSelLQ)

  // data from dcache hit
  val s3_loadDataFromDcache = RegEnable(load_s2.io.loadDataFromDcache, load_s2.io.in.valid)
  val s3_rdataDcache = s3_loadDataFromDcache.mergedData()
  val s3_rdataSelDcache = LookupTree(s3_loadDataFromDcache.addrOffset, List(
    "b000".U -> s3_rdataDcache(63, 0),
    "b001".U -> s3_rdataDcache(63, 8),
    "b010".U -> s3_rdataDcache(63, 16),
    "b011".U -> s3_rdataDcache(63, 24),
    "b100".U -> s3_rdataDcache(63, 32),
    "b101".U -> s3_rdataDcache(63, 40),
    "b110".U -> s3_rdataDcache(63, 48),
    "b111".U -> s3_rdataDcache(63, 56)
  ))
  val s3_rdataPartialLoadDcache = rdataHelper(s3_loadDataFromDcache.uop, s3_rdataSelDcache)

  io.ldout.bits := s3_load_wb_meta_reg
  io.ldout.bits.data := Mux(RegNext(hitLoadOut.valid), s3_rdataPartialLoadDcache, s3_rdataPartialLoadLQ)
  io.ldout.valid := RegNext(hitLoadOut.valid) && !RegNext(load_s2.io.out.bits.uop.robIdx.needFlush(io.redirect)) ||
    RegNext(io.lsq.ldout.valid) && !RegNext(io.lsq.ldout.bits.uop.robIdx.needFlush(io.redirect)) && !RegNext(hitLoadOut.valid)

  io.ldout.bits.uop.cf.exceptionVec(loadAccessFault) := s3_load_wb_meta_reg.uop.cf.exceptionVec(loadAccessFault) ||
    RegNext(hitLoadOut.valid) && load_s2.io.s3_delayed_load_error

  // feedback tlb miss / dcache miss queue full
  io.feedbackSlow.bits := RegNext(load_s2.io.rsFeedback.bits)
  io.feedbackSlow.valid := RegNext(load_s2.io.rsFeedback.valid && !load_s2.io.out.bits.uop.robIdx.needFlush(io.redirect))
  // If replay is reported at load_s1, inst will be canceled (will not enter load_s2),
  // in that case:
  // * replay should not be reported twice
  assert(!(RegNext(io.feedbackFast.valid) && io.feedbackSlow.valid))
  // * io.fastUop.valid should not be reported
  assert(!RegNext(io.feedbackFast.valid && io.fastUop.valid))

  val s3_forward_fail = RegNext(io.lsq.forward.matchInvalid || io.sbuffer.matchInvalid)
  val s3_ldld_violation = RegNext(
    io.lsq.loadViolationQuery.resp.valid &&
    io.lsq.loadViolationQuery.resp.bits.have_violation &&
    RegNext(io.csrCtrl.ldld_vio_check_enable)
  )
  val s3_need_replay_from_fetch = s3_forward_fail || s3_ldld_violation
  val s3_can_replay_from_fetch = RegEnable(load_s2.io.s2_can_replay_from_fetch, load_s2.io.out.valid)
  when (RegNext(load_s2.io.out.valid)) {
    io.ldout.bits.uop.ctrl.replayInst := s3_need_replay_from_fetch
  }

  io.lsq.s3_delayed_load_error := load_s2.io.s3_delayed_load_error
  io.lsq.s3_replay_from_fetch := s3_need_replay_from_fetch && s3_can_replay_from_fetch

  // s3_delayed_load_error path is not used for now, as we writeback load result in load_s3
  // but we keep this path for future use
  io.s3_delayed_load_error := false.B

  io.lsq.ldout.ready := !hitLoadOut.valid

  when(io.feedbackSlow.valid && !io.feedbackSlow.bits.hit){
    assert(RegNext(!hitLoadOut.valid))
    assert(RegNext(!io.lsq.loadIn.valid) || RegNext(load_s2.io.s2_dcache_require_replay))
  }

  val lastValidData = RegEnable(io.ldout.bits.data, io.ldout.fire)
  val hitLoadAddrTriggerHitVec = Wire(Vec(3, Bool()))
  val lqLoadAddrTriggerHitVec = io.lsq.trigger.lqLoadAddrTriggerHitVec
  (0 until 3).map{i => {
    val tdata2 = io.trigger(i).tdata2
    val matchType = io.trigger(i).matchType
    val tEnable = io.trigger(i).tEnable

    hitLoadAddrTriggerHitVec(i) := TriggerCmp(load_s2.io.out.bits.vaddr, tdata2, matchType, tEnable)
    io.trigger(i).addrHit := Mux(hitLoadOut.valid, hitLoadAddrTriggerHitVec(i), lqLoadAddrTriggerHitVec(i))
    io.trigger(i).lastDataHit := TriggerCmp(lastValidData, tdata2, matchType, tEnable)
  }}
  io.lsq.trigger.hitLoadAddrTriggerHitVec := hitLoadAddrTriggerHitVec

  val perfEvents = Seq(
    ("load_s0_in_fire         ", load_s0.io.in.fire                                                                                                              ),
    ("load_to_load_forward    ", load_s1.io.out.valid && s1_tryPointerChasing && !cancelPointerChasing                                                           ),
    ("stall_dcache            ", load_s0.io.out.valid && load_s0.io.out.ready && !load_s0.io.dcacheReq.ready                                                     ),
    ("load_s1_in_fire         ", load_s1.io.in.fire                                                                                                              ),
    ("load_s1_tlb_miss        ", load_s1.io.in.fire && load_s1.io.dtlbResp.bits.miss                                                                             ),
    ("load_s2_in_fire         ", load_s2.io.in.fire                                                                                                              ),
    ("load_s2_dcache_miss     ", load_s2.io.in.fire && load_s2.io.dcacheResp.bits.miss                                                                           ),
    ("load_s2_replay          ", load_s2.io.rsFeedback.valid && !load_s2.io.rsFeedback.bits.hit                                                                  ),
    ("load_s2_replay_tlb_miss ", load_s2.io.rsFeedback.valid && !load_s2.io.rsFeedback.bits.hit && load_s2.io.in.bits.tlbMiss                                    ),
    ("load_s2_replay_cache    ", load_s2.io.rsFeedback.valid && !load_s2.io.rsFeedback.bits.hit && !load_s2.io.in.bits.tlbMiss && load_s2.io.dcacheResp.bits.miss),
  )
  generatePerfEvent()

  when(io.ldout.fire){
    XSDebug("ldout %x\n", io.ldout.bits.uop.cf.pc)
  }
}<|MERGE_RESOLUTION|>--- conflicted
+++ resolved
@@ -541,12 +541,8 @@
   load_s0.io.s0_kill := false.B
   val s0_tryPointerChasing = !io.ldin.valid && io.fastpathIn.valid
 
-<<<<<<< HEAD
-  PipelineConnect(load_s0.io.out, load_s1.io.in, true.B, load_s0.io.out.bits.uop.robIdx.needFlush(io.redirect), moduleName = Some("s0_s1_pipe"))
-=======
   val s1_data = PipelineConnect(load_s0.io.out, load_s1.io.in, true.B,
     load_s0.io.out.bits.uop.robIdx.needFlush(io.redirect) && !s0_tryPointerChasing).get
->>>>>>> 97cc41a9
 
   // load s1
   load_s1.io.s1_kill := RegEnable(load_s0.io.s0_kill, false.B, load_s0.io.in.valid || io.fastpathIn.valid)
@@ -566,9 +562,6 @@
   io.lsq.loadPaddrIn.bits.lqIdx := load_s1.io.out.bits.uop.lqIdx
   io.lsq.loadPaddrIn.bits.paddr := load_s1.io.lsuPAddr
 
-<<<<<<< HEAD
-  PipelineConnect(load_s1.io.out, load_s2.io.in, true.B, load_s1.io.out.bits.uop.robIdx.needFlush(io.redirect), moduleName = Some("s1_s2_pipe"))
-=======
   val s1_tryPointerChasing = RegNext(s0_tryPointerChasing && load_s0.io.in.ready && load_s0.io.dcacheReq.ready, false.B)
   val cancelPointerChasing = WireInit(false.B)
   if (EnableLoadToLoadForward) {
@@ -621,7 +614,6 @@
 
   PipelineConnect(load_s1.io.out, load_s2.io.in, true.B,
     load_s1.io.out.bits.uop.robIdx.needFlush(io.redirect) || cancelPointerChasing)
->>>>>>> 97cc41a9
 
   // load s2
   io.dcache.s2_kill := load_s2.io.dcache_kill // to kill mmio resp which are redirected
