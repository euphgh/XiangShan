--- conflicted
+++ resolved
@@ -165,14 +165,34 @@
     storeUnits(i).io.redirect    <> io.backend.redirect
     storeUnits(i).io.tlbFeedback <> io.backend.tlbFeedback(exuParameters.LduCnt + i)
 
-<<<<<<< HEAD
-  sbuffer.io.dcache <> sbufferToDcache
+    // dtlb access
+    storeUnits(i).io.dtlb        <> dtlb.io.requestor(exuParameters.LduCnt + i) // FIXME
+
+    // passdown to lsroq
+    storeUnits(i).io.lsroq       <> lsroq.io.storeIn(i)
+  }
+
+  // Lsroq
+  lsroq.io.stout       <> io.backend.stout
+  lsroq.io.commits     <> io.backend.commits
+  lsroq.io.dp1Req      <> io.backend.dp1Req
+  lsroq.io.lsroqIdxs   <> io.backend.lsroqIdxs
+  lsroq.io.brqRedirect := io.backend.redirect
+  io.backend.replayAll <> lsroq.io.rollback
+
+  lsroq.io.dcache      <> io.loadMiss
+  lsroq.io.uncache     <> io.uncache
+
+  // LSROQ to store buffer
+  lsroq.io.sbuffer     <> sbuffer.io.in
+
+  // Sbuffer
+  sbuffer.io.dcache <> io.sbufferToDcache
 
   // flush sbuffer
   val fenceFlush = WireInit(false.B)
-  val atomicsFlush = WireInit(false.B)
+  val atomicsFlush = atomicsUnit.io.flush_sbuffer.valid
   BoringUtils.addSink(fenceFlush, "FenceUnitSbufferFlush")
-  BoringUtils.addSink(atomicsFlush, "AtomicsUnitFlushSbuffer") // TODO: uncomment it when merge atomic
   val sbEmpty = WireInit(false.B)
   sbEmpty := sbuffer.io.flush.empty
   BoringUtils.addSource(sbEmpty, "SBufferEmpty")
@@ -180,48 +200,6 @@
   // something must have gone wrong
   assert(!(fenceFlush && atomicsFlush))
   sbuffer.io.flush.valid := fenceFlush || atomicsFlush
-=======
-    // dtlb access
-    storeUnits(i).io.dtlb        <> dtlb.io.requestor(exuParameters.LduCnt + i) // FIXME
-
-    // passdown to lsroq
-    storeUnits(i).io.lsroq       <> lsroq.io.storeIn(i)
-  }
->>>>>>> fa084740
-
-  // Lsroq
-  lsroq.io.stout       <> io.backend.stout
-  lsroq.io.commits     <> io.backend.commits
-  lsroq.io.dp1Req      <> io.backend.dp1Req
-  lsroq.io.lsroqIdxs   <> io.backend.lsroqIdxs
-  lsroq.io.brqRedirect := io.backend.redirect
-  io.backend.replayAll <> lsroq.io.rollback
-
-  lsroq.io.dcache      <> io.loadMiss
-  lsroq.io.uncache     <> io.uncache
-
-  // LSROQ to store buffer
-  lsroq.io.sbuffer     <> sbuffer.io.in
-
-  // Sbuffer
-  sbuffer.io.dcache <> io.sbufferToDcache
-
-  // flush sbuffer
-  // fence flush temporarily not connected
-  val fenceFlush = Wire(Flipped(new SbufferFlushBundle))
-  BoringUtils.addSink(fenceFlush, "FenceUnitFlushSbufferBundle")
-  fenceFlush.req_valid := false.B
-
-  val atomicsFlush = Wire(Flipped(new SbufferFlushBundle))
-
-  // if both of them tries to flush sbuffer at the same time
-  // something must have gone wrong
-  assert(!(fenceFlush.req_valid && atomicsFlush.req_valid))
-  sbuffer.io.flush.req_valid := fenceFlush.req_valid || atomicsFlush.req_valid
-  fenceFlush.req_ready := sbuffer.io.flush.req_ready
-  fenceFlush.resp_valid := sbuffer.io.flush.resp_valid
-  atomicsFlush.req_ready := sbuffer.io.flush.req_ready
-  atomicsFlush.resp_valid := sbuffer.io.flush.resp_valid
 
   // AtomicsUnit
   // AtomicsUnit will override other control signials,
@@ -243,7 +221,7 @@
     dtlb.io.requestor(0) <> atomicsUnit.io.dtlb // TODO: check it later
   }
   atomicsUnit.io.dcache        <> io.atomics
-  atomicsUnit.io.flush_sbuffer <> atomicsFlush
+  atomicsUnit.io.flush_sbuffer.empty := sbEmpty
 
   when(atomicsUnit.io.out.valid){
     io.backend.ldout(0) <> atomicsUnit.io.out
