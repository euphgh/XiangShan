/***************************************************************************************
* Copyright (c) 2020-2021 Institute of Computing Technology, Chinese Academy of Sciences
* Copyright (c) 2020-2021 Peng Cheng Laboratory
*
* XiangShan is licensed under Mulan PSL v2.
* You can use this software according to the terms and conditions of the Mulan PSL v2.
* You may obtain a copy of Mulan PSL v2 at:
*          http://license.coscl.org.cn/MulanPSL2
*
* THIS SOFTWARE IS PROVIDED ON AN "AS IS" BASIS, WITHOUT WARRANTIES OF ANY KIND,
* EITHER EXPRESS OR IMPLIED, INCLUDING BUT NOT LIMITED TO NON-INFRINGEMENT,
* MERCHANTABILITY OR FIT FOR A PARTICULAR PURPOSE.
*
* See the Mulan PSL v2 for more details.
***************************************************************************************/

package xiangshan.mem


import chipsalliance.rocketchip.config.Parameters
import chisel3._
import chisel3.util._
import xiangshan._
import utils._
import utility._
import xiangshan.backend.rob.RobPtr
import xiangshan.cache._
import xiangshan.backend.fu.FenceToSbuffer
import xiangshan.cache.wpu.ReplayCarry

object genWmask {
  def apply(addr: UInt, sizeEncode: UInt): UInt = {
    (LookupTree(sizeEncode, List(
      "b00".U -> 0x1.U, //0001 << addr(2:0)
      "b01".U -> 0x3.U, //0011
      "b10".U -> 0xf.U, //1111
      "b11".U -> 0xff.U //11111111
    )) << addr(2, 0)).asUInt()
  }
}

object genVWmask {
  def apply(addr: UInt, sizeEncode: UInt): UInt = {
    (LookupTree(sizeEncode, List(
      "b00".U -> 0x1.U, //0001 << addr(2:0)
      "b01".U -> 0x3.U, //0011
      "b10".U -> 0xf.U, //1111
      "b11".U -> 0xff.U //11111111
    )) << addr(3, 0)).asUInt()
  }
}

object genWdata {
  def apply(data: UInt, sizeEncode: UInt): UInt = {
    LookupTree(sizeEncode, List(
      "b00".U -> Fill(16, data(7, 0)),
      "b01".U -> Fill(8, data(15, 0)),
      "b10".U -> Fill(4, data(31, 0)),
      "b11".U -> Fill(2, data(63,0))
    ))
  }
}

object shiftDataToLow {
  def apply(addr: UInt,data : UInt): UInt = {
    Mux(addr(3), (data >> 64).asUInt,data)
  }
}
object shiftMaskToLow {
  def apply(addr: UInt,mask: UInt): UInt = {
    Mux(addr(3),(mask >> 8).asUInt,mask)
  }
}

class LsPipelineBundle(implicit p: Parameters) extends XSBundleWithMicroOp with HasDCacheParameters{
  val vaddr = UInt(VAddrBits.W)
  val paddr = UInt(PAddrBits.W)
  val gpaddr = UInt(GPAddrBits.W)
  // val func = UInt(6.W)
  val mask = UInt((VLEN/8).W)
  val data = UInt((VLEN+1).W)
  val wlineflag = Bool() // store write the whole cache line

  val miss = Bool()
  val tlbMiss = Bool()
  val ptwBack = Bool()
  val mmio = Bool()
  val atomic = Bool()
  val rsIdx = UInt(log2Up(IssQueSize).W)

  val forwardMask = Vec(VLEN/8, Bool())
  val forwardData = Vec(VLEN/8, UInt(8.W))

  // prefetch
  val isPrefetch = Bool()
  val isHWPrefetch = Bool()
  def isSWPrefetch = isPrefetch && !isHWPrefetch

  // For debug usage
  val isFirstIssue = Bool()
  val hasROBEntry = Bool()

  // For load replay
  val isLoadReplay = Bool()
  val isFastPath = Bool()
  val isFastReplay = Bool()
  val replayCarry = new ReplayCarry(nWays)

  // For dcache miss load
  val mshrid = UInt(log2Up(cfg.nMissEntries).W)
  val handledByMSHR = Bool()
  val replacementUpdated = Bool()

  val forward_tlDchannel = Bool()
  val dcacheRequireReplay = Bool()
  val delayedLoadError = Bool()
  val lateKill = Bool()
  val feedbacked = Bool()

  // loadQueueReplay index.
  val schedIndex = UInt(log2Up(LoadQueueReplaySize).W)
}

class LdPrefetchTrainBundle(implicit p: Parameters) extends LsPipelineBundle {
  val meta_prefetch = Bool()
  val meta_access = Bool()

  def fromLsPipelineBundle(input: LsPipelineBundle) = {
    vaddr := input.vaddr
    paddr := input.paddr
    gpaddr := input.gpaddr
    mask := input.mask
    data := input.data
    uop := input.uop
    wlineflag := input.wlineflag
    miss := input.miss
    tlbMiss := input.tlbMiss
    ptwBack := input.ptwBack
    mmio := input.mmio
    rsIdx := input.rsIdx
    forwardMask := input.forwardMask
    forwardData := input.forwardData
    isPrefetch := input.isPrefetch
    isHWPrefetch := input.isHWPrefetch
    isFirstIssue := input.isFirstIssue
    hasROBEntry := input.hasROBEntry
    dcacheRequireReplay := input.dcacheRequireReplay
    schedIndex := input.schedIndex

    meta_prefetch := DontCare
    meta_access := DontCare
    forward_tlDchannel := DontCare
    mshrid := DontCare
    replayCarry := DontCare
    atomic := DontCare
    isLoadReplay := DontCare
    isFastPath := DontCare
    isFastReplay := DontCare
    handledByMSHR := DontCare
    replacementUpdated := DontCare
    delayedLoadError := DontCare
    lateKill := DontCare
    feedbacked := DontCare
  }
}

class LqWriteBundle(implicit p: Parameters) extends LsPipelineBundle {
  // load inst replay informations
  val rep_info = new LoadToLsqReplayIO
  // queue entry data, except flag bits, will be updated if writeQueue is true,
  // valid bit in LqWriteBundle will be ignored
  val data_wen_dup = Vec(6, Bool()) // dirty reg dup


  def fromLsPipelineBundle(input: LsPipelineBundle) = {
    vaddr := input.vaddr
    paddr := input.paddr
    gpaddr := input.gpaddr
    mask := input.mask
    data := input.data
    uop := input.uop
    wlineflag := input.wlineflag
    miss := input.miss
    tlbMiss := input.tlbMiss
    ptwBack := input.ptwBack
    mmio := input.mmio
    atomic := input.atomic
    rsIdx := input.rsIdx
    forwardMask := input.forwardMask
    forwardData := input.forwardData
    isPrefetch := input.isPrefetch
    isHWPrefetch := input.isHWPrefetch
    isFirstIssue := input.isFirstIssue
    hasROBEntry := input.hasROBEntry
    isLoadReplay := input.isLoadReplay
    isFastPath := input.isFastPath
    isFastReplay := input.isFastReplay
    mshrid := input.mshrid
    forward_tlDchannel := input.forward_tlDchannel
    replayCarry := input.replayCarry
    dcacheRequireReplay := input.dcacheRequireReplay
    schedIndex := input.schedIndex
    handledByMSHR := input.handledByMSHR
    replacementUpdated := input.replacementUpdated
    delayedLoadError := input.delayedLoadError
    lateKill := input.lateKill
    feedbacked := input.feedbacked

    rep_info := DontCare
    data_wen_dup := DontCare
  }
}

class LoadForwardQueryIO(implicit p: Parameters) extends XSBundleWithMicroOp {
  val vaddr = Output(UInt(VAddrBits.W))
  val paddr = Output(UInt(PAddrBits.W))
<<<<<<< HEAD
  val gpaddr = Output(UInt(GPAddrBits.W))
  val mask = Output(UInt(8.W))
=======
  val mask = Output(UInt((VLEN/8).W))
>>>>>>> d10ddd67
  override val uop = Output(new MicroOp) // for replay
  val pc = Output(UInt(VAddrBits.W)) //for debug
  val valid = Output(Bool())

  val forwardMaskFast = Input(Vec((VLEN/8), Bool())) // resp to load_s1
  val forwardMask = Input(Vec((VLEN/8), Bool())) // resp to load_s2
  val forwardData = Input(Vec((VLEN/8), UInt(8.W))) // resp to load_s2

  // val lqIdx = Output(UInt(LoadQueueIdxWidth.W))
  val sqIdx = Output(new SqPtr)

  // dataInvalid suggests store to load forward found forward should happen,
  // but data is not available for now. If dataInvalid, load inst should
  // be replayed from RS. Feedback type should be RSFeedbackType.dataInvalid
  val dataInvalid = Input(Bool()) // Addr match, but data is not valid for now

  // matchInvalid suggests in store to load forward logic, paddr cam result does
  // to equal to vaddr cam result. If matchInvalid, a microarchitectural exception
  // should be raised to flush SQ and committed sbuffer.
  val matchInvalid = Input(Bool()) // resp to load_s2

  // addrInvalid suggests store to load forward found forward should happen,
  // but address (SSID) is not available for now. If addrInvalid, load inst should
  // be replayed from RS. Feedback type should be RSFeedbackType.addrInvalid
  val addrInvalid = Input(Bool())
}

// LoadForwardQueryIO used in load pipeline
//
// Difference between PipeLoadForwardQueryIO and LoadForwardQueryIO:
// PipeIO use predecoded sqIdxMask for better forward timing
class PipeLoadForwardQueryIO(implicit p: Parameters) extends LoadForwardQueryIO {
  // val sqIdx = Output(new SqPtr) // for debug, should not be used in pipeline for timing reasons
  // sqIdxMask is calcuated in earlier stage for better timing
  val sqIdxMask = Output(UInt(StoreQueueSize.W))

  // dataInvalid: addr match, but data is not valid for now
  val dataInvalidFast = Input(Bool()) // resp to load_s1
  // val dataInvalid = Input(Bool()) // resp to load_s2
  val dataInvalidSqIdx = Input(new SqPtr) // resp to load_s2, sqIdx
  val addrInvalidSqIdx = Input(new SqPtr) // resp to load_s2, sqIdx
}

// Query load queue for ld-ld violation
//
// Req should be send in load_s1
// Resp will be generated 1 cycle later
//
// Note that query req may be !ready, as dcache is releasing a block
// If it happens, a replay from rs is needed.
class LoadNukeQueryReq(implicit p: Parameters) extends XSBundleWithMicroOp { // provide lqIdx
  // mask: load's data mask.
  val mask = UInt((VLEN/8).W)

  // paddr: load's paddr.
  val paddr      = UInt(PAddrBits.W)
  // dataInvalid: load data is invalid.
  val data_valid = Bool()
}

class LoadNukeQueryResp(implicit p: Parameters) extends XSBundle {
  // rep_frm_fetch: ld-ld violation check success, replay from fetch.
  val rep_frm_fetch = Bool()
}

class LoadNukeQueryIO(implicit p: Parameters) extends XSBundle {
  val req    = Decoupled(new LoadNukeQueryReq)
  val resp   = Flipped(Valid(new LoadNukeQueryResp))
  val revoke = Output(Bool())
}

class StoreNukeQueryIO(implicit p: Parameters) extends XSBundle {
  //  robIdx: Requestor's (a store instruction) rob index for match logic.
  val robIdx = new RobPtr

  //  paddr: requestor's (a store instruction) physical address for match logic.
  val paddr  = UInt(PAddrBits.W)

  //  mask: requestor's (a store instruction) data width mask for match logic.
  val mask = UInt((VLEN/8).W)
}

// Store byte valid mask write bundle
//
// Store byte valid mask write to SQ takes 2 cycles
class StoreMaskBundle(implicit p: Parameters) extends XSBundle {
  val sqIdx = new SqPtr
  val mask = UInt((VLEN/8).W)
}

class LoadDataFromDcacheBundle(implicit p: Parameters) extends DCacheBundle {
  // old dcache: optimize data sram read fanout
  // val bankedDcacheData = Vec(DCacheBanks, UInt(64.W))
  // val bank_oh = UInt(DCacheBanks.W)

  // new dcache
  val respDcacheData = UInt(VLEN.W)
  val forwardMask = Vec(VLEN/8, Bool())
  val forwardData = Vec(VLEN/8, UInt(8.W))
  val uop = new MicroOp // for data selection, only fwen and fuOpType are used
  val addrOffset = UInt(4.W) // for data selection

  // forward tilelink D channel
  val forward_D = Bool()
  val forwardData_D = Vec(VLEN/8, UInt(8.W))

  // forward mshr data
  val forward_mshr = Bool()
  val forwardData_mshr = Vec(VLEN/8, UInt(8.W))

  val forward_result_valid = Bool()

  def dcacheData(): UInt = {
    // old dcache
    // val dcache_data = Mux1H(bank_oh, bankedDcacheData)
    // new dcache
    val dcache_data = respDcacheData
    val use_D = forward_D && forward_result_valid
    val use_mshr = forward_mshr && forward_result_valid
    Mux(use_D, forwardData_D.asUInt, Mux(use_mshr, forwardData_mshr.asUInt, dcache_data))
  }

  def mergedData(): UInt = {
    val rdataVec = VecInit((0 until VLEN / 8).map(j =>
      Mux(forwardMask(j), forwardData(j), dcacheData()(8*(j+1)-1, 8*j))
    ))
    rdataVec.asUInt
  }
}

// Load writeback data from load queue (refill)
class LoadDataFromLQBundle(implicit p: Parameters) extends XSBundle {
  val lqData = UInt(64.W) // load queue has merged data
  val uop = new MicroOp // for data selection, only fwen and fuOpType are used
  val addrOffset = UInt(3.W) // for data selection

  def mergedData(): UInt = {
    lqData
  }
}

// Bundle for load / store wait waking up
class MemWaitUpdateReq(implicit p: Parameters) extends XSBundle {
  val staIssue = Vec(exuParameters.StuCnt, ValidIO(new ExuInput))
  val stdIssue = Vec(exuParameters.StuCnt, ValidIO(new ExuInput))
}

object AddPipelineReg {
  class PipelineRegModule[T <: Data](gen: T) extends Module {
    val io = IO(new Bundle() {
      val in = Flipped(DecoupledIO(gen.cloneType))
      val out = DecoupledIO(gen.cloneType)
      val isFlush = Input(Bool())
    })

    val valid = RegInit(false.B)
    valid.suggestName("pipeline_reg_valid")
    when (io.out.fire()) { valid := false.B }
    when (io.in.fire()) { valid := true.B }
    when (io.isFlush) { valid := false.B }

    io.in.ready := !valid || io.out.ready
    io.out.bits := RegEnable(io.in.bits, io.in.fire())
    io.out.valid := valid //&& !isFlush
  }

  def apply[T <: Data]
  (left: DecoupledIO[T], right: DecoupledIO[T], isFlush: Bool,
   moduleName: Option[String] = None
  ){
    val pipelineReg = Module(new PipelineRegModule[T](left.bits.cloneType))
    if(moduleName.nonEmpty) pipelineReg.suggestName(moduleName.get)
    pipelineReg.io.in <> left
    right <> pipelineReg.io.out
    pipelineReg.io.isFlush := isFlush
  }
}<|MERGE_RESOLUTION|>--- conflicted
+++ resolved
@@ -214,12 +214,8 @@
 class LoadForwardQueryIO(implicit p: Parameters) extends XSBundleWithMicroOp {
   val vaddr = Output(UInt(VAddrBits.W))
   val paddr = Output(UInt(PAddrBits.W))
-<<<<<<< HEAD
   val gpaddr = Output(UInt(GPAddrBits.W))
-  val mask = Output(UInt(8.W))
-=======
   val mask = Output(UInt((VLEN/8).W))
->>>>>>> d10ddd67
   override val uop = Output(new MicroOp) // for replay
   val pc = Output(UInt(VAddrBits.W)) //for debug
   val valid = Output(Bool())
