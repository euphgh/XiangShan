--- conflicted
+++ resolved
@@ -133,13 +133,9 @@
   // generate verilog
   (new chisel3.stage.ChiselStage).execute(
     args.filterNot(_ == "--disable-log"),
-<<<<<<< HEAD
-    Seq(ChiselGeneratorAnnotation(() => LazyModule(new XSSimTop).module))
-=======
     Seq(
-      ChiselGeneratorAnnotation(() => new XSSimTop)
+      ChiselGeneratorAnnotation(() => LazyModule(new XSSimTop).module)
       // RunFirrtlTransformAnnotation(new ShowPrintTransform)
     )
->>>>>>> 613f0318
   )
 }